(*****************************************************************************)
(*                                                                           *)
(* Open Source License                                                       *)
(* Copyright (c) 2023 Marigold, <contact@marigold.dev>                       *)
(* Copyright (c) 2023 Nomadic Labs, <contact@nomadic-labs.com>               *)
(*                                                                           *)
(* Permission is hereby granted, free of charge, to any person obtaining a   *)
(* copy of this software and associated documentation files (the "Software"),*)
(* to deal in the Software without restriction, including without limitation *)
(* the rights to use, copy, modify, merge, publish, distribute, sublicense,  *)
(* and/or sell copies of the Software, and to permit persons to whom the     *)
(* Software is furnished to do so, subject to the following conditions:      *)
(*                                                                           *)
(* The above copyright notice and this permission notice shall be included   *)
(* in all copies or substantial portions of the Software.                    *)
(*                                                                           *)
(* THE SOFTWARE IS PROVIDED "AS IS", WITHOUT WARRANTY OF ANY KIND, EXPRESS OR*)
(* IMPLIED, INCLUDING BUT NOT LIMITED TO THE WARRANTIES OF MERCHANTABILITY,  *)
(* FITNESS FOR A PARTICULAR PURPOSE AND NONINFRINGEMENT. IN NO EVENT SHALL   *)
(* THE AUTHORS OR COPYRIGHT HOLDERS BE LIABLE FOR ANY CLAIM, DAMAGES OR OTHER*)
(* LIABILITY, WHETHER IN AN ACTION OF CONTRACT, TORT OR OTHERWISE, ARISING   *)
(* FROM, OUT OF OR IN CONNECTION WITH THE SOFTWARE OR THE USE OR OTHER       *)
(* DEALINGS IN THE SOFTWARE.                                                 *)
(*                                                                           *)
(*****************************************************************************)

open Kaitai.Types

module Enum = struct
  type assoc = (string * Kaitai.Types.EnumSpec.t) list

  let bool_false_name = "false"

  let bool_true_name = "true"

  let bool =
    ( "bool",
      EnumSpec.
        {
          path = [];
          map =
            [
              ( 0,
                EnumValueSpec.
                  {name = bool_false_name; doc = Helpers.default_doc_spec} );
              ( 255,
                EnumValueSpec.
                  {name = bool_true_name; doc = Helpers.default_doc_spec} );
            ];
        } )
end

<<<<<<< HEAD
(* Defining a few types now to break circular dependencies. *)

let n_chunk_type =
  {
    (* TODO/nice to have: Add a docstring, i.e. [?description]
                          to custom defined class spec. *)
    (Helpers.default_class_spec ~id:"n_chunk" ())
=======
let n_group =
  {
    (* TODO/nice to have: Add a docstring, i.e. [?description]
                          to custom defined class spec. *)
    (Helpers.default_class_spec ~encoding_name:"n_group" ())
>>>>>>> 8585d465
    with
    seq =
      [
        {
<<<<<<< HEAD
          (Helpers.default_attr_spec ~id:"has_more") with
          dataType =
            DataType.(
              NumericType
                (Int_type (BitsType {width = 1; bit_endian = BigBitEndidan})));
        };
        {
          (Helpers.default_attr_spec ~id:"payload") with
          dataType =
            DataType.(
              NumericType
                (Int_type (BitsType {width = 7; bit_endian = BigBitEndidan})));
        };
      ];
  }

let n_seq_attr =
  {
    (Helpers.default_attr_spec ~id:"n") with
    dataType = DataType.(ComplexDataType (UserType n_chunk_type));
    cond =
      {
        Helpers.cond_no_cond with
        repeat =
          RepeatUntil
            (UnaryOp
               {
                 op = Not;
                 operand =
                   CastToType
                     {
                       value = Attribute {value = Name "_"; attr = "has_more"};
                       typeName =
                         {absolute = true; names = ["bool"]; isArray = false};
                     };
               });
      };
  }

let n_type =
  {
    (* TODO/nice to have: Add a docstring, i.e. [?description]
                          to custom defined class spec. *)
    (Helpers.default_class_spec ~id:"n" ())
    with
    seq = [n_seq_attr];
  }

let z_type =
  {
    (Helpers.default_class_spec ~id:"z" ()) with
    seq =
      [
        {
          (Helpers.default_attr_spec ~id:"has_more") with
          dataType =
            DataType.(
              NumericType
                (Int_type (BitsType {width = 1; bit_endian = BigBitEndidan})));
        };
        {
          (Helpers.default_attr_spec ~id:"sign") with
          dataType =
            DataType.(
              NumericType
                (Int_type (BitsType {width = 1; bit_endian = BigBitEndidan})));
        };
        {
          (Helpers.default_attr_spec ~id:"payload") with
          dataType =
            DataType.(
              NumericType
                (Int_type (BitsType {width = 6; bit_endian = BigBitEndidan})));
        };
        {
          (Helpers.default_attr_spec ~id:"tail") with
          dataType = DataType.(ComplexDataType (UserType n_chunk_type));
          cond =
            {
              ifExpr =
                Some
                  (UnaryOp
                     {
                       op = Not;
                       operand =
                         CastToType
                           {
                             value = Name "has_more";
                             typeName =
                               {
                                 absolute = true;
                                 names = ["bool"];
                                 isArray = false;
                               };
                           };
                     });
              repeat =
                RepeatUntil
                  (UnaryOp
                     {
                       op = Not;
                       operand =
                         CastToType
                           {
                             value =
                               Attribute {value = Name "_"; attr = "has_more"};
                             typeName =
                               {
                                 absolute = true;
                                 names = ["bool"];
                                 isArray = false;
                               };
                           };
                     });
            };
        };
      ];
=======
          Helpers.default_attr_spec with
          id = "b";
          dataType =
            DataType.(NumericType (Int_type (Int1Type {signed = false})));
        };
      ];
    instances =
      [
        ( "has_next",
          Helpers.default_instance_spec
            ~id:"has_next"
            Ast.(
              Compare
                {
                  left = BinOp {left = Name "b"; op = BitAnd; right = IntNum 128};
                  ops = NotEq;
                  right = IntNum 0;
                }) );
        ( "value",
          Helpers.default_instance_spec
            ~id:"value"
            (BinOp {left = Name "b"; op = BitAnd; right = IntNum 127}) );
      ];
    isTopLevel = false;
  }

let n_attr =
  (* defining this here to break circular dependencies *)
  {
    Helpers.default_attr_spec with
    id = "n";
    dataType = DataType.(ComplexDataType (UserType n_group));
    cond =
      AttrSpec.ConditionalSpec.
        {
          ifExpr = None;
          repeat =
            RepeatSpec.RepeatUntil
              Ast.(
                UnaryOp
                  {
                    op = Not;
                    operand = Attribute {value = Name "_"; attr = "has_next"};
                  });
        };
>>>>>>> 8585d465
  }

module Type = struct
  type assoc = (string * Kaitai.Types.ClassSpec.t) list

<<<<<<< HEAD
  let n_chunk = ("n_chunk", n_chunk_type)

  let n = ("n", n_type)

  let z = ("z", z_type)
=======
  let n =
    let class_spec =
      Helpers.class_spec_of_attrs
        ~encoding_name:"n"
        ~enums:[]
        ~types:[("n_group", n_group)]
        ~instances:[]
        [n_attr]
    in
    ("n", class_spec)

  let z =
    let class_spec =
      let instances =
        [
          ( "is_negative",
            Helpers.default_instance_spec
              ~id:"is_negative"
              Ast.(
                Compare
                  {
                    left =
                      BinOp
                        {
                          left =
                            Attribute
                              {
                                value =
                                  Subscript
                                    {value = Name "groups"; idx = IntNum 0};
                                attr = "value";
                              };
                          op = RShift;
                          right = IntNum 6;
                        };
                    ops = Eq;
                    right = IntNum 1;
                  }) );
        ]
      in
      Helpers.class_spec_of_attrs
        ~encoding_name:"z"
        ~enums:[]
        ~types:[("n_group", n_group)]
        ~instances
        [n_attr]
    in
    ("z", class_spec)
>>>>>>> 8585d465
end

module Attr = struct
  let bool ~id =
    {
      (Helpers.default_attr_spec ~id) with
      dataType = DataType.(NumericType (Int_type (Int1Type {signed = false})));
      enum = Some (fst Enum.bool);
    }

  let int1_type_attr_spec ~id ~signed =
    {
      (Helpers.default_attr_spec ~id) with
      dataType = DataType.(NumericType (Int_type (Int1Type {signed})));
    }

  let int_multi_type_atrr_spec ~id ~signed width =
    {
      (Helpers.default_attr_spec ~id) with
      dataType =
        DataType.(
          NumericType (Int_type (IntMultiType {signed; width; endian = None})));
    }

  let float_multi_type_attr_spec ~id =
    {
      (Helpers.default_attr_spec ~id) with
      dataType =
        DataType.(
          NumericType
            (Float_type
               (FloatMultiType
                  {
                    (* Data-encoding supports only 64-bit floats. *)
                    width = DataType.W8;
                    endian = None;
                  })));
    }

  let uint8 ~id = int1_type_attr_spec ~id ~signed:false

  let int8 ~id = int1_type_attr_spec ~id ~signed:true

  let uint16 ~id = int_multi_type_atrr_spec ~id ~signed:false DataType.W2

  let int16 ~id = int_multi_type_atrr_spec ~id ~signed:true DataType.W2

  let int32 ~id = int_multi_type_atrr_spec ~id ~signed:true DataType.W4

  let int64 ~id = int_multi_type_atrr_spec ~id ~signed:true DataType.W8

  let int31 ~id =
    (* TODO: https://gitlab.com/tezos/tezos/-/issues/6261
             There should be a validation that [Int31] is in the appropriate
             range. *)
    int_multi_type_atrr_spec ~id ~signed:true DataType.W4

  let uint30 ~id =
    (* TODO: https://gitlab.com/tezos/tezos/-/issues/6261
             There should be a validation that [Uint30] is in the appropriate
             range. *)
    int_multi_type_atrr_spec ~id ~signed:true DataType.W4
<<<<<<< HEAD
=======

  let float ~id = float_multi_type_attr_spec ~id

  let bytes_limit_type_attr_spec ~id =
    {
      Helpers.default_attr_spec with
      id;
      dataType =
        DataType.(
          BytesType
            (BytesLimitType
               {
                 size = Name "size";
                 terminator = None;
                 include_ = false;
                 padRight = None;
                 process = None;
               }));
    }

  let fixed_size_header_class_spec =
    {
      (* TODO / nice to have: Add a docstring, i.e. [?description]
                              to custom defined class spec. *)
      (Helpers.default_class_spec ~encoding_name:"fixed_bytes" ())
      with
      seq = [uint32 ~id:"size"; bytes_limit_type_attr_spec ~id:"value"];
      isTopLevel = false;
    }
>>>>>>> 8585d465

  let float ~id = float_multi_type_attr_spec ~id

<<<<<<< HEAD
  type byte_size =
    | Fixed of int  (** [size: <int>] *)
    | Dynamic of string  (** [size: <name>] *)
    | Variable  (** [size-eos: true] *)

  let bytes ~id = function
    | Fixed n ->
        {
          (Helpers.default_attr_spec ~id) with
          dataType =
            DataType.(
              BytesType
                (BytesLimitType
                   {
                     size = Ast.IntNum n;
                     terminator = None;
                     include_ = false;
                     padRight = None;
                     process = None;
                   }));
          size = Some (Ast.IntNum n);
        }
    | Dynamic size_id ->
        {
          (Helpers.default_attr_spec ~id) with
          dataType =
            DataType.(
              BytesType
                (BytesLimitType
                   {
                     size = Ast.Name size_id;
                     terminator = None;
                     include_ = false;
                     padRight = None;
                     process = None;
                   }));
          size = Some (Ast.Name size_id);
        }
    | Variable ->
        {
          (Helpers.default_attr_spec ~id) with
          dataType =
            DataType.(
              BytesType
                (BytesEosType
                   {
                     terminator = None;
                     include_ = false;
                     padRight = None;
                     process = None;
                   }));
        }

  let string = bytes

  let n ~id =
    {
      (Helpers.default_attr_spec ~id) with
=======
  let bytes_eos ~id =
    {
      Helpers.default_attr_spec with
      id;
      dataType =
        DataType.(
          BytesType
            (BytesEosType
               {
                 terminator = None;
                 include_ = false;
                 padRight = None;
                 process = None;
               }));
    }

  let bytes_fixed ~id n =
    {Helpers.default_attr_spec with id; size = Some (Ast.IntNum n)}

  let string ~id = bytes ~id

  let string_fixed ~id n = bytes_fixed ~id n

  let string_eos ~id = bytes_eos ~id

  let n ~id =
    {
      Helpers.default_attr_spec with
      id;
>>>>>>> 8585d465
      dataType = DataType.(ComplexDataType (UserType (snd Type.n)));
    }

  let z ~id =
    {
<<<<<<< HEAD
      (Helpers.default_attr_spec ~id) with
      dataType = DataType.(ComplexDataType (UserType (snd Type.z)));
    }

  let binary_length_kind ~id kind =
    match kind with
    | `N -> failwith "Not implemented"
    | `Uint30 -> uint30 ~id
    | `Uint16 -> uint16 ~id
    | `Uint8 -> uint8 ~id
=======
      Helpers.default_attr_spec with
      id;
      dataType = DataType.(ComplexDataType (UserType (snd Type.z)));
    }
>>>>>>> 8585d465
end<|MERGE_RESOLUTION|>--- conflicted
+++ resolved
@@ -50,7 +50,6 @@
         } )
 end
 
-<<<<<<< HEAD
 (* Defining a few types now to break circular dependencies. *)
 
 let n_chunk_type =
@@ -58,18 +57,10 @@
     (* TODO/nice to have: Add a docstring, i.e. [?description]
                           to custom defined class spec. *)
     (Helpers.default_class_spec ~id:"n_chunk" ())
-=======
-let n_group =
-  {
-    (* TODO/nice to have: Add a docstring, i.e. [?description]
-                          to custom defined class spec. *)
-    (Helpers.default_class_spec ~encoding_name:"n_group" ())
->>>>>>> 8585d465
     with
     seq =
       [
         {
-<<<<<<< HEAD
           (Helpers.default_attr_spec ~id:"has_more") with
           dataType =
             DataType.(
@@ -124,7 +115,7 @@
     seq =
       [
         {
-          (Helpers.default_attr_spec ~id:"has_more") with
+          (Helpers.default_attr_spec ~id:"has_tail") with
           dataType =
             DataType.(
               NumericType
@@ -151,20 +142,11 @@
             {
               ifExpr =
                 Some
-                  (UnaryOp
+                  (CastToType
                      {
-                       op = Not;
-                       operand =
-                         CastToType
-                           {
-                             value = Name "has_more";
-                             typeName =
-                               {
-                                 absolute = true;
-                                 names = ["bool"];
-                                 isArray = false;
-                               };
-                           };
+                       value = Name "has_tail";
+                       typeName =
+                         {absolute = true; names = ["bool"]; isArray = false};
                      });
               repeat =
                 RepeatUntil
@@ -187,114 +169,16 @@
             };
         };
       ];
-=======
-          Helpers.default_attr_spec with
-          id = "b";
-          dataType =
-            DataType.(NumericType (Int_type (Int1Type {signed = false})));
-        };
-      ];
-    instances =
-      [
-        ( "has_next",
-          Helpers.default_instance_spec
-            ~id:"has_next"
-            Ast.(
-              Compare
-                {
-                  left = BinOp {left = Name "b"; op = BitAnd; right = IntNum 128};
-                  ops = NotEq;
-                  right = IntNum 0;
-                }) );
-        ( "value",
-          Helpers.default_instance_spec
-            ~id:"value"
-            (BinOp {left = Name "b"; op = BitAnd; right = IntNum 127}) );
-      ];
-    isTopLevel = false;
-  }
-
-let n_attr =
-  (* defining this here to break circular dependencies *)
-  {
-    Helpers.default_attr_spec with
-    id = "n";
-    dataType = DataType.(ComplexDataType (UserType n_group));
-    cond =
-      AttrSpec.ConditionalSpec.
-        {
-          ifExpr = None;
-          repeat =
-            RepeatSpec.RepeatUntil
-              Ast.(
-                UnaryOp
-                  {
-                    op = Not;
-                    operand = Attribute {value = Name "_"; attr = "has_next"};
-                  });
-        };
->>>>>>> 8585d465
   }
 
 module Type = struct
   type assoc = (string * Kaitai.Types.ClassSpec.t) list
 
-<<<<<<< HEAD
   let n_chunk = ("n_chunk", n_chunk_type)
 
   let n = ("n", n_type)
 
   let z = ("z", z_type)
-=======
-  let n =
-    let class_spec =
-      Helpers.class_spec_of_attrs
-        ~encoding_name:"n"
-        ~enums:[]
-        ~types:[("n_group", n_group)]
-        ~instances:[]
-        [n_attr]
-    in
-    ("n", class_spec)
-
-  let z =
-    let class_spec =
-      let instances =
-        [
-          ( "is_negative",
-            Helpers.default_instance_spec
-              ~id:"is_negative"
-              Ast.(
-                Compare
-                  {
-                    left =
-                      BinOp
-                        {
-                          left =
-                            Attribute
-                              {
-                                value =
-                                  Subscript
-                                    {value = Name "groups"; idx = IntNum 0};
-                                attr = "value";
-                              };
-                          op = RShift;
-                          right = IntNum 6;
-                        };
-                    ops = Eq;
-                    right = IntNum 1;
-                  }) );
-        ]
-      in
-      Helpers.class_spec_of_attrs
-        ~encoding_name:"z"
-        ~enums:[]
-        ~types:[("n_group", n_group)]
-        ~instances
-        [n_attr]
-    in
-    ("z", class_spec)
->>>>>>> 8585d465
 end
 
 module Attr = struct
@@ -357,42 +241,9 @@
              There should be a validation that [Uint30] is in the appropriate
              range. *)
     int_multi_type_atrr_spec ~id ~signed:true DataType.W4
-<<<<<<< HEAD
-=======
 
   let float ~id = float_multi_type_attr_spec ~id
 
-  let bytes_limit_type_attr_spec ~id =
-    {
-      Helpers.default_attr_spec with
-      id;
-      dataType =
-        DataType.(
-          BytesType
-            (BytesLimitType
-               {
-                 size = Name "size";
-                 terminator = None;
-                 include_ = false;
-                 padRight = None;
-                 process = None;
-               }));
-    }
-
-  let fixed_size_header_class_spec =
-    {
-      (* TODO / nice to have: Add a docstring, i.e. [?description]
-                              to custom defined class spec. *)
-      (Helpers.default_class_spec ~encoding_name:"fixed_bytes" ())
-      with
-      seq = [uint32 ~id:"size"; bytes_limit_type_attr_spec ~id:"value"];
-      isTopLevel = false;
-    }
->>>>>>> 8585d465
-
-  let float ~id = float_multi_type_attr_spec ~id
-
-<<<<<<< HEAD
   type byte_size =
     | Fixed of int  (** [size: <int>] *)
     | Dynamic of string  (** [size: <name>] *)
@@ -451,43 +302,11 @@
   let n ~id =
     {
       (Helpers.default_attr_spec ~id) with
-=======
-  let bytes_eos ~id =
-    {
-      Helpers.default_attr_spec with
-      id;
-      dataType =
-        DataType.(
-          BytesType
-            (BytesEosType
-               {
-                 terminator = None;
-                 include_ = false;
-                 padRight = None;
-                 process = None;
-               }));
-    }
-
-  let bytes_fixed ~id n =
-    {Helpers.default_attr_spec with id; size = Some (Ast.IntNum n)}
-
-  let string ~id = bytes ~id
-
-  let string_fixed ~id n = bytes_fixed ~id n
-
-  let string_eos ~id = bytes_eos ~id
-
-  let n ~id =
-    {
-      Helpers.default_attr_spec with
-      id;
->>>>>>> 8585d465
       dataType = DataType.(ComplexDataType (UserType (snd Type.n)));
     }
 
   let z ~id =
     {
-<<<<<<< HEAD
       (Helpers.default_attr_spec ~id) with
       dataType = DataType.(ComplexDataType (UserType (snd Type.z)));
     }
@@ -498,10 +317,4 @@
     | `Uint30 -> uint30 ~id
     | `Uint16 -> uint16 ~id
     | `Uint8 -> uint8 ~id
-=======
-      Helpers.default_attr_spec with
-      id;
-      dataType = DataType.(ComplexDataType (UserType (snd Type.z)));
-    }
->>>>>>> 8585d465
 end