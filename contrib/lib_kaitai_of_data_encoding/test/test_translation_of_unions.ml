(*****************************************************************************)
(*                                                                           *)
(* SPDX-License-Identifier: MIT                                              *)
(* Copyright (c) 2023 Marigold, <contact@marigold.dev>                       *)
(* Copyright (c) 2023 Nomadic Labs, <contact@nomadic-labs.com>               *)
(*                                                                           *)
(*****************************************************************************)

let%expect_test "test simple union" =
  let s =
    Kaitai_of_data_encoding.Translate.from_data_encoding
      ~id:"simple_union"
      Data_encoding.(
        union
          [
            case ~title:"some" (Tag 0) uint8 Fun.id Option.some;
            case
              ~title:"none"
              ~description:"no data available"
              (Tag 1)
              unit
              (function None -> Some () | Some _ -> None)
              (fun () -> None);
          ])
  in
  print_endline (Kaitai.Print.print s) ;
  [%expect
    {|
    meta:
      id: simple_union
      endian: be
    doc: ! 'Encoding id: simple_union'
    enums:
      simple_union_tag:
        0: some
        1:
          id: none
          doc: no data available
    seq:
    - id: simple_union_tag
      type: u1
      enum: simple_union_tag
    - id: some
      type: u1
      if: (simple_union_tag == simple_union_tag::some)
  |}]

let%expect_test "test medium union" =
  let module M = struct
    type t = A of int | B of int | C of bool | D
  end in
  let s =
    Kaitai_of_data_encoding.Translate.from_data_encoding
      ~id:"more_union"
      Data_encoding.(
        union
          [
            case
              ~title:"A"
              (Tag 0)
              uint8
              (function M.A i -> Some i | _ -> None)
              (fun i -> M.A i);
            case
              ~title:"B"
              (Tag 1)
              uint16
              (function M.B i -> Some i | _ -> None)
              (fun i -> M.B i);
            case
              ~title:"C"
              (Tag 2)
              bool
              (function M.C b -> Some b | _ -> None)
              (fun b -> M.C b);
            case
              ~title:"D"
              (Tag 255)
              unit
              (function M.D -> Some () | _ -> None)
              (fun () -> M.D);
          ])
  in
  print_endline (Kaitai.Print.print s) ;
  [%expect
    {|
    meta:
      id: more_union
      endian: be
    doc: ! 'Encoding id: more_union'
    enums:
      bool:
        0: false
        255: true
      more_union_tag:
        0: a
        1: b
        2: c
        255: d
    seq:
    - id: more_union_tag
      type: u1
      enum: more_union_tag
    - id: a
      type: u1
      if: (more_union_tag == more_union_tag::a)
    - id: b
      type: u2
      if: (more_union_tag == more_union_tag::b)
    - id: c
      type: u1
      if: (more_union_tag == more_union_tag::c)
      enum: bool
  |}]

let%expect_test "test union with structures inside" =
  let module M = struct
    type t = A of int | B of (int * string) | C of (bool * bool) | D
  end in
  let s =
    Kaitai_of_data_encoding.Translate.from_data_encoding
      ~id:"more_union"
      Data_encoding.(
        union
          [
            case
              ~title:"A"
              (Tag 0)
              uint8
              (function M.A i -> Some i | _ -> None)
              (fun i -> M.A i);
            case
              ~title:"B"
              (Tag 1)
              (tup2 uint16 string)
              (function M.B (i, s) -> Some (i, s) | _ -> None)
              (fun (i, s) -> M.B (i, s));
            case
              ~title:"C"
              (Tag 2)
              (obj2 (req "l" bool) (dft "r" bool false))
              (function M.C (r, l) -> Some (r, l) | _ -> None)
              (fun (r, l) -> M.C (r, l));
            case
              ~title:"D"
              (Tag 255)
              unit
              (function M.D -> Some () | _ -> None)
              (fun () -> M.D);
          ])
  in
  print_endline (Kaitai.Print.print s) ;
  [%expect
    {|
    meta:
      id: more_union
      endian: be
    doc: ! 'Encoding id: more_union'
    types:
      b:
        seq:
        - id: b_field0
          type: u2
        - id: b_field1
          type: bytes_dyn_uint30
      bytes_dyn_uint30:
        seq:
        - id: len_bytes_dyn_uint30
          type: u4
          valid:
            max: 1073741823
        - id: bytes_dyn_uint30
          size: len_bytes_dyn_uint30
      c:
        seq:
        - id: l
          type: u1
          enum: bool
        - id: r
          type: u1
          enum: bool
<<<<<<< HEAD
      uint30:
        seq:
        - id: uint30
          type: u4
          valid:
            max: 1073741823
=======
>>>>>>> 41e20aa1
    enums:
      bool:
        0: false
        255: true
      more_union_tag:
        0: a
        1: b
        2: c
        255: d
    seq:
    - id: more_union_tag
      type: u1
      enum: more_union_tag
    - id: a
      type: u1
      if: (more_union_tag == more_union_tag::a)
    - id: b
      type: b
      if: (more_union_tag == more_union_tag::b)
    - id: c
      type: c
      if: (more_union_tag == more_union_tag::c)
  |}]<|MERGE_RESOLUTION|>--- conflicted
+++ resolved
@@ -179,15 +179,6 @@
         - id: r
           type: u1
           enum: bool
-<<<<<<< HEAD
-      uint30:
-        seq:
-        - id: uint30
-          type: u4
-          valid:
-            max: 1073741823
-=======
->>>>>>> 41e20aa1
     enums:
       bool:
         0: false
