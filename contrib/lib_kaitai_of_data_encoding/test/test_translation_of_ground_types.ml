--- conflicted
+++ resolved
@@ -197,35 +197,16 @@
     meta:
       id: ground_bytes
       endian: be
-<<<<<<< HEAD
-=======
-    types:
-      ground_bytes:
-        meta:
-          id: ground_bytes
-          endian: be
-        seq:
-        - id: ground_bytes
-          type: variable size bytes
->>>>>>> 8585d465
     seq:
     - id: len_ground_bytes
       type: s4
     - id: ground_bytes
-<<<<<<< HEAD
-=======
-      type: ground_bytes
->>>>>>> 8585d465
       size: len_ground_bytes |}]
 
 let%expect_test "test fixed size bytes translation" =
   let s =
     Kaitai_of_data_encoding.Translate.from_data_encoding
-<<<<<<< HEAD
       ~id:"bytes_fixed_32"
-=======
-      ~encoding_name:"bytes_fixed_32"
->>>>>>> 8585d465
       (Data_encoding.Fixed.bytes 32)
   in
   print_endline (Kaitai.Print.print s) ;
@@ -238,11 +219,7 @@
     - id: bytes_fixed_32
       size: 32 |}]
 
-<<<<<<< HEAD
 let%expect_test "test variable size bytes translation" =
-=======
-let%expect_test "test dynamic size string translation" =
->>>>>>> 8585d465
   let s =
     Kaitai_of_data_encoding.Translate.from_data_encoding
       ~id:"bytes_variable"
@@ -270,25 +247,10 @@
     meta:
       id: ground_string
       endian: be
-<<<<<<< HEAD
-=======
-    types:
-      ground_string:
-        meta:
-          id: ground_string
-          endian: be
-        seq:
-        - id: ground_string
-          type: variable size bytes
->>>>>>> 8585d465
     seq:
     - id: len_ground_string
       type: s4
     - id: ground_string
-<<<<<<< HEAD
-=======
-      type: ground_string
->>>>>>> 8585d465
       size: len_ground_string |}]
 
 let%expect_test "test big numbers translation" =
@@ -305,7 +267,6 @@
       endian: be
     types:
       n:
-<<<<<<< HEAD
         seq:
         - id: n
           type: n_chunk
@@ -317,26 +278,6 @@
           type: b1be
         - id: payload
           type: b7be
-=======
-        meta:
-          id: n
-          endian: be
-        types:
-          n_group:
-            instances:
-              has_next:
-                value: ((b & 128) != 0)
-              value:
-                value: (b & 127)
-            seq:
-            - id: b
-              type: u1
-        seq:
-        - id: n
-          type: n_group
-          repeat: until
-          repeat-until: not (_.has_next)
->>>>>>> 8585d465
     seq:
     - id: ground_n
       type: n
@@ -356,9 +297,8 @@
       endian: be
     types:
       z:
-<<<<<<< HEAD
         seq:
-        - id: has_more
+        - id: has_tail
           type: b1be
         - id: sign
           type: b1be
@@ -368,55 +308,13 @@
           type: n_chunk
           repeat: until
           repeat-until: not (_.has_more).as<bool>
-          if: not has_more.as<bool>
+          if: has_tail.as<bool>
       n_chunk:
         seq:
         - id: has_more
           type: b1be
         - id: payload
           type: b7be
-=======
-        meta:
-          id: z
-          endian: be
-        types:
-          n_group:
-            instances:
-              has_next:
-                value: ((b & 128) != 0)
-              value:
-                value: (b & 127)
-            seq:
-            - id: b
-              type: u1
-        instances:
-          is_negative:
-            value: (((groups[0].value) >> 6) == 1)
-        seq:
-        - id: n
-          type: n_group
-          repeat: until
-          repeat-until: not (_.has_next)
-      n:
-        meta:
-          id: n
-          endian: be
-        types:
-          n_group:
-            instances:
-              has_next:
-                value: ((b & 128) != 0)
-              value:
-                value: (b & 127)
-            seq:
-            - id: b
-              type: u1
-        seq:
-        - id: n
-          type: n_group
-          repeat: until
-          repeat-until: not (_.has_next)
->>>>>>> 8585d465
     seq:
     - id: ground_z
       type: z
