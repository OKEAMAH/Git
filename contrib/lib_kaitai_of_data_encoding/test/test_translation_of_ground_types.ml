(*****************************************************************************)
(*                                                                           *)
(* SPDX-License-Identifier: MIT                                              *)
(* Copyright (c) 2023 Marigold, <contact@marigold.dev>                       *)
(* Copyright (c) 2023 Nomadic Labs, <contact@nomadic-labs.com>               *)
(*                                                                           *)
(*****************************************************************************)

(* This test suite is meant to test translation of ground encodings
   to [Kaitai.Types.ClassSpec.t] *)

let read_file file = In_channel.with_open_text file In_channel.input_all

let expected_ksy example_filename =
  (* TODO: not sure this is the best way to reference file path? *)
  read_file
  @@ "../../../../../../../contrib/lib_kaitai_of_data_encoding/test/expected/"
  ^ example_filename ^ ".ksy"

(** [assert_encoding_translation_to_valid_ksy_spec ~encoding_id encoding expect_test]
    guarantees that the expected [.ksy] file which we are asserting the correct
    translation is a semantically valid one. As such it can be used to build
    e2e tests.

    Before running any test with [assert_encoding_translation_to_valid_ksy_spec]
    the following script should pass:
    [./contrib/lib_kaitai_of_data_encoding/test/ksdump.sh]!
    
    TODO: Improve this docstring. *)
let assert_encoding_translation_to_valid_ksy_spec ~encoding_id encoding
    expect_test =
  let kaitai_spec =
    Kaitai_of_data_encoding.Translate.from_data_encoding
      ~id:encoding_id
      encoding
  in
<<<<<<< HEAD
  let expected_ksy = expected_ksy encoding_id in
  expect_test (fun () -> print_endline (Kaitai.Print.print kaitai_spec)) ;
  expect_test (fun () -> print_endline expected_ksy)

let%expect_test "test uint8 translation" =
  let expect_test f =
    f () ;
    [%expect
      {|
      meta:
        id: ground_uint8
        endian: be
      doc: ! 'Encoding id: ground_uint8'
      seq:
      - id: ground_uint8
        type: u1
    |}]
  in
  assert_encoding_translation_to_valid_ksy_spec
    ~encoding_id:"ground_uint8"
    Data_encoding.uint8
    expect_test
=======
  print_endline (Kaitai.Print.print s) ;
  [%expect
    {|
    meta:
      id: ground_uint8
      endian: be
    doc: ! 'Encoding id: ground_uint8'
    seq:
    - id: ground_uint8
      type: u1
  |}]
>>>>>>> 41e20aa1

let%expect_test "test int8 translation" =
  let s =
    Kaitai_of_data_encoding.Translate.from_data_encoding
      ~id:"ground_int8"
      Data_encoding.int8
  in
  print_endline (Kaitai.Print.print s) ;
  [%expect
    {|
    meta:
      id: ground_int8
      endian: be
    doc: ! 'Encoding id: ground_int8'
    seq:
    - id: ground_int8
      type: s1
  |}]

let%expect_test "test uint16 translation" =
  let s =
    Kaitai_of_data_encoding.Translate.from_data_encoding
      ~id:"ground_uint16"
      Data_encoding.uint16
  in
  print_endline (Kaitai.Print.print s) ;
  [%expect
    {|
    meta:
      id: ground_uint16
      endian: be
    doc: ! 'Encoding id: ground_uint16'
    seq:
    - id: ground_uint16
      type: u2
  |}]

let%expect_test "test int16 translation" =
  let s =
    Kaitai_of_data_encoding.Translate.from_data_encoding
      ~id:"ground_int16"
      Data_encoding.int16
  in
  print_endline (Kaitai.Print.print s) ;
  [%expect
    {|
    meta:
      id: ground_int16
      endian: be
    doc: ! 'Encoding id: ground_int16'
    seq:
    - id: ground_int16
      type: s2
  |}]

let%expect_test "test int32 translation" =
  let s =
    Kaitai_of_data_encoding.Translate.from_data_encoding
      ~id:"ground_int32"
      Data_encoding.int32
  in
  print_endline (Kaitai.Print.print s) ;
  [%expect
    {|
    meta:
      id: ground_int32
      endian: be
    doc: ! 'Encoding id: ground_int32'
    seq:
    - id: ground_int32
      type: s4
  |}]

let%expect_test "test int64 translation" =
  let s =
    Kaitai_of_data_encoding.Translate.from_data_encoding
      ~id:"ground_int64"
      Data_encoding.int64
  in
  print_endline (Kaitai.Print.print s) ;
  [%expect
    {|
    meta:
      id: ground_int64
      endian: be
    doc: ! 'Encoding id: ground_int64'
    seq:
    - id: ground_int64
      type: s8
  |}]

let%expect_test "test int31 translation" =
  let s =
    Kaitai_of_data_encoding.Translate.from_data_encoding
      ~id:"ground_int31"
      Data_encoding.int31
  in
  print_endline (Kaitai.Print.print s) ;
  [%expect
    {|
    meta:
      id: ground_int31
      endian: be
    doc: ! 'Encoding id: ground_int31'
    types:
      int31:
        seq:
        - id: int31
          type: s4
          valid:
            min: -1073741824
            max: 1073741823
    seq:
    - id: ground_int31
      type: int31
  |}]

let%expect_test "test float translation" =
  let s =
    Kaitai_of_data_encoding.Translate.from_data_encoding
      ~id:"ground_float"
      Data_encoding.float
  in
  print_endline (Kaitai.Print.print s) ;
  [%expect
    {|
    meta:
      id: ground_float
      endian: be
    doc: ! 'Encoding id: ground_float'
    seq:
    - id: ground_float
      type: f8
  |}]

let%expect_test "test bool translation" =
  let s =
    Kaitai_of_data_encoding.Translate.from_data_encoding
      ~id:"ground_bool"
      Data_encoding.bool
  in
  print_endline (Kaitai.Print.print s) ;
  [%expect
    {|
    meta:
      id: ground_bool
      endian: be
    doc: ! 'Encoding id: ground_bool'
    enums:
      bool:
        0: false
        255: true
    seq:
    - id: ground_bool
      type: u1
      enum: bool
  |}]

let%expect_test "test dynamic size bytes translation" =
  let s =
    Kaitai_of_data_encoding.Translate.from_data_encoding
      ~id:"ground_bytes"
      Data_encoding.bytes
  in
  print_endline (Kaitai.Print.print s) ;
  [%expect
    {|
    meta:
      id: ground_bytes
      endian: be
    doc: ! 'Encoding id: ground_bytes'
    types:
      bytes_dyn_uint30:
        seq:
        - id: len_bytes_dyn_uint30
          type: u4
          valid:
            max: 1073741823
        - id: bytes_dyn_uint30
          size: len_bytes_dyn_uint30
<<<<<<< HEAD
      uint30:
        seq:
        - id: uint30
          type: u4
          valid:
            max: 1073741823
=======
>>>>>>> 41e20aa1
    seq:
    - id: ground_bytes
      type: bytes_dyn_uint30 |}]

let%expect_test "test fixed size bytes translation" =
  let s =
    Kaitai_of_data_encoding.Translate.from_data_encoding
      ~id:"bytes_fixed_32"
      (Data_encoding.Fixed.bytes 32)
  in
  print_endline (Kaitai.Print.print s) ;
  [%expect
    {|
    meta:
      id: bytes_fixed_32
      endian: be
    doc: ! 'Encoding id: bytes_fixed_32'
    seq:
    - id: bytes_fixed_32
      size: 32 |}]

let%expect_test "test variable size bytes translation" =
  let s =
    Kaitai_of_data_encoding.Translate.from_data_encoding
      ~id:"bytes_variable"
      Data_encoding.Variable.bytes
  in
  print_endline (Kaitai.Print.print s) ;
  [%expect
    {|
    meta:
      id: bytes_variable
      endian: be
    doc: ! 'Encoding id: bytes_variable'
    seq:
    - id: bytes_variable
      size-eos: true |}]

let%expect_test "test dynamic size string translation" =
  let s =
    Kaitai_of_data_encoding.Translate.from_data_encoding
      ~id:"ground_string"
      Data_encoding.string
  in
  print_endline (Kaitai.Print.print s) ;
  [%expect
    {|
    meta:
      id: ground_string
      endian: be
    doc: ! 'Encoding id: ground_string'
    types:
      bytes_dyn_uint30:
        seq:
        - id: len_bytes_dyn_uint30
          type: u4
          valid:
            max: 1073741823
        - id: bytes_dyn_uint30
          size: len_bytes_dyn_uint30
<<<<<<< HEAD
      uint30:
        seq:
        - id: uint30
          type: u4
          valid:
            max: 1073741823
=======
>>>>>>> 41e20aa1
    seq:
    - id: ground_string
      type: bytes_dyn_uint30 |}]

let%expect_test "test big numbers translation" =
  let s =
    Kaitai_of_data_encoding.Translate.from_data_encoding
      ~id:"ground_n"
      Data_encoding.n
  in
  print_endline (Kaitai.Print.print s) ;
  [%expect
    {|
    meta:
      id: ground_n
      endian: be
    doc: ! 'Encoding id: ground_n'
    types:
      n:
        seq:
        - id: n
          type: n_chunk
          repeat: until
          repeat-until: not (_.has_more).as<bool>
      n_chunk:
        seq:
        - id: has_more
          type: b1be
        - id: payload
          type: b7be
    seq:
    - id: ground_n
      type: n |}]

let%expect_test "test big numbers translation" =
  let s =
    Kaitai_of_data_encoding.Translate.from_data_encoding
      ~id:"ground_z"
      Data_encoding.z
  in
  print_endline (Kaitai.Print.print s) ;
  [%expect
    {|
    meta:
      id: ground_z
      endian: be
    doc: ! 'Encoding id: ground_z'
    types:
      n_chunk:
        seq:
        - id: has_more
          type: b1be
        - id: payload
          type: b7be
      z:
        seq:
        - id: has_tail
          type: b1be
        - id: sign
          type: b1be
        - id: payload
          type: b6be
        - id: tail
          type: n_chunk
          repeat: until
          repeat-until: not (_.has_more).as<bool>
          if: has_tail.as<bool>
    seq:
    - id: ground_z
      type: z |}]<|MERGE_RESOLUTION|>--- conflicted
+++ resolved
@@ -34,7 +34,6 @@
       ~id:encoding_id
       encoding
   in
-<<<<<<< HEAD
   let expected_ksy = expected_ksy encoding_id in
   expect_test (fun () -> print_endline (Kaitai.Print.print kaitai_spec)) ;
   expect_test (fun () -> print_endline expected_ksy)
@@ -57,19 +56,6 @@
     ~encoding_id:"ground_uint8"
     Data_encoding.uint8
     expect_test
-=======
-  print_endline (Kaitai.Print.print s) ;
-  [%expect
-    {|
-    meta:
-      id: ground_uint8
-      endian: be
-    doc: ! 'Encoding id: ground_uint8'
-    seq:
-    - id: ground_uint8
-      type: u1
-  |}]
->>>>>>> 41e20aa1
 
 let%expect_test "test int8 translation" =
   let s =
@@ -250,15 +236,6 @@
             max: 1073741823
         - id: bytes_dyn_uint30
           size: len_bytes_dyn_uint30
-<<<<<<< HEAD
-      uint30:
-        seq:
-        - id: uint30
-          type: u4
-          valid:
-            max: 1073741823
-=======
->>>>>>> 41e20aa1
     seq:
     - id: ground_bytes
       type: bytes_dyn_uint30 |}]
@@ -319,15 +296,6 @@
             max: 1073741823
         - id: bytes_dyn_uint30
           size: len_bytes_dyn_uint30
-<<<<<<< HEAD
-      uint30:
-        seq:
-        - id: uint30
-          type: u4
-          valid:
-            max: 1073741823
-=======
->>>>>>> 41e20aa1
     seq:
     - id: ground_string
       type: bytes_dyn_uint30 |}]
