--- conflicted
+++ resolved
@@ -126,7 +126,6 @@
       in
       let seq = left @ right in
       (enums, types, seq)
-<<<<<<< HEAD
   | List {length_limit = Exactly limit; length_encoding = None; elts} ->
       let enums, types, attrs =
         seq_field_of_data_encoding enums types elts id tid_gen
@@ -157,7 +156,6 @@
         }
       in
       (enums, types, [attr])
-=======
   | Obj f -> seq_field_of_field enums types f
   | Objs {kind = _; left; right} ->
       let enums, types, left =
@@ -168,7 +166,6 @@
       in
       let seq = left @ right in
       (enums, types, seq)
->>>>>>> aaa91a0f
   | Dynamic_size {kind; encoding} ->
       (* TODO: special case for [encoding=Bytes] and [encoding=String] *)
       let len_id = "len_" ^ id in
