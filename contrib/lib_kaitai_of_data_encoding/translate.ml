--- conflicted
+++ resolved
@@ -62,12 +62,6 @@
 
 let pathify path id = String.concat "__" (List.rev (id :: path))
 
-(* We need an existential type for encodings because the type of encodings in
-   cases is not related to the type of encodings in unions. *)
-type anyEncoding = AnyEncoding : _ DataEncoding.t -> anyEncoding
-
-module MuSet = Set.Make (String)
-
 let summary ~title ~description =
   match (title, description) with
   | None, None -> None
@@ -133,17 +127,10 @@
 
 let rec seq_field_of_data_encoding :
     type a.
-<<<<<<< HEAD
     state ->
-=======
-    Ground.Enum.assoc ->
-    Ground.Type.assoc ->
-    MuSet.t ->
->>>>>>> dd10f7b1
     a DataEncoding.t ->
     string list ->
     string ->
-<<<<<<< HEAD
     state * AttrSpec.t list =
  fun state ({encoding; _} as whole_encoding) path id ->
   (* We rely on [AnyEncoding] to be unboxed so that we can preserve physical equality *)
@@ -301,254 +288,21 @@
           (state, [size_attr; Ground.Attr.string ~id (Dynamic size_id)])
       | Dynamic_size
           {kind; encoding = {encoding = Check_size {limit; encoding}; _}} ->
-          let state, attrs =
-            seq_field_of_data_encoding state encoding path id
-          in
           let size_id = size_id_of_id (pathify path id ^ "_dyn") in
           let size_attr =
             Helpers.merge_valid
               (Ground.Attr.binary_length_kind ~id:size_id kind)
               (ValidationMax (Ast.IntNum limit))
           in
+          let state, attrs =
+            seq_field_of_data_encoding state encoding path id
+          in
           let state, attr =
             redirect
               state
-=======
-    Ground.Enum.assoc * Ground.Type.assoc * MuSet.t * AttrSpec.t list =
- fun enums types mus ({encoding; _} as whole_encoding) id ->
-  let id = escape_id id in
-  match encoding with
-  | Null -> (enums, types, mus, [])
-  | Empty -> (enums, types, mus, [])
-  | Ignore -> (enums, types, mus, [])
-  | Constant _ -> (enums, types, mus, [])
-  | Bool ->
-      let enums = Helpers.add_uniq_assoc enums Ground.Enum.bool in
-      (enums, types, mus, [Ground.Attr.bool ~id])
-  | Uint8 -> (enums, types, mus, [Ground.Attr.uint8 ~id])
-  | Int8 -> (enums, types, mus, [Ground.Attr.int8 ~id])
-  | Uint16 -> (enums, types, mus, [Ground.Attr.uint16 ~id])
-  | Int16 -> (enums, types, mus, [Ground.Attr.int16 ~id])
-  | Int32 -> (enums, types, mus, [Ground.Attr.int32 ~id])
-  | Int64 -> (enums, types, mus, [Ground.Attr.int64 ~id])
-  | Int31 -> (enums, types, mus, [Ground.Attr.int31 ~id])
-  | RangedInt {minimum; maximum} ->
-      let size = Data_encoding__Binary_size.range_to_size ~minimum ~maximum in
-      if minimum <= 0 then
-        let valid =
-          Some
-            (ValidationSpec.ValidationRange
-               {min = Ast.IntNum minimum; max = Ast.IntNum maximum})
-        in
-        let uvalid =
-          if minimum = 0 then
-            Some (ValidationSpec.ValidationMax (Ast.IntNum maximum))
-          else valid
-        in
-        match size with
-        | `Uint8 ->
-            (enums, types, mus, [{(Ground.Attr.uint8 ~id) with valid = uvalid}])
-        | `Uint16 ->
-            (enums, types, mus, [{(Ground.Attr.uint16 ~id) with valid = uvalid}])
-        | `Uint30 ->
-            (enums, types, mus, [{(Ground.Attr.uint30 ~id) with valid = uvalid}])
-        | `Int8 -> (enums, types, mus, [{(Ground.Attr.int8 ~id) with valid}])
-        | `Int16 -> (enums, types, mus, [{(Ground.Attr.int16 ~id) with valid}])
-        | `Int31 -> (enums, types, mus, [{(Ground.Attr.int31 ~id) with valid}])
-      else
-        (* when [minimum > 0] (as is the case in this branch), data-encoding
-           shifts the value of the binary representation so that the minimum is at
-           [0]. E.g., the interval [200]–[300] is represented on the wire as the
-           interval [0]-[100] and the de/serialisation function is responsible for
-           shifting to/from the actual range. *)
-        let shift = minimum in
-        let shifted_id = id ^ "_shifted_to_zero" in
-        let shifted_encoding : a DataEncoding.t =
-          {
-            encoding =
-              RangedInt {minimum = minimum - shift; maximum = maximum - shift};
-            json_encoding = None;
-          }
-        in
-        let enums, types, mus, represented_interval_attrs =
-          seq_field_of_data_encoding enums types mus shifted_encoding shifted_id
-        in
-        let instance_type : Kaitai.Types.DataType.int_type =
-          match size with
-          | `Uint8 -> Int1Type {signed = false}
-          | `Uint16 -> IntMultiType {signed = false; width = W2; endian = None}
-          | `Uint30 -> IntMultiType {signed = false; width = W4; endian = None}
-          | `Int8 -> Int1Type {signed = true}
-          | `Int16 -> IntMultiType {signed = true; width = W2; endian = None}
-          | `Int31 -> IntMultiType {signed = true; width = W4; endian = None}
-        in
-        let represented_interval_class =
-          Helpers.class_spec_of_attrs
-            ~id:shifted_id
-            ~instances:
-              [
-                ( "value",
-                  {
-                    doc =
-                      {
-                        summary =
-                          Some
-                            "The interval is represented shifted towards 0 for \
-                             compactness, this instance corrects the shift.";
-                        refs = [];
-                      };
-                    descr =
-                      ValueInstanceSpec
-                        {
-                          id = "value";
-                          path = [];
-                          value =
-                            BinOp
-                              {
-                                left = Name shifted_id;
-                                op = Add;
-                                right = IntNum shift;
-                              };
-                          ifExpr = None;
-                          dataTypeOpt =
-                            Some (NumericType (Int_type instance_type));
-                        };
-                  } );
-              ]
-            represented_interval_attrs
-        in
-        let types =
-          Helpers.add_uniq_assoc types (shifted_id, represented_interval_class)
-        in
-        ( enums,
-          types,
-          mus,
-          [
-            {
-              (Helpers.default_attr_spec ~id) with
-              dataType =
-                DataType.(ComplexDataType (UserType represented_interval_class));
-            };
-          ] )
-  | Float -> (enums, types, mus, [Ground.Attr.float ~id])
-  | RangedFloat {minimum; maximum} ->
-      let valid =
-        Some
-          (ValidationSpec.ValidationRange
-             {min = Ast.FloatNum minimum; max = Ast.FloatNum maximum})
-      in
-      (enums, types, mus, [{(Ground.Attr.float ~id) with valid}])
-  | Bytes (`Fixed n, _) -> (enums, types, mus, [Ground.Attr.bytes ~id (Fixed n)])
-  | Bytes (`Variable, _) -> (enums, types, mus, [Ground.Attr.bytes ~id Variable])
-  | Dynamic_size {kind; encoding = {encoding = Bytes (`Variable, _); _}} ->
-      let size_id = "len_" ^ id in
-      let size_attr = Ground.Attr.binary_length_kind ~id:size_id kind in
-      (enums, types, mus, [size_attr; Ground.Attr.bytes ~id (Dynamic size_id)])
-  | String (`Fixed n, _) ->
-      (enums, types, mus, [Ground.Attr.string ~id (Fixed n)])
-  | String (`Variable, _) ->
-      (enums, types, mus, [Ground.Attr.string ~id Variable])
-  | Dynamic_size {kind; encoding = {encoding = String (`Variable, _); _}} ->
-      let size_id = "len_" ^ id in
-      let size_attr = Ground.Attr.binary_length_kind ~id:size_id kind in
-      (enums, types, mus, [size_attr; Ground.Attr.string ~id (Dynamic size_id)])
-  | N ->
-      let types = Helpers.add_uniq_assoc types Ground.Type.n_chunk in
-      let types = Helpers.add_uniq_assoc types Ground.Type.n in
-      (enums, types, mus, [Ground.Attr.n ~id])
-  | Z ->
-      let types = Helpers.add_uniq_assoc types Ground.Type.n_chunk in
-      let types = Helpers.add_uniq_assoc types Ground.Type.z in
-      (enums, types, mus, [Ground.Attr.z ~id])
-  | Conv {encoding; _} -> seq_field_of_data_encoding enums types mus encoding id
-  | Tup _ ->
-      (* single-field tup *)
-      let tid_gen =
-        let already_called = ref false in
-        fun () ->
-          if !already_called then
-            raise (Invalid_argument "multiple fields inside a single-field tup") ;
-          already_called := true ;
-          id
-      in
-      seq_field_of_tups enums types mus tid_gen encoding
-  | Tups _ ->
-      (* multi-field tup *)
-      let tid_gen = Helpers.mk_tid_gen id in
-      seq_field_of_tups enums types mus tid_gen encoding
-  | List {length_limit; length_encoding; elts} ->
-      seq_field_of_collection
-        enums
-        types
-        mus
-        length_limit
-        length_encoding
-        elts
-        id
-  | Array {length_limit; length_encoding; elts} ->
-      seq_field_of_collection
-        enums
-        types
-        mus
-        length_limit
-        length_encoding
-        elts
-        id
-  | Obj f -> seq_field_of_field enums types mus f
-  | Objs {kind = _; left; right} ->
-      let enums, types, mus, left =
-        seq_field_of_data_encoding enums types mus left id
-      in
-      let enums, types, mus, right =
-        seq_field_of_data_encoding enums types mus right id
-      in
-      let seq = left @ right in
-      (enums, types, mus, seq)
-  | Union {kind = _; tag_size; tagged_cases = _; match_case = _; cases} ->
-      seq_field_of_union enums types mus tag_size cases id
-  | Dynamic_size {kind; encoding} ->
-      let len_id = "len_" ^ id in
-      let len_attr =
-        match kind with
-        | `N -> failwith "Not implemented"
-        | `Uint30 -> Ground.Attr.uint30 ~id:len_id
-        | `Uint16 -> Ground.Attr.uint16 ~id:len_id
-        | `Uint8 -> Ground.Attr.uint8 ~id:len_id
-      in
-      let enums, types, mus, attrs =
-        seq_field_of_data_encoding enums types mus encoding id
-      in
-      let types, attr =
-        redirect_if_many
-          types
-          attrs
-          (fun attr -> {attr with size = Some (Ast.Name len_id)})
-          id
-      in
-      (enums, types, mus, [len_attr; attr])
-  | Splitted {encoding; json_encoding = _; is_obj = _; is_tup = _} ->
-      seq_field_of_data_encoding enums types mus encoding id
-  | Describe {encoding; id; description; title} -> (
-      let id = escape_id id in
-      let description = summary ~title ~description in
-      let enums, types, mus, attrs =
-        seq_field_of_data_encoding enums types mus encoding id
-      in
-      match attrs with
-      | [] -> failwith "Not supported"
-      | [attr] -> (enums, types, mus, [Helpers.merge_summaries attr description])
-      | _ :: _ :: _ as attrs ->
-          let described_class =
-            Helpers.class_spec_of_attrs
-              ~id
-              ?description
-              ~enums:[]
-              ~types:[]
-              ~instances:[]
->>>>>>> dd10f7b1
               attrs
               (fun attr ->
-                {attr with size = Some (Ast.Name size_id); valid = None})
+                {attr with size = Some (Ast.Name size_id)})
               path
               (id ^ "_dyn")
           in
@@ -618,16 +372,16 @@
       | Union {kind = _; tag_size; tagged_cases = _; match_case = _; cases} ->
           seq_field_of_union state tag_size cases path id
       | Dynamic_size {kind; encoding} ->
-          let state, attrs =
-            seq_field_of_data_encoding state encoding path id
-          in
-          let id =
+          let dyn_id =
             (* Avoid duplicated id when translating mempool *)
             if List.mem_assoc (id ^ "_dyn") state.types then id ^ "_outer"
             else id
           in
-          let size_id = size_id_of_id (pathify path id ^ "_dyn") in
+          let size_id = size_id_of_id (pathify path dyn_id ^ "_dyn") in
           let size_attr = Ground.Attr.binary_length_kind ~id:size_id kind in
+          let state, attrs =
+            seq_field_of_data_encoding state encoding path id
+          in
           let state, attr =
             redirect
               state
@@ -657,6 +411,10 @@
       | Check_size {limit = _; encoding} ->
           (* TODO: Add a guard for check size.*)
           seq_field_of_data_encoding state encoding path id
+      | Delayed mk ->
+          (* TODO: once data-encoding is monorepoed: remove delayed and have "cached" *)
+          let e = mk () in
+          seq_field_of_data_encoding state e path id
       | Mu {name; title; description; fix; kind = _} -> (
           let summary = summary ~title ~description in
           let name = escape_id name in
@@ -746,12 +504,7 @@
           let attr =
             {(Helpers.default_attr_spec ~id) with dataType; enum = Some id}
           in
-<<<<<<< HEAD
-          (state, [attr])
-      | Delayed mk ->
-          (* TODO: once data-encoding is monorepoed: remove delayed and have "cached" *)
-          let e = mk () in
-          seq_field_of_data_encoding state e path id)
+          (state, [attr]))
 
 and seq_field_of_tups :
     type a.
@@ -771,70 +524,6 @@
       let id = tid_gen () in
       let state, attrs = seq_field_of_data_encoding state e path id in
       let state, attrs =
-=======
-          (enums, types, mus, [attr]))
-  | Check_size {limit = _; encoding} ->
-      (* TODO: Add a guard for check size.*)
-      seq_field_of_data_encoding enums types mus encoding id
-  | Delayed mk ->
-      (* TODO: once data-encoding is monorepoed: remove delayed and have "cached" *)
-      let e = mk () in
-      seq_field_of_data_encoding enums types mus e id
-  | Mu {name; title; description; fix; kind = _} ->
-      let summary = summary ~title ~description in
-      let name = escape_id name in
-      if MuSet.mem name mus then
-        (* This node was already visited, we just put a pointer. *)
-        ( enums,
-          types,
-          mus,
-          [
-            {
-              (Helpers.default_attr_spec ~id) with
-              dataType =
-                (* We don't have the full type, we just put a dummy with the correct
-                   [id] which is all that gets printed *)
-                ComplexDataType
-                  (UserType (Helpers.default_class_spec ~id:name ()));
-            };
-          ] )
-      else
-        let mus = MuSet.add name mus in
-        let fixed = fix whole_encoding in
-        let enums, types, mus, attrs =
-          seq_field_of_data_encoding enums types mus fixed name
-        in
-        let types, attr =
-          redirect
-            types
-            attrs
-            (fun attr -> Helpers.merge_summaries attr summary)
-            name
-        in
-        (enums, types, mus, [attr])
-  | _ -> failwith "Not implemented"
-
-and seq_field_of_tups :
-    type a.
-    Ground.Enum.assoc ->
-    Ground.Type.assoc ->
-    MuSet.t ->
-    Helpers.tid_gen ->
-    a DataEncoding.desc ->
-    Ground.Enum.assoc * Ground.Type.assoc * MuSet.t * AttrSpec.t list =
- fun enums types mus tid_gen d ->
-  match d with
-  | Tup {encoding = Tup _ as e; json_encoding = _} ->
-      seq_field_of_tups enums types mus tid_gen e
-  | Tup {encoding = Tups _ as e; json_encoding = _} ->
-      seq_field_of_tups enums types mus tid_gen e
-  | Tup e ->
-      let id = tid_gen () in
-      let enums, types, mus, attrs =
-        seq_field_of_data_encoding enums types mus e id
-      in
-      let types, attrs =
->>>>>>> dd10f7b1
         match attrs with
         | [] -> (state, [])
         | [attr] ->
@@ -847,50 +536,22 @@
             let state, attr = redirect state attrs Fun.id path id in
             (state, [attr])
       in
-<<<<<<< HEAD
       (state, attrs)
   | Tups {kind = _; left; right} ->
       let state, left = seq_field_of_tups state path tid_gen left.encoding in
       let state, right = seq_field_of_tups state path tid_gen right.encoding in
       let seq = left @ right in
       (state, seq)
-=======
-      (enums, types, mus, attrs)
-  | Tups {kind = _; left; right} ->
-      let enums, types, mus, left =
-        seq_field_of_tups enums types mus tid_gen left.encoding
-      in
-      let enums, types, mus, right =
-        seq_field_of_tups enums types mus tid_gen right.encoding
-      in
-      let seq = left @ right in
-      (enums, types, mus, seq)
->>>>>>> dd10f7b1
   | _ -> failwith "Non-tup(s) inside a tups"
 
 and seq_field_of_field :
     type a.
-<<<<<<< HEAD
     state -> string list -> a DataEncoding.field -> state * AttrSpec.t list =
  fun state path f ->
   match f with
   | Req {name; encoding; title; description} ->
       let id = escape_id name in
       let state, attrs = seq_field_of_data_encoding state encoding path id in
-=======
-    Ground.Enum.assoc ->
-    Ground.Type.assoc ->
-    MuSet.t ->
-    a DataEncoding.field ->
-    Ground.Enum.assoc * Ground.Type.assoc * MuSet.t * AttrSpec.t list =
- fun enums types mus f ->
-  match f with
-  | Req {name; encoding; title; description} ->
-      let id = escape_id name in
-      let enums, types, mus, attrs =
-        seq_field_of_data_encoding enums types mus encoding id
-      in
->>>>>>> dd10f7b1
       let summary = summary ~title ~description in
       let state, attr_o =
         redirect_if_any
@@ -900,11 +561,7 @@
           path
           id
       in
-<<<<<<< HEAD
       (state, Option.to_list attr_o)
-=======
-      (enums, types, mus, [attr])
->>>>>>> dd10f7b1
   | Opt {name; kind = _; encoding; title; description} ->
       let cond_id = escape_id (name ^ "_tag") in
       let state = add_enum state Ground.Enum.bool in
@@ -930,13 +587,7 @@
         }
       in
       let id = escape_id name in
-<<<<<<< HEAD
       let state, attrs = seq_field_of_data_encoding state encoding path id in
-=======
-      let enums, types, mus, attrs =
-        seq_field_of_data_encoding enums types mus encoding id
-      in
->>>>>>> dd10f7b1
       let summary = summary ~title ~description in
       let state, attr =
         redirect_if_many
@@ -946,21 +597,11 @@
           path
           id
       in
-<<<<<<< HEAD
       (state, [cond_attr; attr])
   | Dft {name; encoding; default = _; title; description} ->
       (* NOTE: in binary format Dft is the same as Req *)
       let id = escape_id name in
       let state, attrs = seq_field_of_data_encoding state encoding path id in
-=======
-      (enums, types, mus, [cond_attr; attr])
-  | Dft {name; encoding; default = _; title; description} ->
-      (* NOTE: in binary format Dft is the same as Req *)
-      let id = escape_id name in
-      let enums, types, mus, attrs =
-        seq_field_of_data_encoding enums types mus encoding id
-      in
->>>>>>> dd10f7b1
       let summary = summary ~title ~description in
       let state, attr_o =
         redirect_if_any
@@ -970,7 +611,6 @@
           path
           id
       in
-<<<<<<< HEAD
       (state, Option.to_list attr_o)
 
 and seq_field_of_union :
@@ -982,20 +622,6 @@
     string ->
     state * AttrSpec.t list =
  fun state tag_size cases path id ->
-=======
-      (enums, types, mus, [attr])
-
-and seq_field_of_union :
-    type a.
-    Ground.Enum.assoc ->
-    Ground.Type.assoc ->
-    MuSet.t ->
-    Data_encoding__Binary_size.tag_size ->
-    a DataEncoding.case list ->
-    string ->
-    Ground.Enum.assoc * Ground.Type.assoc * MuSet.t * AttrSpec.t list =
- fun enums types mus tag_size cases id ->
->>>>>>> dd10f7b1
   let tagged_cases : (int * string * string option * anyEncoding) list =
     (* Some cases are JSON-only, we filter those out and we also get rid of
        parts we don't care about like injection and projection functions. *)
@@ -1023,16 +649,10 @@
           EnumValueSpec.
             {name = id; doc = DocSpec.{refs = []; summary = description}} ))
       tagged_cases
-<<<<<<< HEAD
     |> List.sort (fun (t1, _) (t2, _) -> compare t1 t2)
   in
   let tag_enum = EnumSpec.{map = tag_enum_map} in
   let state = add_enum state (tag_id, tag_enum) in
-=======
-  in
-  let tag_enum = EnumSpec.{path = []; map = tag_enum_map} in
-  let enums = Helpers.add_uniq_assoc enums (tag_id, tag_enum) in
->>>>>>> dd10f7b1
   let tag_attr =
     {
       (Helpers.default_attr_spec ~id:tag_id) with
@@ -1040,7 +660,6 @@
       enum = Some tag_id;
     }
   in
-<<<<<<< HEAD
   let state, payload_attrs =
     List.fold_left
       (fun (state, payload_attrs) (_, case_id, _, AnyEncoding encoding) ->
@@ -1079,21 +698,6 @@
             let state, attr =
               redirect
                 state
-=======
-  let enums, types, mus, payload_attrs =
-    List.fold_left
-      (fun (enums, types, mus, payload_attrs)
-           (_, case_id, _, AnyEncoding encoding) ->
-        let enums, types, mus, attrs =
-          seq_field_of_data_encoding enums types mus encoding case_id
-        in
-        match attrs with
-        | [] -> (enums, types, mus, payload_attrs)
-        | _ :: _ as attrs ->
-            let types, attr =
-              redirect_if_many
-                types
->>>>>>> dd10f7b1
                 attrs
                 (fun attr ->
                   {
@@ -1112,7 +716,6 @@
                                      {
                                        enumName = tag_id;
                                        label = case_id;
-<<<<<<< HEAD
                                        inType = Ast.empty_typeId;
                                      };
                                });
@@ -1140,84 +743,31 @@
  fun state length_limit length_encoding elts path id ->
   match (length_limit, length_encoding, elts) with
   | At_most max_length, Some le, elts ->
-      (* Kaitia recommend to use the [num_] prefix *)
+      (* Kaitai recommend to use the [num_] prefix *)
       let length_id = "num_" ^ id in
       let state, length_attrs =
         seq_field_of_data_encoding state le path length_id
-=======
-                                       inType =
-                                         {
-                                           absolute = true;
-                                           names = [tag_id];
-                                           isArray = false;
-                                         };
-                                     };
-                               });
-                      };
-                  })
-                (id ^ "_" ^ case_id)
-            in
-            (enums, types, mus, attr :: payload_attrs))
-      (enums, types, mus, [])
-      tagged_cases
-  in
-  let payload_attrs = List.rev payload_attrs in
-  (enums, types, mus, tag_attr :: payload_attrs)
-
-and seq_field_of_collection :
-    type a.
-    Ground.Enum.assoc ->
-    Ground.Type.assoc ->
-    MuSet.t ->
-    DataEncoding.limit ->
-    int DataEncoding.encoding option ->
-    a DataEncoding.encoding ->
-    string ->
-    Ground.Enum.assoc * Ground.Type.assoc * MuSet.t * AttrSpec.t list =
- fun enums types mus length_limit length_encoding elts id ->
-  match (length_limit, length_encoding, elts) with
-  | At_most _max_length, Some le, elts ->
-      let length_id = "number_of_elements_in_" ^ id in
-      let enums, types, mus, length_attrs =
-        seq_field_of_data_encoding enums types mus le length_id
->>>>>>> dd10f7b1
       in
       let length_attr =
         match length_attrs with
         | [] -> assert false
         | [attr] ->
-<<<<<<< HEAD
             Helpers.merge_valid
               attr
               (ValidationSpec.ValidationMax (Ast.IntNum max_length))
-=======
-            (* TODO: use [length_limit] to set a [valid:max:] value for length*)
-            attr
->>>>>>> dd10f7b1
         | _ :: _ :: _ ->
             (* TODO: Big number length size not yet supported. We expect
                      [`Uint30/16/8] to produce only one attribute. *)
             failwith "Not supported (N-like header)"
       in
       let elt_id = id ^ "_elt" in
-<<<<<<< HEAD
       let state, attrs = seq_field_of_data_encoding state elts path elt_id in
       let state, attr =
-=======
-      let enums, types, mus, attrs =
-        seq_field_of_data_encoding enums types mus elts elt_id
-      in
-      let types, attr =
->>>>>>> dd10f7b1
         (* We do uncoditional redirect because there can be issues where the
            [size] of elements and the [size] of the list get mixed up.
            TODO: redirect on (a) multiple attrs and (b) single attr with [size] *)
         redirect
-<<<<<<< HEAD
           state
-=======
-          types
->>>>>>> dd10f7b1
           attrs
           (fun attr ->
             {
@@ -1228,16 +778,10 @@
                   repeat = RepeatExpr (Ast.Name length_id);
                 };
             })
-<<<<<<< HEAD
           path
           (id ^ "_entries")
       in
       (state, [length_attr; attr])
-=======
-          (id ^ "_entries")
-      in
-      (enums, types, mus, [length_attr; attr])
->>>>>>> dd10f7b1
   | (Exactly _ | No_limit), Some _, _ ->
       (* The same [assert false] exists in the de/serialisation functions of
          [data_encoding]. This specific case is rejected by data-encoding
@@ -1246,19 +790,10 @@
       assert false
   | length_limit, None, elts ->
       let elt_id = id ^ "_elt" in
-<<<<<<< HEAD
       let state, attrs = seq_field_of_data_encoding state elts path elt_id in
       let state, attr =
         redirect
           state
-=======
-      let enums, types, mus, attrs =
-        seq_field_of_data_encoding enums types mus elts elt_id
-      in
-      let types, attr =
-        redirect
-          types
->>>>>>> dd10f7b1
           attrs
           (fun attr ->
             match length_limit with
@@ -1282,7 +817,6 @@
                       repeat = RepeatExpr (Ast.IntNum exact_length);
                     };
                 })
-<<<<<<< HEAD
           path
           (id ^ "_entries")
       in
@@ -1292,11 +826,6 @@
   match description with
   | None -> "Encoding id: " ^ id
   | Some description -> "Encoding id: " ^ id ^ "\nDescription: " ^ description
-=======
-          (id ^ "_entries")
-      in
-      (enums, types, mus, [attr])
->>>>>>> dd10f7b1
 
 let from_data_encoding :
     type a. id:string -> ?extern:_ -> a DataEncoding.t -> ClassSpec.t =
@@ -1312,16 +841,9 @@
     }
   in
   match encoding.encoding with
-<<<<<<< HEAD
   | Describe {encoding; description; id = descrid; _} ->
       let description = add_original_id_to_description ?description id in
       let state, attrs = seq_field_of_data_encoding state encoding [] descrid in
-=======
-  | Describe {encoding; description; id; _} ->
-      let enums, types, _, attrs =
-        seq_field_of_data_encoding [] [] MuSet.empty encoding id
-      in
->>>>>>> dd10f7b1
       Helpers.class_spec_of_attrs
         ~id:encoding_name
         ~description
@@ -1331,14 +853,9 @@
         ~instances:[]
         attrs
   | _ ->
-<<<<<<< HEAD
       let description = add_original_id_to_description id in
       let state, attrs =
         seq_field_of_data_encoding state encoding [] encoding_name
-=======
-      let enums, types, _, attrs =
-        seq_field_of_data_encoding [] [] MuSet.empty encoding encoding_name
->>>>>>> dd10f7b1
       in
       Helpers.class_spec_of_attrs
         ~id:encoding_name
