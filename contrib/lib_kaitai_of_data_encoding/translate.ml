--- conflicted
+++ resolved
@@ -427,7 +427,6 @@
       let enums, types, attrs =
         seq_field_of_data_encoding enums types encoding id tid_gen
       in
-<<<<<<< HEAD
       let types, attr =
         redirect_if_many
           types
@@ -437,32 +436,7 @@
       in
       (enums, types, [attr])
   | Check_size {limit = _; encoding} ->
-      (* TODO: Add a guard. *)
-=======
-      match attrs with
-      | [] -> failwith "Not supported"
-      | [attr] -> (enums, types, [Helpers.merge_summaries attr description])
-      | _ :: _ :: _ as attrs ->
-          let attr =
-            {
-              (Helpers.default_attr_spec ~id) with
-              dataType =
-                DataType.(
-                  ComplexDataType
-                    (UserType
-                       (Helpers.class_spec_of_attrs
-                          ~id
-                          ?description
-                          ~enums:[]
-                          ~types:[]
-                          ~instances:[]
-                          attrs)));
-            }
-          in
-          (enums, types, [attr]))
-  | Check_size {limit = _; encoding} ->
       (* TODO: Add a guard for check size.*)
->>>>>>> 6e07d533
       seq_field_of_data_encoding enums types encoding id tid_gen
   | _ -> failwith "Not implemented"
 
