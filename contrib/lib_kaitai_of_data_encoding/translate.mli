(*****************************************************************************)
(*                                                                           *)
(* SPDX-License-Identifier: MIT                                              *)
(* Copyright (c) 2023 Marigold, <contact@marigold.dev>                       *)
(* Copyright (c) 2023 Nomadic Labs, <contact@nomadic-labs.com>               *)
(*                                                                           *)
(*****************************************************************************)

<<<<<<< HEAD
type anyEncoding = AnyEncoding : _ Data_encoding.Encoding.t -> anyEncoding
[@@ocaml.unboxed]
=======
module AnyEncoding : sig
  (** [AnyEncoding] allows to pack multiple encodings with incompatible types in the same data structure. *)

  (* The [unboxed] annotation is used that physical equality is
     preserved (e.g. [AnyEncoding e == AnyEncoding e]) *)
  type t = AnyEncoding : _ Data_encoding.Encoding.t -> t [@@ocaml.unboxed]

  val pack : _ Data_encoding.Encoding.t -> t

  module Tbl : Hashtbl.S with type key = t
end
>>>>>>> 41e20aa1

(** [escape_id id] replaces special characters in [id] to obtain a string which
    is valid to use in kaitai-struct files' [id] fields. *)
val escape_id : string -> string

(** [from_data_encoding ~id ?description encoding] generates a
    formal description of [encoding] as a kaitai [ClassSpec].

    @param [id] is escaped (no need to call [escape_id]) and added to the "meta"
    section of the class-spec.
<<<<<<< HEAD
*)
val from_data_encoding :
  id:string ->
  ?extern:(anyEncoding, string) Hashtbl.t ->
=======

    @param [extern] should contain all encodings that have their kaitai spec in a dedicated ksy file.
*)
val from_data_encoding :
  id:string ->
  ?extern:string AnyEncoding.Tbl.t ->
>>>>>>> 41e20aa1
  'a Data_encoding.t ->
  Kaitai.Types.ClassSpec.t<|MERGE_RESOLUTION|>--- conflicted
+++ resolved
@@ -6,10 +6,6 @@
 (*                                                                           *)
 (*****************************************************************************)
 
-<<<<<<< HEAD
-type anyEncoding = AnyEncoding : _ Data_encoding.Encoding.t -> anyEncoding
-[@@ocaml.unboxed]
-=======
 module AnyEncoding : sig
   (** [AnyEncoding] allows to pack multiple encodings with incompatible types in the same data structure. *)
 
@@ -21,7 +17,6 @@
 
   module Tbl : Hashtbl.S with type key = t
 end
->>>>>>> 41e20aa1
 
 (** [escape_id id] replaces special characters in [id] to obtain a string which
     is valid to use in kaitai-struct files' [id] fields. *)
@@ -32,18 +27,11 @@
 
     @param [id] is escaped (no need to call [escape_id]) and added to the "meta"
     section of the class-spec.
-<<<<<<< HEAD
-*)
-val from_data_encoding :
-  id:string ->
-  ?extern:(anyEncoding, string) Hashtbl.t ->
-=======
 
     @param [extern] should contain all encodings that have their kaitai spec in a dedicated ksy file.
 *)
 val from_data_encoding :
   id:string ->
   ?extern:string AnyEncoding.Tbl.t ->
->>>>>>> 41e20aa1
   'a Data_encoding.t ->
   Kaitai.Types.ClassSpec.t