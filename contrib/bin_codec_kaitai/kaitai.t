--- conflicted
+++ resolved
@@ -88,14 +88,6 @@
   doc: ! 'Encoding id: ground.int31
   
     Description: Signed 31 bit integers'
-<<<<<<< HEAD
-  seq:
-  - id: ground__int31
-    type: s4
-    valid:
-      min: -1073741824
-      max: 1073741823
-=======
   types:
     int31:
       seq:
@@ -107,7 +99,6 @@
   seq:
   - id: ground__int31
     type: int31
->>>>>>> 41e20aa1
 ground.float test
   $ ./codec.exe dump kaitai for ground.float
   meta:
@@ -125,15 +116,6 @@
     id: ground__bytes
     endian: be
   doc: ! 'Encoding id: ground.bytes'
-<<<<<<< HEAD
-  seq:
-  - id: size_of_ground__bytes
-    type: u4
-    valid:
-      max: 1073741823
-  - id: ground__bytes
-    size: size_of_ground__bytes
-=======
   types:
     bytes_dyn_uint30:
       seq:
@@ -146,22 +128,12 @@
   seq:
   - id: ground__bytes
     type: bytes_dyn_uint30
->>>>>>> 41e20aa1
 ground.string test
   $ ./codec.exe dump kaitai for ground.string
   meta:
     id: ground__string
     endian: be
   doc: ! 'Encoding id: ground.string'
-<<<<<<< HEAD
-  seq:
-  - id: size_of_ground__string
-    type: u4
-    valid:
-      max: 1073741823
-  - id: ground__string
-    size: size_of_ground__string
-=======
   types:
     bytes_dyn_uint30:
       seq:
@@ -174,7 +146,6 @@
   seq:
   - id: ground__string
     type: bytes_dyn_uint30
->>>>>>> 41e20aa1
 ground.N test
   $ ./codec.exe dump kaitai for ground.N
   meta:
