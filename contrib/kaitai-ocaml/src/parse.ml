(*****************************************************************************)
(*                                                                           *)
(* SPDX-License-Identifier: MIT                                              *)
(* Copyright (c) 2023 Marigold, <contact@marigold.dev>                       *)
(* Copyright (c) 2023 Nomadic Labs, <contact@nomadic-labs.com>               *)
(*                                                                           *)
(*****************************************************************************)

exception Error of string

open Types
open Yaml

let empty_doc = DocSpec.{summary = None; refs = []}

let mapping = function `O m -> m | _ -> raise (Error "Expecting yaml mapping")

let scalar = function
  | `Scalar {value; _} -> value
  | _ -> raise (Error "scalar")

let bool = function
  | `Scalar {value = "true"; _} -> true
  | `Scalar {value = "false"; _} -> false
  | _ -> raise (Error "Expecting yaml bool")

let sequence = function
  | `A (m : Yaml.sequence) -> m.s_members
  | _ -> raise (Error "Expecting yaml sequence")

let find_key_opt (m : Yaml.mapping) x : Yaml.yaml option =
  List.find_map
    (fun (k, v) ->
      match k with
      | `Scalar {value; _} -> if String.equal x value then Some v else None
      | _ -> None)
    m.m_members

let find_key m x =
  match find_key_opt m x with
  | None -> raise (Error (Printf.sprintf "find_key(%s)" x))
  | Some x -> x

let keys m f =
  List.map
    (fun (k, v) ->
      match k with
      | `Scalar {value; _} -> f value v
      | _ -> raise (Error "key is not scalar"))
    m.m_members

let doc m =
  let doc = empty_doc in
  let doc =
    match find_key_opt m "doc" with
    | None -> doc
    | Some v ->
        let value = scalar v in
        {doc with summary = Some value}
  in
  let doc =
    match find_key_opt m "doc-ref" with
    | None -> doc
    | Some v ->
        let refs =
          List.map
            (fun x ->
              let x = scalar x in
              if
                String.starts_with ~prefix:"http://" x
                || String.starts_with ~prefix:"https://" x
              then
                match String.split_on_char ' ' x with
                | [] -> assert false
                | [url] -> DocSpec.UrlRef {url; text = "Source"}
                | url :: rest ->
                    DocSpec.UrlRef {url; text = String.concat " " rest}
              else DocSpec.TextRef x)
            (sequence v)
        in
        {doc with refs}
  in
  doc

let expression : _ -> Ast.t = function
  | `Scalar {value = s; _} -> (
      try
        let lexbuf = Lexing.from_string s in
        Parser.expression Lexer.token lexbuf
      with e ->
        Printf.eprintf
          "Failed to parse, fallback to raw: %s\n%s\n"
          s
          (Printexc.to_string e) ;
        Raw s)
  | _ -> raise (Error "expression is not a scalar")

let dataType x _extra : DataType.t =
  let exception Not_builtin in
  match x with
  | `Scalar _ as x -> (
      let raw_s = scalar x in
      try
        let prefix, endian =
          if String.ends_with raw_s ~suffix:"be" then
            (String.sub raw_s 0 (String.length raw_s - 2), Some `BE)
          else if String.ends_with raw_s ~suffix:"le" then
            (String.sub raw_s 0 (String.length raw_s - 2), Some `LE)
          else (raw_s, None)
        in
        if String.equal prefix "" then raise Not_builtin ;
        let start = String.get prefix 0 in
        let size =
          match
            int_of_string_opt (String.sub prefix 1 (String.length prefix - 1))
          with
          | None -> raise Not_builtin
          | Some i -> i
        in
        let w_of_int : _ -> DataType.int_width = function
          | 1 -> W1
          | 2 -> W2
          | 4 -> W4
          | 8 -> W8
          | _ -> raise Not_builtin
        in
        match (start, size, endian) with
        | 'u', 1, None -> NumericType (Int_type (Int1Type {signed = false}))
        | 's', 1, None -> NumericType (Int_type (Int1Type {signed = true}))
        | 'u', i, _ ->
            NumericType
              (Int_type
                 (IntMultiType {signed = false; width = w_of_int i; endian}))
        | 's', i, _ ->
            NumericType
              (Int_type
                 (IntMultiType {signed = true; width = w_of_int i; endian}))
        | 'f', i, _ ->
            NumericType
              (Float_type (FloatMultiType {width = w_of_int i; endian}))
        | 'b', 1, None -> BooleanType (BitsType1 BigBitEndian)
        | 'b', i, _ ->
            NumericType
              (Int_type
                 (BitsType
                    {
                      width = i;
                      bit_endian =
                        (match endian with
                        | Some `BE | None -> BigBitEndian
                        | Some `LE -> LittleBitEndian);
                    }))
        | _, _, _ -> raise Not_builtin
      with Not_builtin ->
        if
          String.for_all
            (function
              | 'a' .. 'z' | 'A' .. 'Z' | '0' .. '9' | '_' -> true | _ -> false)
            raw_s
        then ComplexDataType (UserType raw_s)
        else Raw raw_s)
  | _ -> raise (Error "datatype not a scalar")

let seq x =
  let m = mapping x in
  let id = find_key m "id" |> scalar in
  let dataType =
    match find_key_opt m "type" with
    | None -> (
        match (find_key_opt m "size-eos", find_key_opt m "size") with
        | None, None -> raise (Error "not type, no size, no size-eos")
        | Some _, Some _ -> raise (Error "Cannot define both size and size-eos")
        | None, Some size ->
            DataType.BytesType
              (BytesLimitType
                 {
                   size = expression size;
                   terminator = None;
                   include_ = false;
                   padRight = None;
                   process = None;
                 })
        | Some b, None ->
            let b = bool b in
            if not b then raise (Error "size-eos: false") ;
            DataType.BytesType
              (BytesEosType
                 {
                   terminator = None;
                   include_ = false;
                   padRight = None;
                   process = None;
                 }))
    | Some x -> dataType x m
  in
  let cond = AttrSpec.ConditionalSpec.{ifExpr = None; repeat = NoRepeat} in
  let cond =
    match find_key_opt m "if" with
    | None -> cond
    | Some v -> {cond with ifExpr = Some (expression v)}
  in
  let cond =
    match find_key_opt m "repeat" with
    | None -> cond
    | Some v -> (
        match scalar v with
        | "expr" -> (
            match find_key_opt m "repeat-expr" with
            | Some e -> {cond with repeat = RepeatExpr (expression e)}
            | None -> raise (Error "repeat:expr no repeat-expr"))
        | "until" -> (
            match find_key_opt m "repeat-until" with
            | Some e -> {cond with repeat = RepeatUntil (expression e)}
            | None -> raise (Error "repeat:until no repeat-until"))
        | "eos" -> {cond with repeat = RepeatEos}
        | invalid ->
            raise
              (Error (Printf.sprintf "invalid value for repeat (%s)" invalid)))
  in
  let valid =
    match find_key_opt m "valid" with
    | None -> None
    | Some e -> (
        match e with
        | `O {m_members = [(`Scalar {value = "eq"; _}, e)]; _} ->
            Some (ValidationSpec.ValidationEq (expression e))
        | `Scalar _ as e -> Some (ValidationSpec.ValidationEq (expression e))
        | `O {m_members = [(`Scalar {value = "min"; _}, min)]; _} ->
            Some (ValidationSpec.ValidationMin (expression min))
        | `O {m_members = [(`Scalar {value = "max"; _}, max)]; _} ->
            Some (ValidationSpec.ValidationMax (expression max))
        | `O
            {
              m_members =
                [
                  (`Scalar {value = "min"; _}, min);
                  (`Scalar {value = "max"; _}, max);
                ];
              _;
            }
        | `O
            {
              m_members =
                [
                  (`Scalar {value = "max"; _}, max);
                  (`Scalar {value = "min"; _}, min);
                ];
              _;
            } ->
            Some
              (ValidationSpec.ValidationRange
                 {min = expression min; max = expression max})
        | `O {m_members = [(`Scalar {value = "expr"; _}, e)]; _} ->
            Some (ValidationSpec.ValidationExpr (expression e))
        | _ -> raise (Error "unknown valid layout"))
  in
  let size =
    match find_key_opt m "size" with
    | None -> None
    | Some s -> Some (expression s)
  in
  let enum =
    match find_key_opt m "enum" with None -> None | Some s -> Some (scalar s)
  in
  let doc = doc m in
  AttrSpec.{id; dataType; cond; valid; enum; size; doc}

let instanceSpec id v =
  let m = mapping v in
  let doc = doc m in
  let value = find_key m "value" in
  let ifExpr =
    match find_key_opt m "ifExpr" with
    | None -> None
    | Some e -> Some (expression e)
  in
  let descr =
    InstanceSpec.ValueInstanceSpec {value = expression value; id; ifExpr}
  in
  InstanceSpec.{doc; descr}

let enumValueSpec yaml =
  match yaml with
  | `Scalar {value; _} -> EnumValueSpec.{name = value; doc = empty_doc}
  | `O m ->
      let id = find_key m "id" |> scalar in
      let doc = doc m in
      EnumValueSpec.{name = id; doc}
  | _ -> raise (Error "enumvaluespec")

let enumSpec yaml : EnumSpec.t =
  let m = mapping yaml in
  let map = keys m (fun k v -> (int_of_string k, enumValueSpec v)) in
  {map}

let endian x =
  match scalar x with "be" -> `BE | "le" -> `LE | _ -> raise (Error "endian")

let bitendian x : BitEndianness.t =
  match scalar x with
  | "be" -> BigBitEndian
  | "le" -> LittleBitEndian
  | _ -> raise (Error "bitendian")

<<<<<<< HEAD
let meta content id =
  let m = mapping content in
  let id =
    match find_key_opt m "id" with None -> id | Some i -> Some (scalar i)
=======
let meta content =
  let m = mapping content in
  let id =
    match find_key_opt m "id" with None -> None | Some i -> Some (scalar i)
>>>>>>> 41e20aa1
  in
  let endian =
    match find_key_opt m "endian" with
    | None -> None
    | Some x -> Some (endian x)
  in
  let bitEndian =
    match find_key_opt m "bit-endian" with
    | None -> None
    | Some x -> Some (bitendian x)
  in
  let forceDebug =
    match find_key_opt m "ks-debug" with None -> false | Some c -> bool c
  in
  let opaqueTypes =
    match find_key_opt m "ks-opaque-types" with
    | None -> None
    | Some c -> Some (bool c)
  in
  let zeroCopySubstream =
    match find_key_opt m "ks-zero-copy-substream" with
    | None -> None
    | Some c -> Some (bool c)
  in
  let imports =
    match find_key_opt m "imports" with
    | None -> []
    | Some l -> List.map scalar (sequence l)
  in
  MetaSpec.
    {
      id;
      endian;
      bitEndian;
      encoding = None;
      forceDebug;
      opaqueTypes;
      zeroCopySubstream;
      imports;
      isOpaque = false;
    }

let rec classSpec id yaml =
  let m = mapping yaml in
  let meta =
    match find_key_opt m "meta" with
<<<<<<< HEAD
    | Some content -> meta content id
=======
    | Some content -> meta content
>>>>>>> 41e20aa1
    | None ->
        MetaSpec.
          {
            isOpaque = false;
            id;
            endian = Some `BE;
            bitEndian = None;
            encoding = None;
            forceDebug = false;
            opaqueTypes = None;
            zeroCopySubstream = None;
            imports = [];
          }
  in
  let types =
    match find_key_opt m "types" with
    | None -> []
    | Some content ->
        let m = mapping content in
<<<<<<< HEAD
        keys m (fun k v -> (k, classSpec (Some k) v))
=======
        keys m (fun k v -> (k, classSpec None v))
>>>>>>> 41e20aa1
  in
  let instances =
    match find_key_opt m "instances" with
    | None -> []
    | Some content ->
        let m = mapping content in
        keys m (fun k v -> (k, instanceSpec k v))
  in
  let enums =
    match find_key_opt m "enums" with
    | None -> []
    | Some content ->
        let m = mapping content in
        keys m (fun k v -> (k, enumSpec v))
  in
  let seq =
    match find_key_opt m "seq" with
    | None -> []
    | Some content -> sequence content |> List.map (fun x -> seq x)
  in
  let doc = doc m in

  ClassSpec.
    {
      meta;
      doc;
      types;
      toStringExpr = None;
      params = [];
      seq;
      instances;
      enums;
      fileName = None;
    }

let parse ?file s =
  let yaml =
    match Yaml.yaml_of_string s with
    | Ok x -> x
    | Error (`Msg msg) -> failwith msg
  in
  let id =
    match file with
    | None -> None
    | Some id -> Some (Filename.chop_suffix (Filename.basename id) ".ksy")
  in
  classSpec id yaml<|MERGE_RESOLUTION|>--- conflicted
+++ resolved
@@ -302,17 +302,10 @@
   | "le" -> LittleBitEndian
   | _ -> raise (Error "bitendian")
 
-<<<<<<< HEAD
-let meta content id =
-  let m = mapping content in
-  let id =
-    match find_key_opt m "id" with None -> id | Some i -> Some (scalar i)
-=======
 let meta content =
   let m = mapping content in
   let id =
     match find_key_opt m "id" with None -> None | Some i -> Some (scalar i)
->>>>>>> 41e20aa1
   in
   let endian =
     match find_key_opt m "endian" with
@@ -359,11 +352,7 @@
   let m = mapping yaml in
   let meta =
     match find_key_opt m "meta" with
-<<<<<<< HEAD
-    | Some content -> meta content id
-=======
     | Some content -> meta content
->>>>>>> 41e20aa1
     | None ->
         MetaSpec.
           {
@@ -383,11 +372,7 @@
     | None -> []
     | Some content ->
         let m = mapping content in
-<<<<<<< HEAD
-        keys m (fun k v -> (k, classSpec (Some k) v))
-=======
         keys m (fun k v -> (k, classSpec None v))
->>>>>>> 41e20aa1
   in
   let instances =
     match find_key_opt m "instances" with
