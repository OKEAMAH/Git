--- conflicted
+++ resolved
@@ -44,11 +44,7 @@
 
 [[package]]
 name = "babel"
-<<<<<<< HEAD
-version = "2.11.0"
-=======
 version = "2.12.1"
->>>>>>> 3ef1d63a
 description = "Internationalization utilities"
 category = "main"
 optional = false
@@ -194,25 +190,6 @@
 i18n = ["Babel (>=2.7)"]
 
 [[package]]
-<<<<<<< HEAD
-name = "jsonschema"
-version = "4.17.3"
-description = "An implementation of JSON Schema validation for Python"
-category = "main"
-optional = false
-python-versions = ">=3.7"
-
-[package.dependencies]
-attrs = ">=17.4.0"
-pyrsistent = ">=0.14.0,<0.17.0 || >0.17.0,<0.17.1 || >0.17.1,<0.17.2 || >0.17.2"
-
-[package.extras]
-format = ["fqdn", "idna", "isoduration", "jsonpointer (>1.13)", "rfc3339-validator", "rfc3987", "uri-template", "webcolors (>=1.11)"]
-format-nongpl = ["fqdn", "idna", "isoduration", "jsonpointer (>1.13)", "rfc3339-validator", "rfc3986-validator (>0.1.0)", "uri-template", "webcolors (>=1.11)"]
-
-[[package]]
-=======
->>>>>>> 3ef1d63a
 name = "lazy-object-proxy"
 version = "1.9.0"
 description = "A fast and thorough lazy object proxy."
@@ -346,17 +323,6 @@
 toml = ">=0.7.1"
 
 [[package]]
-<<<<<<< HEAD
-name = "pyrsistent"
-version = "0.19.3"
-description = "Persistent/Functional/Immutable data structures"
-category = "main"
-optional = false
-python-versions = ">=3.7"
-
-[[package]]
-=======
->>>>>>> 3ef1d63a
 name = "pytest"
 version = "6.2.5"
 description = "pytest: simple powerful testing with Python"
@@ -394,25 +360,6 @@
 yaml = ["PyYaml (>=5.2)"]
 
 [[package]]
-<<<<<<< HEAD
-name = "pytz"
-version = "2022.7.1"
-description = "World timezone definitions, modern and historical"
-category = "main"
-optional = false
-python-versions = "*"
-
-[[package]]
-name = "pyyaml"
-version = "6.0"
-description = "YAML parser and emitter for Python"
-category = "main"
-optional = false
-python-versions = ">=3.6"
-
-[[package]]
-=======
->>>>>>> 3ef1d63a
 name = "requests"
 version = "2.28.2"
 description = "Python HTTP for Humans."
@@ -613,7 +560,6 @@
 name = "types-pygments"
 version = "2.14.0.1"
 description = "Typing stubs for Pygments"
-<<<<<<< HEAD
 category = "main"
 optional = false
 python-versions = "*"
@@ -623,50 +569,16 @@
 types-setuptools = "*"
 
 [[package]]
-name = "types-requests"
-version = "2.28.11.12"
-description = "Typing stubs for requests"
-=======
->>>>>>> 3ef1d63a
-category = "main"
-optional = false
-python-versions = "*"
-
-[package.dependencies]
-types-docutils = "*"
-types-setuptools = "*"
-
-[[package]]
 name = "types-setuptools"
-<<<<<<< HEAD
-version = "67.2.0.1"
-description = "Typing stubs for setuptools"
-category = "main"
-optional = false
-python-versions = "*"
-
-[package.dependencies]
-types-docutils = "*"
-
-[[package]]
-name = "types-urllib3"
-version = "1.26.25.5"
-description = "Typing stubs for urllib3"
-=======
 version = "67.4.0.3"
 description = "Typing stubs for setuptools"
->>>>>>> 3ef1d63a
 category = "main"
 optional = false
 python-versions = "*"
 
 [[package]]
 name = "typing-extensions"
-<<<<<<< HEAD
-version = "4.4.0"
-=======
 version = "4.5.0"
->>>>>>> 3ef1d63a
 description = "Backported and Experimental Type Hints for Python 3.7+"
 category = "main"
 optional = false
@@ -696,11 +608,7 @@
 [metadata]
 lock-version = "1.1"
 python-versions = "~3.10"
-<<<<<<< HEAD
-content-hash = "cc8cdd5a9fbf6106d25a514892b1c60c40d3599cbd19cc6c0051fde20995b2bf"
-=======
 content-hash = "3cc72839330f0c9447890129deb175e584117e87a9f30612583ad827521b5b8d"
->>>>>>> 3ef1d63a
 
 [metadata.files]
 alabaster = []
@@ -813,16 +721,6 @@
     {file = "pycodestyle-2.7.0.tar.gz", hash = "sha256:c389c1d06bf7904078ca03399a4816f974a1d590090fecea0c63ec26ebaf1cef"},
 ]
 pygments = []
-<<<<<<< HEAD
-pylint = []
-pyrsistent = []
-pytest = []
-pytest-regtest = []
-pytest-timeout = []
-python-gitlab = []
-pytz = []
-pyyaml = []
-=======
 pylint = [
     {file = "pylint-2.11.1-py3-none-any.whl", hash = "sha256:0f358e221c45cbd4dad2a1e4b883e75d28acdcccd29d40c76eb72b307269b126"},
     {file = "pylint-2.11.1.tar.gz", hash = "sha256:2c9843fff1a88ca0ad98a256806c82c5a8f86086e7ccbdb93297d86c3f90c436"},
@@ -835,7 +733,6 @@
     {file = "python-gitlab-2.10.1.tar.gz", hash = "sha256:7afa7d7c062fa62c173190452265a30feefb844428efc58ea5244f3b9fc0d40f"},
     {file = "python_gitlab-2.10.1-py3-none-any.whl", hash = "sha256:581a219759515513ea9399e936ed7137437cfb681f52d2641626685c492c999d"},
 ]
->>>>>>> 3ef1d63a
 requests = []
 requests-toolbelt = []
 six = [
@@ -873,15 +770,6 @@
     {file = "sphinxcontrib_serializinghtml-1.1.5-py2.py3-none-any.whl", hash = "sha256:352a9a00ae864471d3a7ead8d7d79f5fc0b57e8b3f95e9867eb9eb28999b92fd"},
 ]
 termcolor = []
-<<<<<<< HEAD
-toml = []
-tomli = []
-types-docutils = []
-types-pygments = []
-types-requests = []
-types-setuptools = []
-types-urllib3 = []
-=======
 toml = [
     {file = "toml-0.10.2-py2.py3-none-any.whl", hash = "sha256:806143ae5bfb6a3c6e736a764057db0e6a0e05e338b5630894a5f779cabb4f9b"},
     {file = "toml-0.10.2.tar.gz", hash = "sha256:b3bda1d108d5dd99f4a20d24d9c348e91c4db7ab1b749200bded2f839ccbe68f"},
@@ -893,7 +781,6 @@
 types-docutils = []
 types-pygments = []
 types-setuptools = []
->>>>>>> 3ef1d63a
 typing-extensions = []
 urllib3 = []
 wrapt = [
