---

# Warning: the documentation:linkcheck job must have at least the same
# restrictions in the rules as documentation:build, otherwise the CI
# may complain that documentation:linkcheck depends on documentation:build
# which does not exist.
documentation:build:
  extends:
    - .default_settings_template
    - .image_template__runtime_build_test_dependencies_template
    - .rules_template__development
  stage: build
  needs: []
  script:
    - make -C docs html
  artifacts:
    paths:
      - docs
    expire_in: 1 week

documentation:linkcheck:
  extends:
    - .default_settings_template
    - .image_template__runtime_build_test_dependencies_template
    - .rules_template__development_manual
  stage: manual
  needs:
    - job: documentation:build
      artifacts: true
  before_script:
    - . ./scripts/version.sh
<<<<<<< HEAD
  dependencies:
    - documentation:build
  rules:
    - if: '$CI_COMMIT_TAG && $CI_PROJECT_NAMESPACE == "tezos"'
      when: never
    - if: '$CI_COMMIT_BRANCH =~ /-release$/ && $CI_PROJECT_NAMESPACE == "tezos"'
      when: never
    - if: '$CI_COMMIT_BRANCH == "master"'
      when: on_success
    - if: '$CI_COMMIT_BRANCH =~ /doc/'
      when: on_success
    - changes:
        - /docs
      when: on_success
    - when: never
=======
>>>>>>> 3df16311
  script:
    - make -C docs redirectcheck
    - make -C docs linkcheck
    - make -C docs sanitycheck
  allow_failure: true<|MERGE_RESOLUTION|>--- conflicted
+++ resolved
@@ -29,24 +29,6 @@
       artifacts: true
   before_script:
     - . ./scripts/version.sh
-<<<<<<< HEAD
-  dependencies:
-    - documentation:build
-  rules:
-    - if: '$CI_COMMIT_TAG && $CI_PROJECT_NAMESPACE == "tezos"'
-      when: never
-    - if: '$CI_COMMIT_BRANCH =~ /-release$/ && $CI_PROJECT_NAMESPACE == "tezos"'
-      when: never
-    - if: '$CI_COMMIT_BRANCH == "master"'
-      when: on_success
-    - if: '$CI_COMMIT_BRANCH =~ /doc/'
-      when: on_success
-    - changes:
-        - /docs
-      when: on_success
-    - when: never
-=======
->>>>>>> 3df16311
   script:
     - make -C docs redirectcheck
     - make -C docs linkcheck
