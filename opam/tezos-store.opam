--- conflicted
+++ resolved
@@ -19,11 +19,7 @@
   "tezos-validation"
   "tezos-version"
   "index" { >= "1.6.0" & < "1.7.0" }
-<<<<<<< HEAD
-  "irmin-pack" { >= "3.4.3" & < "3.5.0" }
-=======
   "irmin-pack" { >= "3.5.2" & < "3.6.0" }
->>>>>>> 69b6b8ba
   "tezos-protocol-environment"
   "tezos-context"
   "tezos-context-ops"
