--- conflicted
+++ resolved
@@ -12,15 +12,10 @@
   "ocaml" { >= "4.14" }
   "index" { >= "1.6.0" & < "1.7.0" }
   "tezos-base"
-<<<<<<< HEAD
-  "irmin-pack" { >= "3.4.3" & < "3.5.0" }
-  "irmin" { >= "3.4.3" & < "3.5.0" }
-=======
   "irmin-pack" { >= "3.5.2" & < "3.6.0" }
   "irmin" { >= "3.5.2" & < "3.6.0" }
   "aches-lwt" { >= "1.0.0" }
   "tezos-stdlib-unix"
->>>>>>> 69b6b8ba
   "tezos-context"
   "tezos-error-monad" {with-test}
   "qcheck-alcotest" { with-test & >= "0.20" }
