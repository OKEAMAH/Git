# This file was automatically generated, do not edit.
# Edit file manifest/main.ml instead.
opam-version: "2.0"
maintainer: "contact@tezos.com"
authors: ["Tezos devteam"]
homepage: "https://www.tezos.com/"
bug-reports: "https://gitlab.com/tezos/tezos/issues"
dev-repo: "git+https://gitlab.com/tezos/tezos.git"
license: "MIT"
depends: [
  "dune" { >= "3.0" }
  "ocaml" { >= "4.14" }
  "index" { >= "1.6.0" & < "1.7.0" }
  "tezos-base"
<<<<<<< HEAD
  "irmin-pack" { >= "3.5.2" & < "3.6.0" }
  "irmin" { >= "3.5.2" & < "3.6.0" }
  "aches-lwt" { >= "1.0.0" }
  "tezos-stdlib-unix"
  "tezos-context"
  "tezos-error-monad" {with-test}
  "qcheck-alcotest" { with-test & >= "0.20" }
  "alcotest-lwt" { with-test & >= "1.5.0" }
=======
  "irmin-pack" { >= "3.6.1" & < "3.7.0" }
  "irmin" { >= "3.6.1" & < "3.7.0" }
  "aches-lwt" { >= "1.0.0" }
  "tezos-stdlib-unix"
  "tezos-context"
  "tezt" { with-test & >= "3.1.0" }
  "tezos-error-monad" {with-test}
  "qcheck-alcotest" { with-test & >= "0.20" }
  "octez-alcotezt" {with-test}
]
conflicts: [
  "checkseum" { = "0.5.0" }
>>>>>>> 3ef1d63a
]
build: [
  ["rm" "-r" "vendors"]
  ["dune" "build" "-p" name "-j" jobs]
  ["dune" "runtest" "-p" name "-j" jobs] {with-test}
]
synopsis: "Tezos: layer2 storage utils"<|MERGE_RESOLUTION|>--- conflicted
+++ resolved
@@ -12,16 +12,6 @@
   "ocaml" { >= "4.14" }
   "index" { >= "1.6.0" & < "1.7.0" }
   "tezos-base"
-<<<<<<< HEAD
-  "irmin-pack" { >= "3.5.2" & < "3.6.0" }
-  "irmin" { >= "3.5.2" & < "3.6.0" }
-  "aches-lwt" { >= "1.0.0" }
-  "tezos-stdlib-unix"
-  "tezos-context"
-  "tezos-error-monad" {with-test}
-  "qcheck-alcotest" { with-test & >= "0.20" }
-  "alcotest-lwt" { with-test & >= "1.5.0" }
-=======
   "irmin-pack" { >= "3.6.1" & < "3.7.0" }
   "irmin" { >= "3.6.1" & < "3.7.0" }
   "aches-lwt" { >= "1.0.0" }
@@ -34,7 +24,6 @@
 ]
 conflicts: [
   "checkseum" { = "0.5.0" }
->>>>>>> 3ef1d63a
 ]
 build: [
   ["rm" "-r" "vendors"]
