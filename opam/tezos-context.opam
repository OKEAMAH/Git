# This file was automatically generated, do not edit.
# Edit file manifest/main.ml instead.
opam-version: "2.0"
maintainer: "contact@tezos.com"
authors: ["Tezos devteam"]
homepage: "https://www.tezos.com/"
bug-reports: "https://gitlab.com/tezos/tezos/issues"
dev-repo: "git+https://gitlab.com/tezos/tezos.git"
license: "MIT"
depends: [
  "dune" { >= "3.0" }
  "ocaml" { >= "4.14" }
  "tezos-base"
  "tezos-stdlib"
<<<<<<< HEAD
  "irmin" { >= "3.4.3" & < "3.5.0" }
  "irmin-pack" { >= "3.4.3" & < "3.5.0" }
=======
  "irmin" { >= "3.5.2" & < "3.6.0" }
  "irmin-pack" { >= "3.5.2" & < "3.6.0" }
>>>>>>> 69b6b8ba
  "tezos-stdlib-unix"
  "fmt" { >= "0.8.7" }
  "bigstringaf" { >= "0.5.0" }
  "logs"
  "tezos-test-helpers" {with-test}
  "tezos-test-helpers-extra" {with-test}
  "alcotest-lwt" { with-test & >= "1.5.0" }
  "qcheck-alcotest" { with-test & >= "0.20" }
]
build: [
  ["rm" "-r" "vendors"]
  ["dune" "build" "-p" name "-j" jobs]
  ["dune" "runtest" "-p" name "-j" jobs] {with-test}
]
synopsis: "Tezos: on-disk context abstraction for `octez-node`"<|MERGE_RESOLUTION|>--- conflicted
+++ resolved
@@ -12,13 +12,8 @@
   "ocaml" { >= "4.14" }
   "tezos-base"
   "tezos-stdlib"
-<<<<<<< HEAD
-  "irmin" { >= "3.4.3" & < "3.5.0" }
-  "irmin-pack" { >= "3.4.3" & < "3.5.0" }
-=======
   "irmin" { >= "3.5.2" & < "3.6.0" }
   "irmin-pack" { >= "3.5.2" & < "3.6.0" }
->>>>>>> 69b6b8ba
   "tezos-stdlib-unix"
   "fmt" { >= "0.8.7" }
   "bigstringaf" { >= "0.5.0" }
