# This file was automatically generated, do not edit.
# Edit file manifest/main.ml instead.
opam-version: "2.0"
maintainer: "contact@tezos.com"
authors: ["Tezos devteam"]
homepage: "https://www.tezos.com/"
bug-reports: "https://gitlab.com/tezos/tezos/issues"
dev-repo: "git+https://gitlab.com/tezos/tezos.git"
license: "MIT"
depends: [
  "dune" { >= "3.0" }
  "ocaml" { >= "4.14" }
  "tezos-base"
  "tezos-stdlib"
<<<<<<< HEAD
  "irmin" { >= "3.5.2" & < "3.6.0" }
  "irmin-pack" { >= "3.5.2" & < "3.6.0" }
=======
  "irmin" { >= "3.6.1" & < "3.7.0" }
  "irmin-pack" { >= "3.6.1" & < "3.7.0" }
>>>>>>> 3ef1d63a
  "tezos-stdlib-unix"
  "fmt" { >= "0.8.7" }
  "bigstringaf" { >= "0.5.0" }
  "logs"
  "tezt" { with-test & >= "3.1.0" }
  "octez-alcotezt" {with-test}
  "tezos-test-helpers" {with-test}
  "qcheck-alcotest" { with-test & >= "0.20" }
]
conflicts: [
  "checkseum" { = "0.5.0" }
]
build: [
  ["rm" "-r" "vendors"]
  ["dune" "build" "-p" name "-j" jobs]
  ["dune" "runtest" "-p" name "-j" jobs] {with-test}
]
synopsis: "Tezos: on-disk context abstraction for `octez-node`"<|MERGE_RESOLUTION|>--- conflicted
+++ resolved
@@ -12,13 +12,8 @@
   "ocaml" { >= "4.14" }
   "tezos-base"
   "tezos-stdlib"
-<<<<<<< HEAD
-  "irmin" { >= "3.5.2" & < "3.6.0" }
-  "irmin-pack" { >= "3.5.2" & < "3.6.0" }
-=======
   "irmin" { >= "3.6.1" & < "3.7.0" }
   "irmin-pack" { >= "3.6.1" & < "3.7.0" }
->>>>>>> 3ef1d63a
   "tezos-stdlib-unix"
   "fmt" { >= "0.8.7" }
   "bigstringaf" { >= "0.5.0" }
