--- conflicted
+++ resolved
@@ -10,11 +10,7 @@
 depends: [
   "dune" { >= "3.0" }
   "ocaml" { >= "4.14" }
-<<<<<<< HEAD
-  "tezt" { >= "3.0.0" }
-=======
   "tezt" { >= "3.1.0" }
->>>>>>> 3ef1d63a
   "tezt-performance-regression"
   "uri" { >= "3.1.0" }
   "hex" { >= "1.3.0" }
