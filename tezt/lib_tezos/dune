; This file was automatically generated, do not edit.
; Edit file manifest/main.ml instead.

(library
 (name tezt_tezos)
 (public_name tezt-tezos)
 (libraries
<<<<<<< HEAD
  tezt
=======
  octez-libs.tezt-wrapper
>>>>>>> 06fb6432
  tezt-tezos.tezt-performance-regression
  uri
  hex
  octez-libs.crypto-dal
  octez-libs.base
  octez-libs.base.unix
  cohttp-lwt-unix)
 (flags
  (:standard)
<<<<<<< HEAD
  -open Tezt
  -open Tezt.Base
=======
  -open Tezt_wrapper
  -open Tezt_wrapper.Base
>>>>>>> 06fb6432
  -open Tezt_tezos_tezt_performance_regression))<|MERGE_RESOLUTION|>--- conflicted
+++ resolved
@@ -5,11 +5,7 @@
  (name tezt_tezos)
  (public_name tezt-tezos)
  (libraries
-<<<<<<< HEAD
-  tezt
-=======
   octez-libs.tezt-wrapper
->>>>>>> 06fb6432
   tezt-tezos.tezt-performance-regression
   uri
   hex
@@ -19,11 +15,6 @@
   cohttp-lwt-unix)
  (flags
   (:standard)
-<<<<<<< HEAD
-  -open Tezt
-  -open Tezt.Base
-=======
   -open Tezt_wrapper
   -open Tezt_wrapper.Base
->>>>>>> 06fb6432
   -open Tezt_tezos_tezt_performance_regression))