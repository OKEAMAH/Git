(*****************************************************************************)
(*                                                                           *)
(* Open Source License                                                       *)
(* Copyright (c) 2021 Nomadic Labs <contact@nomadic-labs.com>                *)
(*                                                                           *)
(* Permission is hereby granted, free of charge, to any person obtaining a   *)
(* copy of this software and associated documentation files (the "Software"),*)
(* to deal in the Software without restriction, including without limitation *)
(* the rights to use, copy, modify, merge, publish, distribute, sublicense,  *)
(* and/or sell copies of the Software, and to permit persons to whom the     *)
(* Software is furnished to do so, subject to the following conditions:      *)
(*                                                                           *)
(* The above copyright notice and this permission notice shall be included   *)
(* in all copies or substantial portions of the Software.                    *)
(*                                                                           *)
(* THE SOFTWARE IS PROVIDED "AS IS", WITHOUT WARRANTY OF ANY KIND, EXPRESS OR*)
(* IMPLIED, INCLUDING BUT NOT LIMITED TO THE WARRANTIES OF MERCHANTABILITY,  *)
(* FITNESS FOR A PARTICULAR PURPOSE AND NONINFRINGEMENT. IN NO EVENT SHALL   *)
(* THE AUTHORS OR COPYRIGHT HOLDERS BE LIABLE FOR ANY CLAIM, DAMAGES OR OTHER*)
(* LIABILITY, WHETHER IN AN ACTION OF CONTRACT, TORT OR OTHERWISE, ARISING   *)
(* FROM, OUT OF OR IN CONNECTION WITH THE SOFTWARE OR THE USE OR OTHER       *)
(* DEALINGS IN THE SOFTWARE.                                                 *)
(*                                                                           *)
(*****************************************************************************)

(** Spawn Tezos nodes and control them. *)

(** Convention: in this module, some functions implement node commands;
    those functions are named after those commands.
    For instance, [Node.config_init] corresponds to [tezos-node config init],
    and [Node.run] corresponds to [tezos-node run].

    The arguments of those functions are also named after the actual arguments.
    For instance, [?network] is named after [--network], to make
    [Node.config_init ~network:"carthagenet"] look as close as possible
    to [tezos-node config init --network carthagenet].

    Most options have default values which are not necessarily the default values
    of [tezos-node]. Indeed, the latter are tailored for Mainnet, but here we
    use defaults which are tailored for the sandbox. In particular, the default
    value for [?network] is ["sandbox"].
    However, if you specify an option such as [~network] or [~history_mode],
    they are passed to the node unchanged, to reduce surprises.

    These conventions are also followed in the [Client] module. *)

(** History modes for the node. *)

(** The parameter for [Full] And [Rolling] mode is called [additional_cycles].

    For the [Full] (resp. [Rolling]) mode it controls the number of
    contexts (resp. blocks) we preserved behind the [checkpoint] (aka
    the no fork point). Default in sandbox mode is [2] and [5] for
    mainnet parameters (see [preserved_cycles] in the protocol
    parameters). *)
type history_mode = Archive | Full of int option | Rolling of int option

(** Values that can be passed to the node's [--media-type] argument *)
type media_type = Json | Binary | Any

(** Tezos node command-line arguments.

    Not all arguments are available here.
    Some are simply not implemented, and some are handled separately
    because they need special care. The latter are implemented as optional
    labeled arguments (e.g. [?net_port] and [?data_dir]). *)
type argument =
  | Network of string  (** [--network] *)
  | History_mode of history_mode  (** [--history-mode] *)
  | Expected_pow of int  (** [--expected-pow] *)
  | Singleprocess  (** [--singleprocess] *)
  | Bootstrap_threshold of int  (** [--bootstrap-threshold] (deprecated) *)
  | Synchronisation_threshold of int  (** [--synchronisation-threshold] *)
  | Connections of int  (** [--connections] *)
  | Private_mode  (** [--private-mode] *)
  | Peer of string  (** [--peer] *)
  | No_bootstrap_peers  (** [--no-bootstrap-peers] *)
  | Disable_operations_precheck  (** [--disable-mempool-precheck] *)
<<<<<<< HEAD
  | Metadata_size_limit of int option  (** --metadata-size-limit *)
=======
  | Media_type of media_type  (** [--media-type] *)
  | Metadata_size_limit of int option  (** --metadata-size-limit *)
  | Metrics_addr of string  (** [--metrics-addr] *)
>>>>>>> 55b3bab8

(** Tezos node states. *)
type t

(** Create a node.

    This function just creates the [t] value, it does not call
    [identity_generate] nor [config_init] nor [run].

    The standard output and standard error output of the node will
    be logged with prefix [name] and color [color].

    Default [data_dir] is a temporary directory
    which is always the same for each [name].

    Default [event_pipe] is a temporary file
    whose name is derived from [name]. It will be created
    as a named pipe so that node events can be received.

    Default values for [net_port] or [rpc_port] are chosen automatically
    with values starting from 16384 (configurable with `--starting-port`).
    They are used by [config_init]
    and by functions from the [Client] module. They are not used by [run],
    so if you do not call [config_init] or generate the configuration file
    through some other means, your node will not listen.

    The argument list is a list of configuration options that the node
    should run with. It is passed to the first run of [tezos-node config init].
    It is also passed to all runs of [tezos-node run] that occur before
    [tezos-node config init]. If [Expected_pow] is given, it is also used as
    the default value for {!identity_generate}.

    If [runner] is specified, the node will be spawned on this
    runner using SSH. *)
val create :
  ?runner:Runner.t ->
  ?path:string ->
  ?name:string ->
  ?color:Log.Color.t ->
  ?data_dir:string ->
  ?event_pipe:string ->
  ?net_port:int ->
  ?advertised_net_port:int ->
  ?rpc_host:string ->
  ?rpc_port:int ->
  argument list ->
  t

(** Add an argument to a node as if it was passed to {!create}.

    The argument is passed to the next run of [tezos-node config init].
    It is also passed to all runs of [tezos-node run] that occur before
    the next [tezos-node config init]. *)
val add_argument : t -> argument -> unit

(** Add a [--peer] argument to a node.

    Usage: [add_peer node peer]

    Same as [add_argument node (Peer "127.0.0.1:<PORT>")]
    where [<PORT>] is the P2P port of [peer]. *)
val add_peer : t -> t -> unit

(** Returns the list of address of all [Peer <addr>] arguments. *)
val get_peers : t -> string list

(** Add a [--peer] argument to a node.

    Usage: [add_peer node peer]

    Same as [add_argument node (Peer "127.0.0.1:<PORT>#<ID>")]
    where [<PORT>] is the P2P port and [<ID>] is the identity of [peer]. *)
val add_peer_with_id : t -> t -> unit Lwt.t

(** Get the P2P point and id for a node.

    Return ["<ADDRESS>:<PORT>#<ID>"] where [<PORT>] is the P2P
    port and [<ID>] is the identity of the node.

    [<ADDRESS>] is obtained using [Runner.address runner] with [?from]
    being the runner of [from] and [runner] is the runner of the node.
    In other words it is the address where [from] can contact [node]. *)
val point_and_id : ?from:t -> t -> string Lwt.t

(** See [Daemon.Make.name] *)
val name : t -> string

(** Get the network port given as [--net-addr] to a node. *)
val net_port : t -> int

(** Get the network port given as [--advertised-net-port] to a node. *)
val advertised_net_port : t -> int option

(** Get the RPC host given as [--rpc-addr] to a node. *)
val rpc_host : t -> string

(** Get the RPC port given as [--rpc-addr] to a node. *)
val rpc_port : t -> int

(** Get the data-dir of a node. *)
val data_dir : t -> string

(** Get the runner associated to a node.

    Return [None] if the node runs on the local machine. *)
val runner : t -> Runner.t option

(** Wait until a node terminates and check its status.

    If the node is not running,
    or if the process returns an exit code which is not [exit_code],
    or if [msg] does not match the stderr output, fail the test.

    If [exit_code] is not specified, any non-zero code is accepted.
    If no [msg] is given, the stderr is ignored.*)
val check_error : ?exit_code:int -> ?msg:Base.rex -> t -> unit Lwt.t

(** Wait until a node terminates and return its status. If the node is not
   running, make the test fail. *)
val wait : t -> Unix.process_status Lwt.t

(** See [Daemon.Make.terminate]. *)
val terminate : ?kill:bool -> t -> unit Lwt.t

(** {2 Commands} *)

(** Run [tezos-node identity generate]. *)
val identity_generate : ?expected_pow:int -> t -> unit Lwt.t

(** Same as [identity_generate], but do not wait for the process to exit. *)
val spawn_identity_generate : ?expected_pow:int -> t -> Process.t

(** Convert an history mode into a string.

    The result is suitable to be passed to the node on the command-line. *)
val show_history_mode : history_mode -> string

(** Run [tezos-node config init]. *)
val config_init : t -> argument list -> unit Lwt.t

module Config_file : sig
  (** Node configuration files. *)

  (** Read the configuration file ([config.json]) of a node. *)
  val read : t -> JSON.t

  (** Write the configuration file of a node, replacing the existing one. *)
  val write : t -> JSON.t -> unit

  (** Update the configuration file of a node. If the node is already
     running, it needs to be restarted manually.

      Example: [Node.Config_file.update node (JSON.put ("p2p", new_p2p_config))] *)
  val update : t -> (JSON.t -> JSON.t) -> unit

  (** Set the network config to a sandbox with the given user
      activated upgrades. *)
  val set_sandbox_network_with_user_activated_upgrades :
    (int * Protocol.t) list -> JSON.t -> JSON.t

  (** Set the network config to a sandbox with the given user
      activated protocol overrides. *)
  val set_sandbox_network_with_user_activated_overrides :
    (string * string) list -> JSON.t -> JSON.t

  (** Set the prevalidator configuration in the given configuration. *)
  val set_prevalidator :
    ?operations_request_timeout:float ->
    ?max_refused_operations:int ->
    ?operations_batch_size:int ->
    ?disable_operations_precheck:bool ->
    JSON.t ->
    JSON.t

  (** Set the peer_validator configuration in the given configuration. *)
  val set_peer_validator : ?new_head_request_timeout:float -> JSON.t -> JSON.t
end

(** Same as [config_init], but do not wait for the process to exit. *)
val spawn_config_init : t -> argument list -> Process.t

(** Spawn [tezos-node run].

    The resulting promise is fulfilled as soon as the node has been spawned.
    It continues running in the background.

    [event_level] specifies the verbosity of the file descriptor sink.
    This must be at least [`Notice], which is the level of event
    ["node_is_ready.v0"], needed for {!wait_for_ready}.
    The default value is [`Info] which is also the default event level
    of the node.

    [event_sections_levels] specifies the verbosity for events in sections whose
    prefix is in the list. For instance
    [~event_sections_levels:[("prevalidator", `Debug); ("validator.block", `Debug)]]
    will activate the logs at debug level for events whose section starts with
    ["prevalidator"] or ["validator.block"].
    See {!Tezos_stdlib_unix.File_descriptor_sink} and
    {{:https://tezos.gitlab.io/user/logging.html#file-descriptor-sinks}the logging documentation}
    for a more precise semantic.
 *)
val run :
  ?on_terminate:(Unix.process_status -> unit) ->
  ?event_level:Daemon.Level.default_level ->
  ?event_sections_levels:(string * Daemon.Level.level) list ->
  t ->
  argument list ->
  unit Lwt.t

(** Spawn [tezos-node replay].

    Same as {!run} but for the [replay] command.
    In particular it also supports events.
    One key difference is that the node will eventually stop.

    See {!run} for a description of the arguments. *)
val replay :
  ?on_terminate:(Unix.process_status -> unit) ->
  ?event_level:Daemon.Level.default_level ->
  ?event_sections_levels:(string * Daemon.Level.level) list ->
  ?blocks:string list ->
  t ->
  argument list ->
  unit Lwt.t

(** {2 Events} *)

exception
  Terminated_before_event of {
    daemon : string;
    event : string;
    where : string option;
  }

(** Wait until the node is ready.

    More precisely, wait until a [node_is_ready] event occurs.
    If such an event already occurred, return immediately. *)
val wait_for_ready : t -> unit Lwt.t

(** Wait for a given chain level.

    More precisely, wait until a [node_chain_validator] with a [level]
    greater or equal to the requested level occurs.
    If such an event already occurred, return immediately. *)
val wait_for_level : t -> int -> int Lwt.t

(** Get the current known level of a node.

    Returns [0] if the node is not running or if no [node_chain_validator] event
    was received yet. This makes this function equivalent to [wait_for_level node 0]
    except that it does not actually wait for the level to be known. *)
val get_level : t -> int

(** Wait for the node to read its identity.

    More precisely, wait until a [read_identity] event occurs.
    If such an event already occurred, return immediately.

    Return the identity. *)
val wait_for_identity : t -> string Lwt.t

(** [wait_for_request ?level ~request node] waits for [request] event
   on the [node]. *)
val wait_for_request :
  request:[< `Flush | `Inject | `Notify | `Arrived] -> t -> unit Lwt.t

(** See [Daemon.Make.wait_for_full]. *)
val wait_for_full :
  ?where:string -> t -> string -> (JSON.t -> 'a option) -> 'a Lwt.t

(** See [Daemon.Make.wait_for]. *)
val wait_for : ?where:string -> t -> string -> (JSON.t -> 'a option) -> 'a Lwt.t

(** Raw events. *)
type event = {name : string; value : JSON.t}

(** See [Daemon.Make.on_event]. *)
val on_event : t -> (event -> unit) -> unit

(** See [Daemon.Make.log_events]. *)
val log_events : t -> unit

type observe_memory_consumption = Observe of (unit -> int option Lwt.t)

(** See [Daemon.Make.memory_consumption]. *)
val memory_consumption : t -> observe_memory_consumption Lwt.t

(** {2 High-Level Functions} *)

(** Initialize a node.

    This {!create}s a node, runs {!identity_generate}, {!config_init} and {!run},
    then waits for the node to be ready, and finally returns the node.

    Arguments are passed to {!config_init}. If you specified [Expected_pow],
    it is also passed to {!identity_generate}. Arguments are not passed to {!run}.
    If you do not wish the arguments to be stored in the configuration file
    (which will affect future runs too), do not use [init]. *)
val init :
  ?runner:Runner.t ->
  ?path:string ->
  ?name:string ->
  ?color:Log.Color.t ->
  ?data_dir:string ->
  ?event_pipe:string ->
  ?net_port:int ->
  ?advertised_net_port:int ->
  ?rpc_host:string ->
  ?rpc_port:int ->
  ?event_level:Daemon.Level.default_level ->
  ?event_sections_levels:(string * Daemon.Level.level) list ->
  argument list ->
  t Lwt.t

(** [send_raw_data node ~data] writes [~data] using an IP socket on the net
    port of [node]. *)
val send_raw_data : t -> data:string -> unit Lwt.t<|MERGE_RESOLUTION|>--- conflicted
+++ resolved
@@ -76,13 +76,9 @@
   | Peer of string  (** [--peer] *)
   | No_bootstrap_peers  (** [--no-bootstrap-peers] *)
   | Disable_operations_precheck  (** [--disable-mempool-precheck] *)
-<<<<<<< HEAD
-  | Metadata_size_limit of int option  (** --metadata-size-limit *)
-=======
   | Media_type of media_type  (** [--media-type] *)
   | Metadata_size_limit of int option  (** --metadata-size-limit *)
   | Metrics_addr of string  (** [--metrics-addr] *)
->>>>>>> 55b3bab8
 
 (** Tezos node states. *)
 type t
