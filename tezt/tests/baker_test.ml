(*****************************************************************************)
(*                                                                           *)
(* Open Source License                                                       *)
(* Copyright (c) 2021 Nomadic Labs <contact@nomadic-labs.com>                *)
(*                                                                           *)
(* Permission is hereby granted, free of charge, to any person obtaining a   *)
(* copy of this software and associated documentation files (the "Software"),*)
(* to deal in the Software without restriction, including without limitation *)
(* the rights to use, copy, modify, merge, publish, distribute, sublicense,  *)
(* and/or sell copies of the Software, and to permit persons to whom the     *)
(* Software is furnished to do so, subject to the following conditions:      *)
(*                                                                           *)
(* The above copyright notice and this permission notice shall be included   *)
(* in all copies or substantial portions of the Software.                    *)
(*                                                                           *)
(* THE SOFTWARE IS PROVIDED "AS IS", WITHOUT WARRANTY OF ANY KIND, EXPRESS OR*)
(* IMPLIED, INCLUDING BUT NOT LIMITED TO THE WARRANTIES OF MERCHANTABILITY,  *)
(* FITNESS FOR A PARTICULAR PURPOSE AND NONINFRINGEMENT. IN NO EVENT SHALL   *)
(* THE AUTHORS OR COPYRIGHT HOLDERS BE LIABLE FOR ANY CLAIM, DAMAGES OR OTHER*)
(* LIABILITY, WHETHER IN AN ACTION OF CONTRACT, TORT OR OTHERWISE, ARISING   *)
(* FROM, OUT OF OR IN CONNECTION WITH THE SOFTWARE OR THE USE OR OTHER       *)
(* DEALINGS IN THE SOFTWARE.                                                 *)
(*                                                                           *)
(*****************************************************************************)

(* Testing
   -------
   Component:    Baker
   Invocation:   dune exec tezt/tests/main.exe -- --file baker_test.ml
   Subject:      Run the baker while performing a lot of transfers
*)

let baker_test ?force_apply protocol ~keys =
  let* parameter_file =
    Protocol.write_parameter_file
      ~bootstrap_accounts:(List.map (fun k -> (k, None)) keys)
      ~base:(Right (protocol, None))
      []
  in
  let* node, client =
    Client.init_with_protocol
      ~keys:(Constant.activator :: keys)
      `Client
      ~protocol
      ~timestamp:Now
      ~parameter_file
      ()
  in
  let level_2_promise = Node.wait_for_level node 2 in
  let level_3_promise = Node.wait_for_level node 3 in
  let* baker = Baker.init ?force_apply ~protocol node client in
  Log.info "Wait for new head." ;
  Baker.log_events baker ;
  let* _ = level_2_promise in
  Log.info "New head arrive level 2" ;
  let* _ = level_3_promise in
  Log.info "New head arrive level 3" ;
  Lwt.return client

let baker_simple_test =
  Protocol.register_test ~__FILE__ ~title:"baker test" ~tags:["node"; "baker"]
  @@ fun protocol ->
  let* _ =
    baker_test protocol ~keys:(Account.Bootstrap.keys |> Array.to_list)
  in
  unit

let baker_stresstest =
  Protocol.register_test
    ~__FILE__
    ~title:"baker stresstest"
    ~tags:["node"; "baker"; "stresstest"]
  @@ fun protocol ->
  let* node, client =
    Client.init_with_protocol `Client ~protocol () ~timestamp:Now
  in
  let* _ = Baker.init ~protocol node client in
  let* _ = Node.wait_for_level node 3 in
  (* Use a large tps, to have failing operations too *)
  let* () = Client.stresstest ~tps:25 ~transfers:100 client in
  Lwt.return_unit

(* Force the baker to apply operations after validating them *)
let baker_stresstest_apply =
  Protocol.register_test
    ~__FILE__
    ~supports:Protocol.(From_protocol (number Mumbai))
    ~title:"baker stresstest with forced application"
    ~tags:["node"; "baker"; "stresstest"; "apply"]
  @@ fun protocol ->
  let* node, client =
    Client.init_with_protocol `Client ~protocol () ~timestamp:Now
  in
  let* _ = Baker.init ~force_apply:true ~protocol node client in
  let* _ = Node.wait_for_level node 3 in
  (* Use a large tps, to have failing operations too *)
  let* () = Client.stresstest ~tps:25 ~transfers:100 client in
  unit

let baker_bls_test =
  Protocol.register_test
    ~__FILE__
    ~title:"No BLS baker test"
    ~tags:["node"; "baker"; "bls"]
  @@ fun protocol ->
  let* client0 = Client.init_mockup ~protocol () in
  Log.info "Generate BLS keys for client" ;
  let* keys =
    Lwt_list.map_s
      (fun i ->
        Client.gen_and_show_keys
          ~alias:(sf "bootstrap_bls_%d" i)
          ~sig_alg:"bls"
          client0)
      (Base.range 1 5)
  in
  let* parameter_file =
    Protocol.write_parameter_file
      ~bootstrap_accounts:(List.map (fun k -> (k, None)) keys)
      ~base:(Right (protocol, None))
      []
  in
  let* _node, client =
    Client.init_with_node ~keys:(Constant.activator :: keys) `Client ()
  in
  let activate_process =
    Client.spawn_activate_protocol
      ~protocol
      ~timestamp:Now
      ~parameter_file
      client
  in
  let msg =
    rex "The delegate tz4.*\\w is forbidden as it is a BLS public key hash"
  in
  Process.check_error activate_process ~exit_code:1 ~msg

let baker_remote_test =
  Protocol.register_test
    ~__FILE__
    ~title:"Baker in RPC-only mode"
    ~tags:["baker"; "remote"]
  @@ fun protocol ->
  let* node, client =
    Client.init_with_protocol `Client ~protocol () ~timestamp:Now
  in
  let* _ = Baker.init ~remote_mode:true ~protocol node client in
  let* _ = Node.wait_for_level node 3 in
  unit

let register ~protocols =
  baker_simple_test protocols ;
  baker_stresstest protocols ;
  baker_stresstest_apply protocols ;
<<<<<<< HEAD
  baker_bls_test protocols
=======
  baker_bls_test protocols ;
  baker_remote_test protocols
>>>>>>> 3ef1d63a
<|MERGE_RESOLUTION|>--- conflicted
+++ resolved
@@ -152,9 +152,5 @@
   baker_simple_test protocols ;
   baker_stresstest protocols ;
   baker_stresstest_apply protocols ;
-<<<<<<< HEAD
-  baker_bls_test protocols
-=======
   baker_bls_test protocols ;
-  baker_remote_test protocols
->>>>>>> 3ef1d63a
+  baker_remote_test protocols