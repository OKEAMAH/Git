#!/bin/sh

set -e

script_dir="$(cd "$(dirname "$0")" && echo "$(pwd -P)/")"

#shellcheck source=scripts/version.sh
. "$script_dir"/version.sh

export OPAMYES="${OPAMYES:=true}"

# install_build_deps.sh calls install_build_deps.rust.sh which checks whether
# Rust is installed with the right version and explains how to install it if
# needed, so here we only make opam acknowledge that we have a rust compiler
# we installed by our own.
# If we use opam depext, it will probably not install the right version.
OPAMASSUMEDEPEXTS=true opam install conf-rust conf-rust-2021

# Opam < 2.1 uses opam-depext as a plugin, later versions provide the option
# `--depext-only`:
case $(opam --version) in
    2.0.* ) opam pin add -n -y octez-deps opam/virtual/ && opam depext octez-deps
            opam pin remove octez-deps ;;
    * ) opam install --depext-only opam/virtual/octez-deps.opam ;;
esac
<<<<<<< HEAD
## ShellCheck does not fail when non-quoted variables are at the beginning
## of a command:
$opam_depext_command

# Follow up of the previous explanation: We make opam acknowledge
# that we have a rust compiler we installed by our own.
OPAMASSUMEDEPEXTS=true opam install conf-rust

## In an ideal world, `--with-test` should be present only when using
## `--dev`. But this would probably break the CI, so we postponed this
## change until someone have some spare time. (@pirbo, @hnrgrgr)

# here we cannot use double quotes because otherwise the list of opam packages
# will be intepreted as a string and not as a list of strings leading to
# an error.
# shellcheck disable=SC2086
=======

>>>>>>> 69b6b8ba
opam install opam/virtual/octez-deps.opam --deps-only --criteria="-notuptodate,-changed,-removed"

if [ "$1" = "--tps" ]; then
    opam install caqti-driver-postgresql
fi<|MERGE_RESOLUTION|>--- conflicted
+++ resolved
@@ -23,26 +23,7 @@
             opam pin remove octez-deps ;;
     * ) opam install --depext-only opam/virtual/octez-deps.opam ;;
 esac
-<<<<<<< HEAD
-## ShellCheck does not fail when non-quoted variables are at the beginning
-## of a command:
-$opam_depext_command
 
-# Follow up of the previous explanation: We make opam acknowledge
-# that we have a rust compiler we installed by our own.
-OPAMASSUMEDEPEXTS=true opam install conf-rust
-
-## In an ideal world, `--with-test` should be present only when using
-## `--dev`. But this would probably break the CI, so we postponed this
-## change until someone have some spare time. (@pirbo, @hnrgrgr)
-
-# here we cannot use double quotes because otherwise the list of opam packages
-# will be intepreted as a string and not as a list of strings leading to
-# an error.
-# shellcheck disable=SC2086
-=======
-
->>>>>>> 69b6b8ba
 opam install opam/virtual/octez-deps.opam --deps-only --criteria="-notuptodate,-changed,-removed"
 
 if [ "$1" = "--tps" ]; then
