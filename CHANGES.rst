Development Changelog
'''''''''''''''''''''

**NB:** The changelog for releases can be found at: https://tezos.gitlab.io/CHANGES.html


This file lists the changes added to each version of octez-node,
octez-client, and the other Octez executables. The changes to the economic
protocol are documented in the ``docs/protocols/`` directory; in
particular in ``docs/protocols/alpha.rst``.

When you make a commit on master, you can add an item in one of the
following subsections (node, client, …) to document your commit or the
set of related commits. This will ensure that this change is not
forgotten in the final changelog, which can be found in ``docs/CHANGES.rst``.
By having your commits update this file you also make it easy to find the
commits which are related to your changes using ``git log -p -- CHANGES.rst``.
Relevant items are moved to ``docs/CHANGES.rst`` after each release.

Only describe changes which affect users (bug fixes and new features),
or which will affect users in the future (deprecated features),
not refactorings or tests. Changes to the documentation do not need to
be documented here either.

General
-------

Node
----

- **Breaking change** Removed the deprecated ``endorsing_rights`` RPC,
  use ``attestation_rights`` instead. (MR :gl:`!9849`)

<<<<<<< HEAD
- **Breaking change** Bumped the Octez snapshot version from ``5`` to
  ``6`` to explicit the incompatibility with previous version
  nodes. Also, improved the consistency of ``snapshot`` import errors
  messages (MR :gl:`!10138`)

- **Breaking change** Bumped the Octez snapshot version from ``6`` to
  ``7`` which fixes the corrupted generation of tar rolling and full
  snapshots. It is still possible to import previous version snapshots
  but snapshots in version 7 are not retro-compatible with previous
  octez versions (MR :gl:`!10785`).

Client
------
- Adding client commands to generate, open and verify a time-lock.
=======
- Added metrics about distributed data base messages sent, broadcasted or received
>>>>>>> 06fb6432

- **Breaking change** Removed the deprecated
  ``disable-mempool-precheck`` configuration flag and
  ``disable_precheck`` field of ``prevalidator`` in the shell limits
  of the configuration file. They already had no effect on the node
  anymore. (MR :gl:`!10030`)

- **Breaking change** Bumped the Octez snapshot version from ``5`` to
  ``6`` to explicit the incompatibility with previous version
  nodes. Also, improved the consistency of ``snapshot`` import errors
  messages (MR :gl:`!10138`)

- Add logs at ``Info`` level about the disconnection reasons in the p2p section.

- Removed a spurious "missing validation plugin" warning message that
  was emitted every time a block was applied using an old protocol
  where its plugin was removed.

- **Breaking change** Removed the deprecated ``/monitor/valid_blocks``
  RPC. Instead, use the ``/monitor/applied_blocks`` RPC that has the
  same behaviour.

Client
------

- Fixed indentation of the stacks outputted by the ``normalize stack``
  command. (MR :gl:`!9944`)

- Added options to temporarily extend the context with other contracts
  and extra big maps in Michelson commands. (MR :gl:`!9946`)

- Added a ``run_instruction`` RPC in the plugin and a ``run michelson code``
  client command allowing to run a single Michelson instruction or a
  sequence of Michelson instructions on a given stack. (MR :gl:`!9935`)

- The legacy unary macros for the ``DIP`` and ``DUP`` Michelson
  instructions have been deprecated. Using them now displays a warning
  message on stderr.

- Added a ``run unit tests`` client command allowing to run one or
  several Michelson unit tests in `TZT format
  <http://tezos.gitlab.io/active/michelson.html#tzt-a-syntax-extension-for-writing-unit-tests>`__. (MR
  :gl:`!10898`)

Baker
-----

- Made the baker attest as soon as the pre-attestation quorum is
  reached instead of waiting for the chain's head to be fully
  applied (MR :gl:`!10554`)

Accuser
-------

Proxy Server
------------

Protocol Compiler And Environment
---------------------------------

Codec
-----

Docker Images
-------------

- The rollup node is protocol agnostic and released as part of the Docker
  image. (MR :gl:`!10086`)


- The rollup node is protocol agnostic and released as part of the Docker
  image. (MR :gl:`!10086`)

Smart Rollup node
-----------------

- Now smart rollup node allows multiple batcher keys. Setting multiple
  keys for the batching purpose allows to inject multiple operations
  of the same kind per block by the rollup node. ( MR :gl:`!10512`, MR
  :gl:`!10529`, MR :gl:`!10533`, MR :gl:`!10567`, MR :gl:`!10582`, MR
  :gl:`!10584`, MR :gl:`!10588`, MR :gl:`!10597`, MR :gl:`!10601`, MR
  :gl:`!10622`, MR :gl:`!10642`, MR :gl:`!10643`, MR :gl:`!10839`, MR
  :gl:`!10842`, MR :gl:`!10861`, MR :gl:`!11008` )

- A new bailout mode that solely cements and defends existing
  commitments without publishing new ones. Recovers bonds when
  possible, after which the node exits gracefully. (MR :gl:`!9721`, MR
  :gl:`!9817`, MR :gl:`!9835`)

- RPC ``/global/block/<block-id>/simulate`` accepts inputs with a new optional
  field ``"log_kernel_debug_file"`` which allows to specify a file in which
  kernel logs should be written (this file is in
  ``<data-dir>/simulation_kernel_logs``). (MR :gl:`!9606`)

- The protocol specific rollup nodes binaries are now deprecated and replaced
  by symbolic links to the protocol agnostic rollup node. In the future, the
  symbolic links will be removed. (MR :gl:`!10086`)

- Released the protocol agnostic rollup node ``octez-smart-rollup-node`` as part
  of the Octez distribution. (MR :gl:`!10086`)

- Added the rollup node command inside the docker entrypoint (MR :gl:`!10253`)

- Added the argument ``cors-headers`` and ``cors-origins`` to specify respectively the
  allowed headers and origins. (MR :gl:`!10571`)

- Fix header in messages store to use predecessor hash to avoid missing pointer
  in case of reorganization and GC. (MR :gl:`!10847`)

- Added a garbage collection mechanism that cleans historical data before the LCC.
  (MRs :gl:`!10050`, :gl:`!10135`, :gl:`!10236`, :gl:`!10237`, :gl:`!10452`)

- Added a ``history-mode`` option, which can be either ``archive`` or
  ``full``. In ``archive``, the default, the rollup node has the whole L2 chain
  history, no GC happens. In ``full`` the rollup node retains data for possible
  refutations. (MRs :gl:`!10475`, :gl:`!10695`)

<<<<<<< HEAD
- Fixed an issue where the rollup node could forget to update its L2 head for a
  block. (MR :gl:`!9868`)

- The protocol specific rollup nodes binaries are now deprecated and replaced
  by symbolic links to the protocol agnostic rollup node. In the future, the
  symbolic links will be removed. (MR :gl:`!10086`)

- Released the protocol agnostic rollup node ``octez-smart-rollup-node`` as part
  of the Octez distribution. (MR :gl:`!10086`)

- RPC ``/global/block/<block-id>/simulate`` accepts inputs with a new optional
  field ``"log_kernel_debug_file"`` which allows to specify a file in which
  kernel logs should be written (this file is in
  ``<data-dir>/simulation_kernel_logs``). (MR :gl:`!9606`)

- Added the rollup node command inside the docker entrypoint (MR :gl:`!10253`)
=======
- Snapshot export with integrity checks. (MR :gl:`!10704`)
>>>>>>> 06fb6432

Smart Rollup client
-------------------

- **Breaking change** smart rollup client have been deprecated and
  no longer exist, most commands have equivalents RPCs and ``octez-codec`` (MR :gl:`!11046`).

- The following table outlines the deprecated of smart rollup client commands and
  their corresponding replacements with new RPCs:

  .. code-block:: rst

    ==========================================  ====================================================
    Command                                     RPC
    ==========================================  ====================================================
    get smart rollup address                    [GET global/smart_rollup_address]
    ------------------------------------------  ----------------------------------------------------
    get state value for <key> [-B --block       [GET global/block/<block>/state]
    <block>]
    ------------------------------------------  ----------------------------------------------------
    get proof for message <index> of outbox     [GET /global/block/<block-id>/helpers/proofs/outbox/
    at level <level> transferring               <outbox_level>/messages] with message index in query
    <transactions>
    ------------------------------------------  ----------------------------------------------------
    get proof for message <index> of outbox     [GET /global/block/<block-id>/helpers/proofs/outbox/
    at level <level>                            <outbox_level>/messages] with message index in query
    ==========================================  ====================================================

- The result of ``encode outbox message <transactions>`` can be achieved:
  ``octez-codec encode alpha.smart_rollup.outbox.message from <transactions>``.

- The keys in the smart rollup client use the same format as the ``octez-client``.
  They can be imported with ``octez-client import secret key <sk_uri>``, or by merging the key files
  between the ``octez-client`` base directory and the ``smart-rollup-client-<proto>`` base directory.

Smart Rollup WASM Debugger
--------------------------

- Added flag ``--no-kernel-debug`` to deactivate the kernel debug messages. (MR
  :gl:`!9813`)

- Support special directives using ``write_debug`` host function in the
  profiler, prefixed with ``__wasm_debugger__::``. Support
  ``start_section(<data>)`` and ``end_section(<data>)`` to count ticks in

- Partially support the installer configuration of the Smart Rollup SDK, i.e.
  support only the instruction ``Set``. The configuration can be passed to
  the debugger via the option ``--installer-config`` and will initialize the
  storage with this configuration. (MR :gl:`!9641`)

- The argument ``--kernel`` accepts hexadecimal files (suffixed by ``.hex``), it
  is consired as an hexadecimal ``.wasm`` file. (MR :gl:`!11094`)

Data Availability Committee (DAC)
---------------------------------

Miscellaneous
-------------

- Beta scripts to build Debian and RedHat packages have been added to the tree.

- New Recommended Rust version 1.71.1 instead of 1.64.0.

- Extended the Micheline lexer to allow primitives starting with the
  underscore symbol (``_``). (MR :gl:`!10782`)

- Beta Debian and Redhat packages are now linked in gitlab releases.

- Renamed package registries for releases from ``tezos-x.y`` to ``octez-x.y``.<|MERGE_RESOLUTION|>--- conflicted
+++ resolved
@@ -31,24 +31,7 @@
 - **Breaking change** Removed the deprecated ``endorsing_rights`` RPC,
   use ``attestation_rights`` instead. (MR :gl:`!9849`)
 
-<<<<<<< HEAD
-- **Breaking change** Bumped the Octez snapshot version from ``5`` to
-  ``6`` to explicit the incompatibility with previous version
-  nodes. Also, improved the consistency of ``snapshot`` import errors
-  messages (MR :gl:`!10138`)
-
-- **Breaking change** Bumped the Octez snapshot version from ``6`` to
-  ``7`` which fixes the corrupted generation of tar rolling and full
-  snapshots. It is still possible to import previous version snapshots
-  but snapshots in version 7 are not retro-compatible with previous
-  octez versions (MR :gl:`!10785`).
-
-Client
-------
-- Adding client commands to generate, open and verify a time-lock.
-=======
 - Added metrics about distributed data base messages sent, broadcasted or received
->>>>>>> 06fb6432
 
 - **Breaking change** Removed the deprecated
   ``disable-mempool-precheck`` configuration flag and
@@ -118,9 +101,6 @@
 - The rollup node is protocol agnostic and released as part of the Docker
   image. (MR :gl:`!10086`)
 
-
-- The rollup node is protocol agnostic and released as part of the Docker
-  image. (MR :gl:`!10086`)
 
 Smart Rollup node
 -----------------
@@ -166,26 +146,7 @@
   history, no GC happens. In ``full`` the rollup node retains data for possible
   refutations. (MRs :gl:`!10475`, :gl:`!10695`)
 
-<<<<<<< HEAD
-- Fixed an issue where the rollup node could forget to update its L2 head for a
-  block. (MR :gl:`!9868`)
-
-- The protocol specific rollup nodes binaries are now deprecated and replaced
-  by symbolic links to the protocol agnostic rollup node. In the future, the
-  symbolic links will be removed. (MR :gl:`!10086`)
-
-- Released the protocol agnostic rollup node ``octez-smart-rollup-node`` as part
-  of the Octez distribution. (MR :gl:`!10086`)
-
-- RPC ``/global/block/<block-id>/simulate`` accepts inputs with a new optional
-  field ``"log_kernel_debug_file"`` which allows to specify a file in which
-  kernel logs should be written (this file is in
-  ``<data-dir>/simulation_kernel_logs``). (MR :gl:`!9606`)
-
-- Added the rollup node command inside the docker entrypoint (MR :gl:`!10253`)
-=======
 - Snapshot export with integrity checks. (MR :gl:`!10704`)
->>>>>>> 06fb6432
 
 Smart Rollup client
 -------------------
