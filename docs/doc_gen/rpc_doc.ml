--- conflicted
+++ resolved
@@ -40,11 +40,7 @@
     ( "jakarta",
       "Jakarta",
       Some "/include/rpc_introduction.rst.inc",
-<<<<<<< HEAD
-      "Psithaca2MLRFYargivpo7YvUr7wUDqyxrdhC5CQq78mRvimz6A" );
-=======
       "PtJakart2xVj7pYXJBXrqHgd82rdkLey5ZeeGwDgPp9rhQUbSqY" );
->>>>>>> 55b3bab8
   ]
 
 let pp_name ppf = function
