(*****************************************************************************)
(*                                                                           *)
(* Open Source License                                                       *)
(* Copyright (c) 2021-2022 Nomadic Labs <contact@nomadic-labs.com>           *)
(*                                                                           *)
(* Permission is hereby granted, free of charge, to any person obtaining a   *)
(* copy of this software and associated documentation files (the "Software"),*)
(* to deal in the Software without restriction, including without limitation *)
(* the rights to use, copy, modify, merge, publish, distribute, sublicense,  *)
(* and/or sell copies of the Software, and to permit persons to whom the     *)
(* Software is furnished to do so, subject to the following conditions:      *)
(*                                                                           *)
(* The above copyright notice and this permission notice shall be included   *)
(* in all copies or substantial portions of the Software.                    *)
(*                                                                           *)
(* THE SOFTWARE IS PROVIDED "AS IS", WITHOUT WARRANTY OF ANY KIND, EXPRESS OR*)
(* IMPLIED, INCLUDING BUT NOT LIMITED TO THE WARRANTIES OF MERCHANTABILITY,  *)
(* FITNESS FOR A PARTICULAR PURPOSE AND NONINFRINGEMENT. IN NO EVENT SHALL   *)
(* THE AUTHORS OR COPYRIGHT HOLDERS BE LIABLE FOR ANY CLAIM, DAMAGES OR OTHER*)
(* LIABILITY, WHETHER IN AN ACTION OF CONTRACT, TORT OR OTHERWISE, ARISING   *)
(* FROM, OUT OF OR IN CONNECTION WITH THE SOFTWARE OR THE USE OR OTHER       *)
(* DEALINGS IN THE SOFTWARE.                                                 *)
(*                                                                           *)
(*****************************************************************************)

open Manifest

let warnings_disabled_by_default = [4; 40; 41; 42; 44; 45; 48; 60; 67; 69; 70]
(*
   4 [fragile-match]
  40 [name-out-of-scope]
  41 [ambiguous-name]
  42 [disambiguated-name]
  44 [open-shadow-identifier]
  45 [open-shadow-label-constructor]
  48 [eliminated-optional-arguments]
  60 [unused-module]
  67 [unused-functor-parameter]
  69 [unused-field]
  70 [missing-mli]
*)

let tezt_without_tezt_lib_dependency = tezt

(* Prevent using [tezt] until we define [tezt_lib]. *)
let tezt = () [@@warning "-unused-value-declaration"]

module V = Version

let sf = Printf.sprintf

module String_set = Set.Make (String)

let final_protocol_versions =
  let path = "src/lib_protocol_compiler/final_protocol_versions" in
  let ic = open_in path in
  let rec loop acc =
    try
      let s = input_line ic in
      let acc' = if String.equal s "" then acc else String_set.add s acc in
      loop acc'
    with End_of_file ->
      close_in ic ;
      acc
  in
  loop String_set.empty

(* EXTERNAL LIBS *)

let alcotest = external_lib ~js_compatible:true "alcotest" V.(at_least "1.5.0")

let alcotest_lwt = external_lib "alcotest-lwt" V.(at_least "1.5.0")

let astring = external_lib ~js_compatible:true "astring" V.True

let bigstring = external_lib ~js_compatible:true "bigstring" V.True

let bigstringaf =
  external_lib ~js_compatible:true "bigstringaf" V.(at_least "0.2.0")

let bisect_ppx = opam_only "bisect_ppx" V.(at_least "2.7.0")

let bls12_381 =
  let version = V.(at_least "4.0.0" && less_than "4.1.0") in
  external_lib
    ~js_compatible:true
    ~npm_deps:[Npm.make "@dannywillems/ocaml-bls12-381" version]
    "bls12-381"
    version

let bls12_381_polynomial =
  let version = V.at_least "0.1.0" in
  external_lib ~js_compatible:false "tezos-bls12-381-polynomial" version

let camlzip = external_lib "camlzip" V.(at_least "1.11" && less_than "1.12")

let caqti = external_lib "caqti" V.True

let caqti_lwt = external_lib "caqti-lwt" V.True

let caqti_driver_postgresql = external_lib "caqti-driver-postgresql" V.True

let cmdliner = external_lib "cmdliner" V.(at_least "1.1.0")

let cohttp_lwt_unix = external_lib "cohttp-lwt-unix" V.(at_least "2.2.0")

let compiler_libs_common = external_lib "compiler-libs.common" V.True ~opam:""

let compiler_libs_optcomp = external_lib "compiler-libs.optcomp" V.True ~opam:""

let compiler_libs_toplevel =
  external_lib "compiler-libs.toplevel" V.True ~opam:""

let conf_libev = opam_only "conf-libev" V.True

let conf_rust = opam_only "conf-rust" V.True

let ctypes = external_lib ~js_compatible:true "ctypes" V.(at_least "0.18.0")

let ctypes_stubs = external_sublib ctypes "ctypes.stubs"

let ctypes_stubs_js = external_lib ~js_compatible:true "ctypes_stubs_js" V.True

let data_encoding =
  external_lib
    ~js_compatible:true
    ~main_module:"Data_encoding"
    "data-encoding"
    V.(at_least "0.6" && less_than "0.7")

let digestif = external_lib ~js_compatible:true "digestif" V.(at_least "0.7.3")

let digestif_c = external_sublib digestif "digestif.c"

let dune_configurator = external_lib "dune-configurator" V.True

let dynlink = external_lib "dynlink" V.True ~opam:""

let ezjsonm = external_lib ~js_compatible:true "ezjsonm" V.(at_least "1.1.0")

let fmt = external_lib ~js_compatible:true "fmt" V.(at_least "0.8.7")

let fmt_cli = external_sublib fmt "fmt.cli"

let fmt_tty = external_sublib fmt "fmt.tty"

let hacl_star =
  external_lib
    ~js_compatible:true
    ~npm_deps:[Npm.make "hacl-wasm" V.(exactly "1.1.0")]
    "hacl-star"
    V.(at_least "0.4.2" && less_than "0.5")

let hacl_star_raw = external_lib ~js_compatible:true "hacl-star-raw" V.True

let hacl_x25519 = external_lib "hacl_x25519" V.True

let hashcons = external_lib "hashcons" V.True

let hex = external_lib ~js_compatible:true "hex" V.(at_least "1.3.0")

let index = external_lib "index" V.(at_least "1.6.0" && less_than "1.7.0")

let integers = external_lib ~js_compatible:true "integers" V.True

let integers_stubs_js =
  external_lib ~js_compatible:true "integers_stubs_js" V.True

let ipaddr =
  external_lib
    ~js_compatible:true
    "ipaddr"
    V.(at_least "5.0.0" && less_than "6.0.0")

let ipaddr_unix = external_sublib ipaddr "ipaddr.unix"

let irmin = external_lib "irmin" V.(at_least "3.3.2" && less_than "3.4.0")

let irmin_pack =
  external_lib "irmin-pack" V.(at_least "3.3.1" && less_than "3.4.0")

let irmin_pack_unix = external_sublib irmin_pack "irmin-pack.unix"

let irmin_pack_mem = external_sublib irmin_pack "irmin-pack.mem"

let json_data_encoding =
  external_lib
    ~js_compatible:true
    "json-data-encoding"
    V.(at_least "0.11" && less_than "0.12")

let logs = external_lib "logs" V.True

let logs_fmt = external_sublib logs "logs.fmt"

let lwt = external_lib ~js_compatible:true "lwt" V.(at_least "5.4.0")

let lwt_canceler =
  external_lib
    ~js_compatible:true
    "lwt-canceler"
    V.(at_least "0.3" && less_than "0.4")

let lwt_exit = external_lib "lwt-exit" V.True

let lwt_log = external_lib "lwt_log" V.True

let lwt_log_core = external_sublib ~js_compatible:true lwt_log "lwt_log.core"

let lwt_unix = external_sublib lwt "lwt.unix"

let lwt_watcher = external_lib "lwt-watcher" V.(exactly "0.2")

let mtime = external_lib ~js_compatible:true "mtime" V.(at_least "1.0.0")

let mtime_clock_os = external_sublib mtime "mtime.clock.os"

let ocaml_migrate_parsetree = external_lib "ocaml-migrate-parsetree" V.True

let ocamlformat = opam_only "ocamlformat" V.(exactly "0.21.0")

let ocamlgraph = external_lib "ocamlgraph" V.True

let ocplib_endian = external_lib ~js_compatible:true "ocplib-endian" V.True

let ocplib_endian_bigstring =
  external_sublib ocplib_endian "ocplib-endian.bigstring"

let ocplib_ocamlres =
  external_lib ~opam:"ocp-ocamlres" "ocplib-ocamlres" V.(at_least "0.4")

<<<<<<< HEAD
(* TODO: https://gitlab.com/tezos/tezos/-/issues/2860
   Disabled until compatible with ocaml 4.14 *)
(* let ometrics = opam_only "ometrics" V.(at_least "0.1.3") *)

let parsexp = external_lib ~js_compatible:true "parsexp" V.True
=======
let ometrics = opam_only "ometrics" V.(at_least "0.2.1")
>>>>>>> b6c300b4

let ppx_expect = inline_tests_backend (external_lib "ppx_expect" V.True)

let plonk = external_lib "tezos-plonk" V.(at_least "0.1.0")

let ptime = external_lib ~js_compatible:true "ptime" V.(at_least "1.0.0")

let ppx_deriving = external_lib "ppx_deriving" V.True

let ppx_deriving_show = external_sublib ppx_deriving "ppx_deriving.show"

let ptime_clock_os = external_sublib ~js_compatible:true ptime "ptime.clock.os"

let pure_splitmix =
  external_lib ~js_compatible:true "pure-splitmix" V.(exactly "0.3")

let prbnmcn_cgrph = external_lib "prbnmcn-cgrph" V.(exactly "0.0.2")

let prbnmcn_dagger = external_lib "prbnmcn-dagger" V.(exactly "0.0.2")

let prbnmcn_dagger_stats =
  external_lib "prbnmcn-dagger-stats" V.(exactly "0.0.2")

let prbnmcn_stats = external_lib "prbnmcn-stats" V.(exactly "0.0.4")

let pringo = external_lib "pringo" V.(at_least "1.3" && less_than "1.4")

let prometheus = external_lib "prometheus" V.(at_least "1.2")

let prometheus_app = external_lib "prometheus-app" V.(at_least "1.2")

let prometheus_app_unix = external_sublib prometheus_app "prometheus-app.unix"

let pyml = external_lib "pyml" V.True

let qcheck_alcotest =
  external_lib ~js_compatible:true "qcheck-alcotest" V.(at_least "0.18")

let qcheck_core = external_lib "qcheck-core" V.True

let re = external_lib ~js_compatible:true "re" V.(at_least "1.7.2")

let resto_version = V.(at_least "0.8" && less_than "0.9")

let resto = external_lib ~js_compatible:true "resto" resto_version

let resto_acl = external_lib "resto-acl" resto_version

let resto_cohttp = external_lib "resto-cohttp" resto_version

let resto_cohttp_client = external_lib "resto-cohttp-client" resto_version

let resto_cohttp_self_serving_client =
  external_lib "resto-cohttp-self-serving-client" resto_version

let resto_cohttp_server = external_lib "resto-cohttp-server" resto_version

let resto_directory =
  external_lib ~js_compatible:true "resto-directory" resto_version

let ringo = external_lib ~js_compatible:true "ringo" V.(at_least "0.9")

let ringo_lwt = external_lib "ringo-lwt" V.(at_least "0.9")

let secp256k1_internal =
  let version = V.(at_least "0.3.0") in
  external_lib
    ~npm_deps:[Npm.make "@nomadic-labs/secp256k1-wasm" version]
    ~js_compatible:true
    "secp256k1-internal"
    version

let str = external_lib ~js_compatible:true "str" ~opam:"" V.True

let tar = external_lib "tar" V.True

let tar_unix = external_lib "tar-unix" V.(exactly "2.0.0")

let tezos_rust_lib =
  opam_only ~can_vendor:false "tezos-rust-libs" V.(exactly "1.1")

let tls = external_lib "tls" V.(at_least "0.10")

let unix = external_lib ~opam:"base-unix" "unix" V.True

let uri = external_lib ~js_compatible:true "uri" V.(at_least "2.2.0")

let utop = external_lib "utop" V.(at_least "2.8")

let uutf = external_lib ~js_compatible:true "uutf" V.True

(* The signature of the [Z] module has changed in 1.12. *)
let zarith =
  external_lib
    ~js_compatible:true
    "zarith"
    V.(at_least "1.12" && less_than "1.13")

let zarith_stubs_js = external_lib ~js_compatible:true "zarith_stubs_js" V.True

(* VENDORED LIBS *)

let ledgerwallet_tezos = vendored_lib "ledgerwallet-tezos"

let vdf =
  external_lib ~js_compatible:true "class_group_vdf" V.(at_least "0.0.4")

(* INTERNAL LIBS *)

let octez_test_helpers =
  public_lib
    "tezos-test-helpers"
    ~path:"src/lib_test"
    ~internal_name:"lib_test"
    ~synopsis:"Tezos-agnostic test helpers"
    ~deps:
      [uri; fmt; qcheck_alcotest; alcotest; lwt; pure_splitmix; data_encoding]
    ~js_compatible:true
    ~ocaml:V.(at_least "4.12")
    ~linkall:true
    ~dune:
      Dune.
        [
          (* This rule is necessary for `make lint-tests-pkg`, without it dune
             complains that the alias is empty. *)
          alias_rule "runtest_js" ~action:(S "progn");
        ]
    ~modules:
      [
        "assert";
        "lwt_assert";
        "qcheck2_helpers";
        "qcheck_extra";
        "qcheck_helpers";
        "random_pure";
        "roundtrip";
        "testable";
      ]

let octez_expect_helper =
  public_lib
    "tezos-expect-helper"
    ~path:"src/lib_expect_helper"
    ~synopsis:"Tezos: helper for writing expect tests for Tezos"

let _octez_expect_helper_test =
  private_lib
    "tezos_expect_helper_test"
    ~opam:"tezos-expect-helper"
    ~path:"src/lib_expect_helper/test"
    ~deps:[octez_expect_helper]
    ~inline_tests:ppx_expect

let octez_stdlib =
  public_lib
    "tezos-stdlib"
    ~path:"src/lib_stdlib"
    ~synopsis:"Tezos: yet-another local-extension of the OCaml standard library"
    ~deps:[hex; zarith; zarith_stubs_js; lwt; ringo]
    ~ocaml:V.(at_least "4.12")
    ~js_compatible:true
    ~inline_tests:ppx_expect

let _octez_stdlib_tests =
  tests
    [
      "test_bits";
      "test_tzList";
      "test_bounded_heap";
      "test_tzString";
      "test_fallbackArray";
      "test_functionalArray";
      "test_hash_queue";
    ]
    ~path:"src/lib_stdlib/test"
    ~opam:"tezos-stdlib"
    ~modes:[Native; JS]
    ~deps:
      [
        octez_stdlib |> open_;
        alcotest;
        bigstring;
        octez_test_helpers;
        qcheck_alcotest;
      ]
    ~js_compatible:true

let _octez_stdlib_unix_tests =
  tests
    [
      "test_lwt_pipe";
      "test_circular_buffer";
      "test_circular_buffer_fuzzy";
      "test_hash_queue_lwt";
    ]
    ~path:"src/lib_stdlib/test-unix"
    ~opam:"tezos-stdlib"
    ~deps:
      [
        octez_stdlib |> open_;
        alcotest;
        alcotest_lwt;
        lwt_log;
        bigstring;
        lwt_unix;
        octez_test_helpers;
        qcheck_alcotest;
      ]

let octez_lwt_result_stdlib_bare_functor_outputs =
  public_lib
    "tezos-lwt-result-stdlib.bare.functor-outputs"
    ~path:"src/lib_lwt_result_stdlib/bare/functor_outputs"
    ~internal_name:"bare_functor_outputs"
    ~js_compatible:true
    ~deps:[lwt]
    ~opam_with_test:Only_on_64_arch

let octez_lwt_result_stdlib_bare_sigs =
  public_lib
    "tezos-lwt-result-stdlib.bare.sigs"
    ~path:"src/lib_lwt_result_stdlib/bare/sigs"
    ~internal_name:"bare_sigs"
    ~js_compatible:true
    ~deps:[lwt; octez_lwt_result_stdlib_bare_functor_outputs]
    ~opam_with_test:Only_on_64_arch

let octez_lwt_result_stdlib_bare_structs =
  public_lib
    "tezos-lwt-result-stdlib.bare.structs"
    ~path:"src/lib_lwt_result_stdlib/bare/structs"
    ~internal_name:"bare_structs"
    ~js_compatible:true
    ~deps:[lwt; octez_lwt_result_stdlib_bare_sigs]
    ~opam_with_test:Only_on_64_arch

let octez_lwt_result_stdlib_traced_functor_outputs =
  public_lib
    "tezos-lwt-result-stdlib.traced.functor-outputs"
    ~path:"src/lib_lwt_result_stdlib/traced/functor_outputs"
    ~internal_name:"traced_functor_outputs"
    ~js_compatible:true
    ~deps:[lwt; octez_lwt_result_stdlib_bare_sigs]
    ~opam_with_test:Only_on_64_arch

let octez_lwt_result_stdlib_traced_sigs =
  public_lib
    "tezos-lwt-result-stdlib.traced.sigs"
    ~path:"src/lib_lwt_result_stdlib/traced/sigs"
    ~internal_name:"traced_sigs"
    ~js_compatible:true
    ~deps:
      [
        lwt;
        octez_lwt_result_stdlib_bare_sigs;
        octez_lwt_result_stdlib_bare_structs;
        octez_lwt_result_stdlib_traced_functor_outputs;
      ]
    ~opam_with_test:Only_on_64_arch

let octez_lwt_result_stdlib_traced_structs =
  public_lib
    "tezos-lwt-result-stdlib.traced.structs"
    ~path:"src/lib_lwt_result_stdlib/traced/structs"
    ~internal_name:"traced_structs"
    ~js_compatible:true
    ~deps:
      [
        lwt;
        octez_lwt_result_stdlib_traced_sigs;
        octez_lwt_result_stdlib_bare_structs;
      ]
    ~opam_with_test:Only_on_64_arch

let octez_lwt_result_stdlib =
  public_lib
    "tezos-lwt-result-stdlib"
    ~path:"src/lib_lwt_result_stdlib"
    ~synopsis:"Tezos: error-aware stdlib replacement"
    ~ocaml:V.(at_least "4.12")
    ~js_compatible:true
    ~documentation:[Dune.[S "package"; S "tezos-lwt-result-stdlib"]]
    ~deps:
      [
        lwt;
        octez_lwt_result_stdlib_bare_sigs;
        octez_lwt_result_stdlib_bare_structs;
        octez_lwt_result_stdlib_traced_sigs;
        octez_lwt_result_stdlib_traced_structs;
      ]
    ~opam_with_test:Only_on_64_arch

let octez_lwt_result_stdlib_examples_traces =
  public_lib
    "tezos-lwt-result-stdlib.examples.traces"
    ~path:"src/lib_lwt_result_stdlib/examples/traces"
    ~internal_name:"traces"
    ~deps:
      [
        lwt;
        octez_lwt_result_stdlib_bare_structs;
        octez_lwt_result_stdlib_traced_sigs;
      ]
    ~opam_with_test:Only_on_64_arch

let _octez_lwt_result_stdlib_tests =
  tests
    [
      "test_hashtbl";
      "test_list_basic";
      "test_list_basic_lwt";
      "test_seq_basic";
      "test_generic";
      "test_fuzzing_seq";
      "test_fuzzing_list";
      "test_fuzzing_set";
      "test_fuzzing_seq_tiered";
      "test_fuzzing_option";
    ]
    ~path:"src/lib_lwt_result_stdlib/test"
    ~opam:"tezos-lwt-result-stdlib"
    ~deps:
      [
        octez_lwt_result_stdlib |> open_;
        octez_lwt_result_stdlib_examples_traces;
        lwt_unix;
        alcotest_lwt;
        qcheck_alcotest;
        octez_test_helpers;
      ]
    ~opam_with_test:Only_on_64_arch

let octez_error_monad =
  public_lib
    "tezos-error-monad"
    ~path:"src/lib_error_monad"
    ~synopsis:"Tezos: error monad"
    ~ocaml:V.(at_least "4.07")
    ~deps:
      [
        octez_stdlib |> open_;
        data_encoding |> open_;
        lwt_canceler;
        lwt;
        octez_lwt_result_stdlib;
      ]
    ~js_compatible:true

let octez_webassembly_interpreter =
  public_lib
    "tezos-webassembly-interpreter"
    ~path:"src/lib_webassembly"
    ~license:"Apache License 2.0"
    ~extra_authors:["WebAssembly Authors"]
    ~synopsis:"WebAssembly reference interpreter with tweaks for Tezos"
    ~flags:(Flags.standard ~disable_warnings:[27] ())
    ~dune:Dune.[[S "include_subdirs"; S "unqualified"]]
    ~deps:[octez_lwt_result_stdlib; zarith]

let _octez_webassembly_repl =
  private_exe
    "main"
    ~path:"src/lib_webassembly/bin"
    ~opam:""
    ~flags:(Flags.standard ~disable_warnings:[27] ())
    ~dune:Dune.[[S "include"; S "dune.inc"]]
    ~deps:[octez_webassembly_interpreter |> open_; lwt_unix]

let _octez_webassembly_test =
  test
    "main"
    ~path:"src/lib_webassembly/tests"
    ~opam:"tezos-webassembly-interpreter"
    ~dune:Dune.[[S "include_subdirs"; S "no"]]
    ~deps:
      [
        octez_webassembly_interpreter |> open_;
        qcheck_core;
        qcheck_alcotest;
        alcotest;
      ]

let octez_hacl =
  let js_stubs = ["random.js"; "evercrypt.js"] in
  let js_generated = "runtime-generated.js" in
  let js_helper = "helper.js" in
  public_lib
    "tezos-hacl"
    ~path:"src/lib_hacl"
    ~synopsis:"Tezos: thin layer around hacl-star"
    ~ocaml:V.(at_least "4.08")
    ~deps:[hacl_star; hacl_star_raw; ctypes_stubs_js]
    ~js_of_ocaml:
      [
        [
          S "javascript_files";
          G (Dune.of_atom_list (js_generated :: js_helper :: js_stubs));
        ];
      ]
    ~conflicts:[hacl_x25519]
    ~dune:
      Dune.
        [
          [
            S "rule";
            [S "targets"; S js_generated];
            [
              S "deps";
              S "gen/api.json";
              S "gen/gen.exe";
              G (of_atom_list js_stubs);
            ];
            [S "mode"; S "promote"];
            [
              S "action";
              [
                S "with-stdout-to";
                S "%{targets}";
                of_list
                  (List.map
                     (fun l -> H (of_atom_list l))
                     Stdlib.List.(
                       ["run"; "gen/gen.exe"] :: ["-api"; "gen/api.json"]
                       :: List.map (fun s -> ["-stubs"; s]) js_stubs));
              ];
            ];
          ];
        ]

let _octez_hacl_gen =
  private_exe
    "gen"
    ~path:"src/lib_hacl/gen/"
    ~opam:"tezos-hacl"
    ~bisect_ppx:false
    ~deps:[ctypes_stubs; ctypes; hacl_star_raw; ezjsonm]
    ~dune:
      (let package = "tezos-hacl" in
       Dune.
         [
           [
             S "rule";
             [S "alias"; S "runtest_js"];
             [S "target"; S "api.json.corrected"];
             [S "package"; S package];
             [
               S "action";
               [
                 S "setenv";
                 S "NODE_PRELOAD";
                 S "hacl-wasm";
                 [S "run"; S "node"; S "%{dep:./check-api.js}"];
               ];
             ];
           ];
           alias_rule
             ~package
             "runtest_js"
             ~action:[S "diff"; S "api.json"; S "api.json.corrected"];
         ])

let _octez_hacl_tests =
  tests
    ["test_hacl"; "test_prop_hacl_hash"; "test_prop_signature_pk"]
    ~path:"src/lib_hacl/test"
    ~opam:"tezos-hacl"
    ~deps:
      [
        octez_stdlib |> open_;
        octez_error_monad |> open_ ~m:"TzLwtreslib";
        zarith;
        zarith_stubs_js;
        data_encoding |> open_;
        octez_hacl |> open_;
        qcheck_alcotest;
        octez_test_helpers;
      ]
    ~all_modules_except:["test"]
    ~modes:[Native; JS]
    ~js_compatible:true

let _octez_hacl_tests_1 =
  test
    "test"
    ~path:"src/lib_hacl/test"
    ~opam:"tezos-hacl"
    ~deps:
      [
        octez_stdlib;
        octez_error_monad;
        zarith;
        zarith_stubs_js;
        data_encoding;
        octez_hacl;
        qcheck_alcotest;
        octez_test_helpers;
      ]
    ~modules:["test"]
    ~modes:[Native; JS]
    ~js_compatible:true

let _octez_error_monad_tests =
  tests
    ["test_registration"; "test_splitted_error_encoding"]
    ~path:"src/lib_error_monad/test"
    ~opam:"tezos-error-monad"
    ~modes:[Native; JS]
    ~deps:[octez_error_monad |> open_; data_encoding; alcotest]
    ~js_compatible:true

let octez_rpc =
  public_lib
    "tezos-rpc"
    ~path:"src/lib_rpc"
    ~synopsis:
      "Tezos: library of auto-documented RPCs (service and hierarchy \
       descriptions)"
    ~deps:
      [
        data_encoding |> open_;
        octez_error_monad |> open_;
        resto;
        resto_directory;
        uri;
      ]
    ~js_compatible:true

let octez_crypto =
  public_lib
    "tezos-crypto"
    ~path:"src/lib_crypto"
    ~synopsis:
      "Tezos: library with all the cryptographic primitives used by Tezos"
    ~deps:
      [
        octez_stdlib |> open_;
        data_encoding |> open_;
        octez_lwt_result_stdlib;
        lwt;
        octez_hacl;
        secp256k1_internal;
        octez_error_monad |> open_ |> open_ ~m:"TzLwtreslib";
        octez_rpc |> open_;
        ringo;
        zarith;
        zarith_stubs_js;
        bls12_381;
      ]
    ~js_compatible:true

let _octez_crypto_tests =
  tests
    ["test_run"; "test_prop_signature"]
    ~path:"src/lib_crypto/test"
    ~opam:"tezos-crypto"
    ~deps:
      [
        octez_stdlib |> open_;
        octez_crypto |> open_;
        octez_error_monad |> open_ ~m:"TzLwtreslib";
        zarith;
        zarith_stubs_js;
        octez_hacl;
        data_encoding |> open_;
        alcotest;
        qcheck_alcotest;
        octez_test_helpers;
      ]
    ~modes:[Native; JS]
    ~js_compatible:true

let _octez_crypto_tests_unix =
  tests
    ["test_crypto_box"]
    ~path:"src/lib_crypto/test-unix"
    ~opam:"tezos-crypto"
    ~deps:
      [
        octez_stdlib |> open_;
        octez_crypto |> open_;
        octez_error_monad |> open_ ~m:"TzLwtreslib";
        zarith;
        zarith_stubs_js;
        octez_hacl;
        data_encoding |> open_;
        alcotest;
        alcotest_lwt;
        lwt_unix;
        qcheck_alcotest;
        octez_test_helpers;
      ]

let octez_event_logging =
  public_lib
    "tezos-event-logging"
    ~path:"src/lib_event_logging"
    ~synopsis:"Tezos event logging library"
    ~deps:
      [
        octez_stdlib |> open_;
        data_encoding |> open_;
        octez_error_monad |> open_ |> open_ ~m:"TzLwtreslib";
        octez_lwt_result_stdlib;
        lwt_log_core;
        uri;
      ]
    ~js_compatible:true

let octez_event_logging_test_helpers =
  public_lib
    "tezos-event-logging-test-helpers"
    ~path:"src/lib_event_logging/test_helpers"
    ~synopsis:"Tezos: test helpers for the event logging library"
    ~deps:
      [
        octez_stdlib;
        octez_lwt_result_stdlib;
        data_encoding;
        octez_error_monad |> open_ |> open_ ~m:"TzLwtreslib";
        octez_event_logging |> open_;
        octez_test_helpers;
        alcotest;
      ]
    ~js_compatible:true
    ~linkall:true
    ~bisect_ppx:false

let octez_stdlib_unix =
  public_lib
    "tezos-stdlib-unix"
    ~path:"src/lib_stdlib_unix"
    ~synopsis:
      "Tezos: yet-another local-extension of the OCaml standard library \
       (unix-specific fragment)"
    ~deps:
      [
        unix;
        octez_error_monad |> open_ |> open_ ~m:"TzLwtreslib";
        octez_lwt_result_stdlib;
        octez_event_logging |> open_;
        octez_stdlib |> open_;
        data_encoding |> open_;
        lwt_unix;
        ipaddr_unix;
        re;
        ezjsonm;
        ptime;
        mtime;
        mtime_clock_os;
        lwt_log;
        conf_libev;
        uri;
      ]

let octez_clic =
  public_lib
    "tezos-clic"
    ~path:"src/lib_clic"
    ~synopsis:
      "Tezos: library of auto-documented command-line-parsing combinators"
    ~deps:
      [
        octez_stdlib |> open_;
        lwt;
        re;
        octez_error_monad |> open_ |> open_ ~m:"TzLwtreslib";
        octez_lwt_result_stdlib;
      ]
    ~js_compatible:true

let octez_clic_unix =
  public_lib
    "tezos-clic.unix"
    ~path:"src/lib_clic/unix"
    ~deps:
      [
        octez_stdlib |> open_;
        octez_clic |> open_;
        octez_stdlib_unix;
        octez_error_monad |> open_ |> open_ ~m:"TzLwtreslib";
        octez_lwt_result_stdlib;
      ]

let _octez_clic_tests =
  test
    "test_clic"
    ~path:"src/lib_clic/test"
    ~opam:"tezos-clic"
    ~deps:[octez_stdlib |> open_; octez_clic |> open_; alcotest_lwt]

let _octez_clic_example =
  private_exe
    "clic_example"
    ~path:"src/lib_clic/examples"
    ~opam:""
    ~deps:[octez_clic; lwt_unix]
    ~bisect_ppx:false
    ~static:false

let octez_micheline =
  public_lib
    "tezos-micheline"
    ~path:"src/lib_micheline"
    ~synopsis:"Tezos: internal AST and parser for the Michelson language"
    ~deps:
      [
        uutf;
        zarith;
        zarith_stubs_js;
        octez_stdlib |> open_;
        octez_error_monad |> open_;
        data_encoding |> open_;
      ]
    ~js_compatible:true
    ~inline_tests:ppx_expect

let _octez_micheline_tests =
  private_lib
    "test_parser"
    ~path:"src/lib_micheline/test"
    ~opam:"tezos-micheline"
    ~inline_tests:ppx_expect
    ~modules:["test_parser"]
    ~deps:[octez_micheline |> open_]
    ~js_compatible:true

let _octez_micheline_tests =
  private_lib
    "test_diff"
    ~path:"src/lib_micheline/test"
    ~opam:"tezos-micheline"
    ~inline_tests:ppx_expect
    ~modules:["test_diff"]
    ~deps:[octez_micheline |> open_]
    ~js_compatible:true

let octez_base =
  public_lib
    "tezos-base"
    ~path:"src/lib_base"
    ~synopsis:"Tezos: meta-package and pervasive type definitions for Tezos"
    ~deps:
      [
        octez_stdlib |> open_;
        octez_crypto |> open_;
        data_encoding |> open_;
        octez_error_monad |> open_ |> open_ ~m:"TzLwtreslib";
        octez_rpc |> open_;
        octez_clic |> open_;
        octez_micheline |> open_;
        octez_event_logging |> open_;
        ptime;
        ptime_clock_os;
        ezjsonm;
        lwt;
        ipaddr;
        uri;
      ]
    ~js_compatible:true
    ~js_of_ocaml:[[S "javascript_files"; S "ptime.js"]]
    ~dune:
      Dune.
        [
          ocamllex "point_parser";
          (* ptime is currently sligtly broken and I don't think a fix will land soon.
             See https://github.com/dbuenzli/ptime/pull/27.
             Meanwhile, we can just copy the runtime file and let dune knows about it our-selves.
          *)
          targets_rule
            ["ptime.js"]
            ~action:
              [S "copy"; S "%{lib:ptime.clock.os:runtime.js}"; S "ptime.js"];
        ]

let octez_base_unix =
  public_lib
    "tezos-base.unix"
    ~path:"src/lib_base/unix"
    ~deps:
      [
        octez_error_monad |> open_;
        octez_crypto |> open_;
        octez_base |> open_;
        octez_hacl;
        octez_stdlib |> open_;
        octez_stdlib_unix |> open_;
        data_encoding |> open_;
        uri;
      ]

let lib_base_tests ?dep_files names =
  tests
    names
    ~path:"src/lib_base/test"
    ~opam:"tezos-base"
    ~deps:
      [
        octez_base |> open_;
        octez_error_monad |> open_;
        data_encoding;
        qcheck_alcotest;
        octez_test_helpers;
      ]
    ?dep_files
    ~modes:[Native; JS]
    ~js_compatible:true
    ~modules:names

let _octez_base_tests_1 =
  lib_base_tests ["test_bounded"; "test_time"; "test_protocol"]

let _octez_base_tests_2 =
  lib_base_tests ["test_p2p_addr"] ~dep_files:["points.ok"; "points.ko"]

let _octez_base_tests_3 = lib_base_tests ["test_sized"]

let _octez_base_unix_tests =
  test
    "test_unix_error"
    ~path:"src/lib_base/unix/test"
    ~opam:"tezos-base"
    ~deps:
      [
        octez_base |> open_;
        octez_base_unix |> open_;
        octez_error_monad |> open_;
        data_encoding;
        octez_test_helpers;
        qcheck_alcotest;
      ]

let octez_base_test_helpers =
  public_lib
    "tezos-base-test-helpers"
    ~path:"src/lib_base/test_helpers"
    ~synopsis:"Tezos: Tezos base test helpers"
    ~deps:
      [
        octez_base |> open_ ~m:"TzPervasives";
        octez_base_unix;
        octez_stdlib_unix;
        octez_event_logging_test_helpers;
        octez_test_helpers;
        alcotest;
        alcotest_lwt;
        qcheck_alcotest;
      ]
    ~linkall:true
    ~bisect_ppx:false

let octez_version_parser =
  public_lib
    "tezos-version.parser"
    ~path:"src/lib_version/parser"
    ~dune:Dune.[ocamllex "tezos_version_parser"]
    ~js_compatible:true
    ~preprocess:[pps ppx_deriving_show]

let octez_version =
  public_lib
    "tezos-version"
    ~path:"src/lib_version"
    ~synopsis:"Tezos: version information generated from Git"
    ~deps:[octez_base |> open_ ~m:"TzPervasives"; octez_version_parser]
    ~js_compatible:true
      (* We want generated_git_info.cmi to be compiled with -opaque so
         that a change in the implementation doesn't force rebuilding all
         the reverse dependencies. *)
    ~flags:(Flags.standard ~opaque:true ())
    ~dune:
      Dune.
        [
          (* Ensures the hash updates whenever a source file is modified. *)
          targets_rule
            ["generated_git_info.ml"]
            ~deps:[[S "universe"]]
            ~action:[S "run"; S "./exe/get_git_info.exe"];
        ]

let _octez_version_get_git_info =
  private_exe
    "get_git_info"
    ~path:"src/lib_version/exe"
    ~opam:"tezos-version"
    ~deps:[dune_configurator; octez_version_parser]
    ~modules:["get_git_info"]
    ~bisect_ppx:false

let _octez_print_version_exe =
  public_exe
    "tezos-version"
    ~internal_name:"tezos_print_version"
    ~path:"src/lib_version/exe"
    ~opam:"tezos-version"
    ~deps:[octez_version |> open_; octez_base_unix]
    ~modules:["tezos_print_version"]
    ~bisect_ppx:false

let _octez_version_tests =
  test
    "test_parser"
    ~path:"src/lib_version/test"
    ~opam:"tezos-version"
    ~js_compatible:true
    ~modes:[Native; JS]
    ~deps:[octez_version |> open_; octez_version_parser; alcotest]

let octez_p2p_services =
  public_lib
    "tezos-p2p-services"
    ~path:"src/lib_p2p_services"
    ~synopsis:"Tezos: descriptions of RPCs exported by `tezos-p2p`"
    ~deps:[octez_base |> open_ ~m:"TzPervasives"]
    ~linkall:true
    ~js_compatible:true

let octez_workers =
  public_lib
    "tezos-workers"
    ~path:"src/lib_workers"
    ~synopsis:"Tezos: worker library"
    ~documentation:[Dune.[S "package"; S "tezos-workers"]]
    ~deps:
      [
        octez_base |> open_ ~m:"TzPervasives" |> open_;
        octez_stdlib_unix |> open_;
        ringo;
      ]

let _octez_workers_tests =
  tests
    ["test_workers_unit"]
    ~path:"src/lib_workers/test"
    ~opam:"tezos-workers"
    ~deps:
      [
        octez_stdlib |> open_;
        octez_stdlib_unix |> open_;
        octez_base |> open_ |> open_ ~m:"TzPervasives"
        |> open_ ~m:"Worker_types";
        octez_workers |> open_;
        octez_test_helpers |> open_;
        octez_base_test_helpers |> open_;
        alcotest_lwt;
      ]

let octez_shell_services =
  public_lib
    "tezos-shell-services"
    ~path:"src/lib_shell_services"
    ~synopsis:"Tezos: descriptions of RPCs exported by `tezos-shell`"
    ~deps:
      [
        octez_base |> open_ ~m:"TzPervasives" |> open_;
        octez_p2p_services |> open_;
        octez_version |> open_;
      ]
    ~linkall:true
    ~js_compatible:true

let octez_test_helpers_extra =
  public_lib
    "tezos-test-helpers-extra"
    ~path:"src/lib_test"
    ~internal_name:"lib_test_extra"
    ~synopsis:"Test helpers dependent on tezos-base"
    ~deps:[octez_base; octez_crypto; octez_test_helpers; octez_shell_services]
    ~ocaml:V.(at_least "4.08")
    ~dune:
      Dune.
        [
          (* This rule is necessary for `make lint-tests-pkg`, without it dune
             complains that the alias is empty. *)
          alias_rule "runtest_js_base" ~action:(S "progn");
        ]
    ~modules:["assert_lib"]

let _octez_shell_services_tests =
  test
    "test"
    ~path:"src/lib_shell_services/test"
    ~opam:"tezos-shell-services"
    ~deps:
      [
        octez_base |> open_ ~m:"TzPervasives";
        octez_shell_services |> open_;
        alcotest;
      ]
    ~modes:[Native; JS]
    ~js_compatible:true

let octez_shell_services_test_helpers =
  public_lib
    "tezos-shell-services-test-helpers"
    ~path:"src/lib_shell_services/test_helpers"
    ~synopsis:"Tezos: Tezos shell_services test helpers"
    ~deps:
      [
        octez_base |> open_ ~m:"TzPervasives";
        octez_shell_services;
        octez_test_helpers;
        qcheck_core;
      ]
    ~bisect_ppx:false
    ~linkall:true

let _octez_shell_service_test_helpers_tests =
  test
    "test_block_services"
    ~path:"src/lib_shell_services/test_helpers/test"
    ~opam:"tezos-shell-services-test-helpers"
    ~deps:
      [
        octez_base |> open_ ~m:"TzPervasives";
        octez_base_unix;
        octez_test_helpers;
        octez_shell_services;
        octez_shell_services_test_helpers;
        qcheck_alcotest;
        alcotest_lwt;
      ]

let _octez_tooling =
  public_lib
    "tezos-tooling"
    ~path:"src/tooling"
    ~synopsis:"Tezos: tooling for the project"
    ~modules:[]
    ~opam_only_deps:
      [
        bisect_ppx;
        (* These next are only used in the CI, we add this dependency so that
           it is added to tezos/opam-repository. *)
        ocamlformat;
        (* TODO: https://gitlab.com/tezos/tezos/-/issues/2860
           Disabled until compatible with ocaml 4.14 *)
        (* ometrics; *)
      ]

let octez_tooling_opam_file_format =
  private_lib
    "opam_file_format"
    ~opam:"tezos-tooling"
    ~path:"src/tooling/opam-lint/opam-file-format-src"
    ~deps:[unix]
    ~dune:Dune.[ocamllex "opamLexer"; ocamlyacc "opamBaseParser"]

let _octez_tooling_opam_lint =
  test
    "opam_lint"
    ~alias:""
    ~path:"src/tooling/opam-lint"
    ~opam:"tezos-tooling"
    ~deps:[octez_tooling_opam_file_format; unix]

let octez_p2p =
  public_lib
    "tezos-p2p"
    ~path:"src/lib_p2p"
    ~synopsis:"Tezos: library for a pool of P2P connections"
    ~deps:
      [
        lwt_watcher;
        lwt_canceler;
        ringo;
        octez_base |> open_ ~m:"TzPervasives";
        octez_base_unix |> open_;
        octez_stdlib_unix |> open_;
        octez_stdlib |> open_;
        octez_p2p_services |> open_;
        octez_version;
        prometheus;
      ]

let _octez_p2p_tests =
  tests
    [
      "test_p2p_socket";
      "test_p2p_pool";
      "test_p2p_io_scheduler";
      "test_p2p_peerset";
      "test_p2p_buffer_reader";
      "test_p2p_banned_peers";
      "test_p2p_node";
      (* Deactivated because it fails on CI (but not locally) *)
      (* See https://gitlab.com/tezos/tezos/-/issues/1184 *)
      (* "test_p2p_logging"; *)
      "test_p2p_connect_handler";
    ]
    ~path:"src/lib_p2p/test"
    ~opam:"tezos-p2p"
    ~deps:
      [
        octez_base |> open_ ~m:"TzPervasives";
        octez_base_unix;
        octez_stdlib_unix |> open_;
        octez_stdlib |> open_;
        octez_p2p |> open_;
        octez_test_helpers;
        octez_base_test_helpers |> open_;
        octez_event_logging_test_helpers |> open_;
        octez_p2p_services |> open_;
        alcotest_lwt;
        astring;
      ]
    ~linkall:true
    ~alias:""
    ~dune:
      Dune.(
        (* At the termination of the tests, or if an unexpected
           error occurs, detached processes are terminated through a
           SIGKILL.
           See https://github.com/aantron/bisect_ppx/blob/master/doc/advanced.md#SIGTERM
           See https://gitlab.com/tezos/tezos/-/issues/1946 *)
        let run_exe prog args =
          setenv "BISECT_SIGTERM" "yes" @@ run_exe prog args
        in
        [
          alias_rule
            "runtest_p2p_socket"
            ~locks:"/ports/49152-65535"
            ~action:(run_exe "test_p2p_socket" []);
          alias_rule
            "runtest_p2p_pool"
            ~locks:"/ports/49152-65535"
            ~action:
              (run_exe "test_p2p_pool" ["--clients"; "10"; "--repeat"; "5"]);
          alias_rule
            "runtest_p2p_io_scheduler"
            ~locks:"/ports/49152-65535"
            ~action:
              (run_exe
                 "test_p2p_io_scheduler"
                 [
                   "--delay";
                   "5";
                   "--clients";
                   "8";
                   "--max-upload-speed";
                   "262144";
                   (* 1 << 18 = 256kB *)
                   "--max-download-speed";
                   "1048576" (* 1 << 20 = 1MB *);
                 ]);
          alias_rule
            "runtest_p2p_socket_ipv4"
            ~locks:"/ports/49152-65535"
            ~action:(run_exe "test_p2p_socket" ["--addr"; "::ffff:127.0.0.1"]);
          alias_rule
            "runtest_p2p_pool_ipv4"
            ~locks:"/ports/49152-65535"
            ~action:
              (run_exe
                 "test_p2p_pool"
                 [
                   "--clients";
                   "10";
                   "--repeat";
                   "5";
                   "--addr";
                   "::ffff:127.0.0.1";
                 ]);
          alias_rule
            "runtest_p2p_io_scheduler_ipv4"
            ~locks:"/ports/49152-65535"
            ~action:
              (run_exe
                 "test_p2p_io_scheduler"
                 [
                   "--delay";
                   "5";
                   "--clients";
                   "8";
                   "--max-upload-speed";
                   "262144";
                   (* 1 << 18 = 256kB *)
                   "--max-download-speed";
                   "1048576";
                   (* 1 << 20 = 1MB *)
                   "--addr";
                   "::ffff:127.0.0.1";
                 ]);
          alias_rule
            "runtest_p2p_peerset"
            ~action:(run_exe "test_p2p_peerset" []);
          alias_rule
            "runtest_p2p_buffer_reader"
            ~action:(run_exe "test_p2p_buffer_reader" []);
          alias_rule
            "runtest_p2p_banned_peers"
            ~action:(run_exe "test_p2p_banned_peers" []);
          alias_rule
            "runtest_p2p_node"
            ~locks:"/ports/49152-65535"
            ~action:(run_exe "test_p2p_node" []);
          alias_rule
            "runtest_p2p_connect_handler"
            ~action:(run_exe "test_p2p_connect_handler" []);
          alias_rule
            "runtest"
            ~package:"tezos-p2p"
            ~alias_deps:
              [
                "runtest_p2p_socket_ipv4";
                "runtest_p2p_pool_ipv4";
                "runtest_p2p_io_scheduler_ipv4";
                "runtest_p2p_peerset";
                "runtest_p2p_buffer_reader";
                "runtest_p2p_banned_peers";
                "runtest_p2p_node";
                "runtest_p2p_connect_handler";
              ];
        ])

let octez_context_sigs =
  public_lib
    "tezos-context.sigs"
    ~path:"src/lib_context/sigs"
    ~opam:"tezos-context"
    ~deps:
      [
        octez_base |> open_ ~m:"TzPervasives";
        octez_stdlib |> open_;
        octez_shell_services |> open_;
      ]

let octez_scoru_wasm =
  public_lib
    "tezos-scoru-wasm"
    ~path:"src/lib_scoru_wasm"
    ~synopsis:
      "Protocol environment dependency providing WASM functionality for SCORU"
    ~deps:
      [
        octez_base |> open_ ~m:"TzPervasives";
        octez_webassembly_interpreter;
        octez_context_sigs;
        octez_lwt_result_stdlib;
        data_encoding;
      ]

let octez_context_encoding =
  public_lib
    "tezos-context.encoding"
    ~path:"src/lib_context/encoding"
    ~deps:
      [
        octez_base |> open_ ~m:"TzPervasives";
        octez_stdlib |> open_;
        irmin;
        irmin_pack;
      ]

let octez_context_helpers =
  public_lib
    "tezos-context.helpers"
    ~path:"src/lib_context/helpers"
    ~deps:
      [
        octez_base |> open_ ~m:"TzPervasives";
        octez_stdlib |> open_;
        octez_context_encoding;
        octez_context_sigs;
        irmin;
        irmin_pack;
      ]

let octez_context_dump =
  public_lib
    "tezos-context.dump"
    ~path:"src/lib_context/dump"
    ~opam:"tezos-context"
    ~deps:
      [octez_base |> open_ ~m:"TzPervasives"; octez_stdlib_unix |> open_; fmt]

let octez_context_memory =
  public_lib
    "tezos-context.memory"
    ~path:"src/lib_context/memory"
    ~deps:
      [
        octez_base |> open_ ~m:"TzPervasives";
        octez_stdlib |> open_;
        octez_shell_services |> open_;
        irmin_pack;
        irmin_pack_mem;
        octez_context_sigs;
        octez_context_encoding;
        octez_context_helpers;
      ]

let octez_context_disk =
  public_lib
    "tezos-context.disk"
    ~path:"src/lib_context/disk"
    ~opam:"tezos-context"
    ~deps:
      [
        octez_shell_services |> open_;
        octez_base |> open_ ~m:"TzPervasives";
        bigstringaf;
        fmt;
        logs_fmt;
        digestif_c;
        irmin;
        irmin_pack;
        irmin_pack_unix;
        octez_stdlib_unix |> open_;
        octez_stdlib |> open_;
        octez_context_sigs;
        octez_context_helpers;
        octez_context_encoding;
        octez_context_memory;
        octez_context_dump;
      ]

let _octez_scoru_wasm_tests =
  test
    "test_scoru_wasm"
    ~path:"src/lib_scoru_wasm/test"
    ~opam:"tezos-scoru-wasm-test"
    ~synopsis:"Tests for the scoru-wasm functionality"
    ~deps:
      [
        octez_base |> open_ ~m:"TzPervasives";
        octez_base_unix;
        octez_context_disk;
        octez_base_test_helpers |> open_;
        octez_test_helpers;
        octez_scoru_wasm;
        qcheck_alcotest;
        alcotest_lwt;
      ]

let octez_context =
  public_lib
    "tezos-context"
    ~path:"src/lib_context"
    ~synopsis:"Tezos: on-disk context abstraction for `tezos-node`"
    ~deps:[octez_context_disk; octez_context_memory]

let _octez_context_tests =
  test
    "test"
    ~path:"src/lib_context/test"
    ~opam:"tezos-context"
    ~deps:
      [
        octez_base |> open_ ~m:"TzPervasives";
        octez_base_unix;
        octez_context_sigs;
        octez_context_disk;
        octez_context_memory;
        octez_stdlib_unix |> open_;
        octez_test_helpers;
        octez_test_helpers_extra;
        alcotest_lwt;
      ]
    ~modules:["test_context"; "test"]

let _octez_context_memory_tests =
  test
    "test"
    ~path:"src/lib_context/memory/test"
    ~opam:"tezos-context"
    ~deps:
      [
        octez_base |> open_ ~m:"TzPervasives";
        octez_base_unix;
        octez_context_disk;
        octez_context_memory;
        octez_stdlib_unix |> open_;
        alcotest_lwt;
      ]

(* This binding assumes that librustzcash.a is installed in the system default
   directories or in: $OPAM_SWITCH_PREFIX/lib

   Tests are disabled in the .opam because the tests require zcash parameter files. *)
let octez_sapling =
  public_lib
    "tezos-sapling"
    ~path:"src/lib_sapling"
    ~synopsis:"OCaml library for the Sapling protocol, using librustzcash"
    ~deps:
      [
        conf_rust;
        integers;
        integers_stubs_js;
        ctypes;
        ctypes_stubs_js;
        data_encoding;
        octez_stdlib |> open_;
        octez_crypto |> open_;
        octez_error_monad |> open_ |> open_ ~m:"TzLwtreslib";
        tezos_rust_lib;
        octez_lwt_result_stdlib;
      ]
    ~js_of_ocaml:[[S "javascript_files"; S "runtime.js"]]
    ~foreign_stubs:
      {
        language = C;
        flags =
          [":standard"; "-I%{env:OPAM_SWITCH_PREFIX=}/lib/tezos-rust-libs"];
        names = ["rustzcash_ctypes_c_stubs"];
      }
    ~c_library_flags:
      [
        "-L%{env:OPAM_SWITCH_PREFIX=}/lib/tezos-rust-libs";
        "-lrustzcash";
        "-lpthread";
      ]
    ~opam_with_test:Never
    ~dune:
      Dune.
        [
          [S "copy_files"; S "bindings/rustzcash_ctypes_bindings.ml"];
          [
            S "rule";
            [S "target"; S "runtime.js"];
            [S "deps"; [S ":gen"; S "./bindings/gen_runtime_js.exe"]];
            [
              S "action";
              [S "with-stdout-to"; S "%{target}"; run "%{gen}" ["%{target}"]];
            ];
          ];
          [
            S "rule";
            [
              S "targets";
              S "rustzcash_ctypes_stubs.ml";
              S "rustzcash_ctypes_c_stubs.c";
            ];
            [S "deps"; [S ":gen"; S "./bindings/rustzcash_ctypes_gen.exe"]];
            [S "action"; run "%{gen}" ["%{targets}"]];
          ];
        ]

let _octez_sapling_tests =
  tests
    ["test_rustzcash"; "test_keys"; "test_merkle"; "test_roots"; "test_sapling"]
    ~path:"src/lib_sapling/test"
    ~opam:"tezos-sapling"
    ~dep_files:["vectors.csv"; "vectors-zip32.csv"]
    ~deps:
      [
        octez_sapling |> open_;
        octez_crypto |> open_;
        str;
        octez_base;
        octez_base_unix;
        octez_stdlib |> open_;
        octez_stdlib_unix;
        data_encoding |> open_;
        octez_base_test_helpers |> open_;
        alcotest_lwt;
      ]
    ~all_modules_except:["test_js"]
    ~opam_with_test:Never

let _octez_sapling_js_tests =
  test
    "test_js"
    ~path:"src/lib_sapling/test"
    ~opam:"tezos-sapling"
    ~deps:[octez_sapling; octez_hacl]
    ~modules:["test_js"]
    ~linkall:true
    ~modes:[JS]
    ~js_compatible:true
    ~opam_with_test:Never

let _octez_sapling_ctypes_gen =
  private_exes
    ["rustzcash_ctypes_gen"; "gen_runtime_js"]
    ~path:"src/lib_sapling/bindings"
    ~opam:"tezos-sapling"
    ~bisect_ppx:false
    ~deps:[ctypes_stubs; ctypes]
    ~modules:
      ["rustzcash_ctypes_gen"; "rustzcash_ctypes_bindings"; "gen_runtime_js"]
    ~opam_with_test:Never

let tezos_protocol_environment_sigs_stdlib_compat =
  public_lib
    "tezos-protocol-environment.sigs.stdlib-compat"
    ~path:"src/lib_protocol_environment/sigs/stdlib_compat"
    ~modules_without_implementation:["V_all"; "V2"; "V3"; "V4"]

let tezos_protocol_environment_sigs =
  public_lib
    "tezos-protocol-environment.sigs"
    ~path:"src/lib_protocol_environment/sigs"
    ~ocaml:V.(at_least "4.12")
    ~deps:[tezos_protocol_environment_sigs_stdlib_compat]
    ~flags:(Flags.standard ~nopervasives:true ~nostdlib:true ())
    ~dune:
      (let gen n =
         Dune.(
           targets_rule
             [sf "v%d.ml" n]
             ~deps:
               [
                 Dune.(S (sf "v%d.in.ml" n));
                 Dune.(H [[S "glob_files"; S (sf "v%n/*.mli" n)]]);
               ]
             ~promote:true
             ~action:
               [
                 S "with-stdout-to";
                 S "%{targets}";
                 [
                   S "run";
                   S "%{dep:../ppinclude/ppinclude.exe}";
                   S (sf "v%d.in.ml" n);
                 ];
               ])
       in
       let latest_environment_number = 6 in
       List.init (latest_environment_number + 1) gen |> Dune.of_list)

let octez_protocol_environment_structs =
  public_lib
    "tezos-protocol-environment.structs"
    ~path:"src/lib_protocol_environment/structs"
    ~deps:
      [
        octez_stdlib;
        octez_crypto;
        octez_lwt_result_stdlib;
        octez_scoru_wasm;
        data_encoding;
        bls12_381;
        plonk;
      ]

let octez_protocol_environment =
  public_lib
    "tezos-protocol-environment"
    ~path:"src/lib_protocol_environment"
    ~synopsis:"Interface layer between the protocols and the shell"
    ~description:
      {|The protocol-environment is a two-sided component sitting between the shell and
the protocols.

On one side, it provides a restricted typing environment to compile the
protocols against. This is a series of modules which replace the standard
library of OCaml. These modules purposefully omit many functionalities, thus
preventing the protocols from, say, directly writing to disk.

On the other side, it provides the shell with specific call-sites in the
protocols. These are the only entry-points into the otherwise black-box
protocols.|}
    ~deps:
      [
        zarith;
        zarith_stubs_js;
        bls12_381;
        plonk;
        vdf;
        ringo;
        ringo_lwt;
        octez_base |> open_ ~m:"TzPervasives";
        octez_sapling;
        tezos_protocol_environment_sigs;
        octez_protocol_environment_structs;
        octez_micheline |> open_;
        octez_context_memory;
        octez_scoru_wasm;
        octez_event_logging;
      ]

let octez_shell_context =
  public_lib
    "tezos-shell-context"
    ~path:"src/lib_protocol_environment/shell_context"
    ~synopsis:
      "Tezos: economic-protocols environment implementation for `tezos-node`"
    ~deps:
      [
        octez_base |> open_ ~m:"TzPervasives";
        octez_protocol_environment;
        octez_context;
      ]

let _octez_protocol_environment_tests =
  tests
    ["test"; "test_mem_context_array_theory"; "test_cache"]
    ~path:"src/lib_protocol_environment/test"
    ~opam:"tezos-protocol-environment"
    ~deps:
      [
        octez_base |> open_ ~m:"TzPervasives";
        octez_base_unix;
        octez_protocol_environment |> open_;
        alcotest_lwt;
        octez_test_helpers;
        qcheck_alcotest;
        lwt_unix;
      ]

let octez_context_ops =
  public_lib
    "tezos-context-ops"
    ~path:"src/lib_protocol_environment/context_ops"
    ~synopsis:"Tezos: backend-agnostic operations on contexts"
    ~deps:
      [
        octez_base |> open_ ~m:"TzPervasives";
        octez_error_monad |> open_;
        octez_protocol_environment;
        octez_context |> open_;
        octez_shell_context |> open_;
      ]

let _octez_protocol_shell_context_tests =
  tests
    ["test_proxy_context"]
    ~path:"src/lib_protocol_environment/test_shell_context"
    ~opam:"tezos-shell-context-test"
    ~synopsis:"Testing the Shell Context"
    ~deps:
      [
        octez_shell_context;
        alcotest_lwt;
        octez_test_helpers |> open_;
        octez_base |> open_ ~m:"TzPervasives";
        octez_protocol_environment |> open_;
      ]

let octez_protocol_compiler_registerer =
  public_lib
    "tezos-protocol-compiler.registerer"
    ~path:"src/lib_protocol_compiler"
    ~internal_name:"tezos_protocol_registerer"
    ~deps:
      [octez_base |> open_ ~m:"TzPervasives"; tezos_protocol_environment_sigs]
    ~modules:["Registerer"]
    ~flags:(Flags.standard ~opaque:true ())
    ~dune:
      Dune.
        [
          targets_rule
            ["embedded_cmis.ml"]
            ~action:
              [
                S "run";
                G
                  [
                    S "%{bin:ocp-ocamlres}";
                    S "-format";
                    S "ocaml";
                    S "-o";
                    S "%{targets}";
                  ];
                S "%{lib:stdlib:camlinternalFormatBasics.cmi}";
                S
                  "%{dep:.tezos_protocol_registerer.objs/byte/tezos_protocol_registerer__Registerer.cmi}";
                S
                  "%{lib:tezos-protocol-environment.sigs.stdlib-compat:tezos_protocol_environment_sigs_stdlib_compat.cmi}";
                S
                  "%{lib:tezos-protocol-environment.sigs.stdlib-compat:tezos_protocol_environment_sigs_stdlib_compat__V_all.cmi}";
                S
                  "%{lib:tezos-protocol-environment.sigs.stdlib-compat:tezos_protocol_environment_sigs_stdlib_compat__V2.cmi}";
                S
                  "%{lib:tezos-protocol-environment.sigs.stdlib-compat:tezos_protocol_environment_sigs_stdlib_compat__V3.cmi}";
                S
                  "%{lib:tezos-protocol-environment.sigs.stdlib-compat:tezos_protocol_environment_sigs_stdlib_compat__V4.cmi}";
                S
                  "%{lib:tezos-protocol-environment.sigs:tezos_protocol_environment_sigs.cmi}";
                S
                  "%{lib:tezos-protocol-environment.sigs:tezos_protocol_environment_sigs__V0.cmi}";
                S
                  "%{lib:tezos-protocol-environment.sigs:tezos_protocol_environment_sigs__V1.cmi}";
                S
                  "%{lib:tezos-protocol-environment.sigs:tezos_protocol_environment_sigs__V2.cmi}";
                S
                  "%{lib:tezos-protocol-environment.sigs:tezos_protocol_environment_sigs__V3.cmi}";
                S
                  "%{lib:tezos-protocol-environment.sigs:tezos_protocol_environment_sigs__V4.cmi}";
                S
                  "%{lib:tezos-protocol-environment.sigs:tezos_protocol_environment_sigs__V5.cmi}";
                S
                  "%{lib:tezos-protocol-environment.sigs:tezos_protocol_environment_sigs__V6.cmi}";
              ];
        ]

let octez_protocol_compiler_lib =
  public_lib
    "tezos-protocol-compiler"
    ~path:"src/lib_protocol_compiler"
    ~synopsis:"Tezos: economic-protocol compiler"
    ~ocaml:
      V.(
        (* Should be in sync with scripts/version.sh *)
        at_least "4.14.0" && less_than "4.15")
    ~deps:
      [
        octez_base |> open_ ~m:"TzPervasives";
        octez_base_unix |> open_;
        octez_version;
        tezos_protocol_environment_sigs;
        octez_stdlib_unix |> open_;
        compiler_libs_common;
        lwt_unix;
        ocplib_ocamlres;
        unix;
      ]
    ~opam_only_deps:[octez_protocol_environment]
    ~modules:["Embedded_cmis"; "Packer"; "Compiler"; "Defaults"]
    ~dune:
      Dune.
        [
          targets_rule
            ["defaults.ml"]
            ~action:
              [
                S "write-file";
                S "%{targets}";
                S
                  (sf
                     "let warnings = %S"
                     ("+a"
                     ^ Flags.disabled_warnings_to_string
                         warnings_disabled_by_default));
              ];
        ]

let octez_protocol_compiler_native =
  public_lib
    "tezos-protocol-compiler.native"
    ~path:"src/lib_protocol_compiler"
    ~deps:
      [
        octez_base |> open_ ~m:"TzPervasives";
        octez_protocol_compiler_lib |> open_;
        compiler_libs_optcomp;
      ]
    ~modules:["Native"]
    ~dune:
      Dune.
        [
          install
            [V [S "final_protocol_versions"]]
            ~package:"tezos-protocol-compiler"
            ~section:"libexec";
        ]

let octez_protocol_updater =
  public_lib
    "tezos-protocol-updater"
    ~path:"src/lib_protocol_updater"
    ~synopsis:"Tezos: economic-protocol dynamic loading for `tezos-node`"
    ~deps:
      [
        octez_base |> open_ ~m:"TzPervasives";
        octez_stdlib_unix |> open_;
        octez_micheline |> open_;
        octez_shell_services |> open_;
        octez_protocol_environment;
        octez_shell_context;
        octez_protocol_compiler_registerer;
        octez_protocol_compiler_native;
        octez_context |> open_;
        lwt_exit;
        dynlink;
      ]

let octez_validation =
  public_lib
    "tezos-validation"
    ~path:"src/lib_validation"
    ~synopsis:"Tezos: library for blocks validation"
    ~time_measurement_ppx:true
    ~deps:
      [
        octez_base |> open_ ~m:"TzPervasives";
        octez_context |> open_;
        octez_context_ops |> open_;
        octez_shell_services |> open_;
        octez_protocol_updater |> open_;
        octez_stdlib_unix |> open_;
      ]

let octez_store_shared =
  public_lib
    "tezos-store.shared"
    ~path:"src/lib_store/shared"
    ~opam:"tezos-store"
    ~deps:
      [
        octez_base |> open_ |> open_ ~m:"TzPervasives";
        octez_shell_services |> open_;
        ringo_lwt;
        octez_validation |> open_;
      ]
    ~modules:
      [
        "naming";
        "block_repr";
        "store_types";
        "store_events";
        "block_key";
        "block_level";
      ]

let octez_store_unix =
  public_lib
    "tezos-store.unix"
    ~path:"src/lib_store/unix"
    ~opam:"tezos-store"
    ~deps:
      [
        octez_shell_services |> open_;
        octez_base |> open_ |> open_ ~m:"TzPervasives";
        octez_version;
        index;
        irmin_pack;
        octez_store_shared |> open_;
        octez_protocol_environment |> open_;
        octez_context |> open_;
        octez_context_ops |> open_;
        octez_shell_context;
        octez_validation |> open_;
        octez_protocol_updater |> open_;
        octez_stdlib_unix |> open_;
        octez_stdlib |> open_;
        lwt_watcher;
        ringo_lwt;
        camlzip;
        tar;
        tar_unix;
        prometheus;
      ]
    ~modules:
      [
        "block_repr_unix";
        "block_store";
        "cemented_block_store";
        "consistency";
        "floating_block_index";
        "floating_block_store";
        "protocol_store";
        "stored_data";
        "store_metrics";
        "store";
      ]

let octez_store_unix_reconstruction =
  public_lib
    "tezos-store.unix-reconstruction"
    ~path:"src/lib_store/unix"
    ~opam:"tezos-store"
    ~deps:
      [
        octez_base |> open_ |> open_ ~m:"TzPervasives";
        octez_stdlib_unix |> open_;
        octez_shell_services |> open_;
        octez_protocol_updater |> open_;
        octez_validation |> open_;
        octez_context_ops |> open_;
        octez_store_shared |> open_;
        octez_store_unix |> open_;
      ]
    ~modules:["reconstruction"; "reconstruction_events"]

let octez_store_unix_snapshots =
  public_lib
    "tezos-store.unix-snapshots"
    ~path:"src/lib_store/unix"
    ~opam:"tezos-store"
    ~deps:
      [
        octez_base |> open_ |> open_ ~m:"TzPervasives";
        octez_stdlib_unix |> open_;
        octez_shell_services |> open_;
        octez_context |> open_;
        octez_validation |> open_;
        octez_store_shared |> open_;
        octez_store_unix |> open_;
      ]
    ~modules:["snapshots"; "snapshots_events"]

let octez_store =
  public_lib
    "tezos-store"
    ~path:"src/lib_store"
    ~synopsis:"Tezos: store for `tezos-node`"
    ~description:
      {|This library provides abstraction for storing and iterating over blocks.
tezos-store is a virtual library that provides two implementations:
- tezos-store.real is the default implementation, used in production
- tezos-store.mocked is used for testing purposes.|}
    ~deps:
      [
        octez_base |> open_ |> open_ ~m:"TzPervasives";
        lwt_watcher;
        octez_shell_services |> open_;
        octez_validation |> open_;
        octez_context_ops |> open_;
        octez_store_shared |> open_;
      ]
    ~virtual_modules:["store"]
    ~default_implementation:"tezos-store.real"

let _octez_store_real =
  public_lib
    "tezos-store.real"
    ~path:"src/lib_store/real"
    ~opam:"tezos-store"
    ~deps:[octez_store_unix |> open_]
    ~implements:octez_store

let _octez_store_mocked =
  public_lib
    "tezos-store.mocked"
    ~path:"src/lib_store/mocked"
    ~opam:"tezos-store"
    ~deps:
      [
        octez_base |> open_ ~m:"TzPervasives";
        octez_shell_services |> open_;
        octez_context_memory |> open_;
        octez_context_ops |> open_;
        octez_validation |> open_;
        octez_protocol_environment;
        octez_store_shared |> open_;
      ]
    ~private_modules:["block_store"; "protocol_store"; "stored_data"]
    ~implements:octez_store

let octez_requester =
  public_lib
    "tezos-requester"
    ~path:"src/lib_requester"
    ~synopsis:"Tezos: generic resource fetching service"
    ~deps:
      [
        octez_base |> open_ ~m:"TzPervasives";
        octez_stdlib_unix |> open_;
        lwt_watcher;
      ]

let _octez_requester_tests =
  tests
    ["test_requester"; "test_fuzzing_requester"]
    ~path:"src/lib_requester/test"
    ~opam:"tezos-requester"
    ~deps:
      [
        octez_base |> open_ ~m:"TzPervasives";
        octez_base_unix;
        octez_test_helpers;
        octez_base_test_helpers |> open_;
        octez_stdlib |> open_;
        octez_stdlib_unix;
        octez_requester |> open_;
        alcotest_lwt;
        qcheck_alcotest;
      ]

let octez_shell =
  public_lib
    "tezos-shell"
    ~path:"src/lib_shell"
    ~synopsis:
      "Tezos: core of `tezos-node` (gossip, validation scheduling, mempool, \
       ...)"
    ~documentation:[Dune.[S "package"; S "tezos-shell"]]
    ~deps:
      [
        lwt_watcher;
        lwt_canceler;
        prometheus;
        octez_base |> open_ ~m:"TzPervasives" |> open_;
        octez_base_unix |> open_;
        octez_context |> open_;
        octez_store |> open_;
        octez_store_shared |> open_;
        octez_protocol_environment |> open_;
        octez_context_ops |> open_;
        octez_shell_context |> open_;
        octez_p2p |> open_;
        octez_stdlib_unix |> open_;
        octez_shell_services |> open_;
        octez_p2p_services |> open_;
        octez_protocol_updater |> open_;
        octez_requester |> open_;
        octez_workers |> open_;
        octez_validation |> open_;
        octez_version |> open_;
        lwt_exit;
      ]

let octez_rpc_http =
  public_lib
    "tezos-rpc-http"
    ~path:"src/lib_rpc_http"
    ~synopsis:"Tezos: library of auto-documented RPCs (http server and client)"
    ~deps:[octez_base |> open_ ~m:"TzPervasives"; resto_cohttp; uri]
    ~modules:["RPC_client_errors"; "media_type"]

let octez_rpc_http_client =
  public_lib
    "tezos-rpc-http-client"
    ~path:"src/lib_rpc_http"
    ~synopsis:"Tezos: library of auto-documented RPCs (http client)"
    ~deps:
      [
        octez_base |> open_ ~m:"TzPervasives";
        resto_cohttp_client;
        octez_rpc_http |> open_;
      ]
    ~modules:["RPC_client"]

let octez_rpc_http_client_unix =
  public_lib
    "tezos-rpc-http-client-unix"
    ~path:"src/lib_rpc_http"
    ~synopsis:"Tezos: unix implementation of the RPC client"
    ~deps:
      [
        octez_stdlib_unix;
        octez_base |> open_ ~m:"TzPervasives";
        cohttp_lwt_unix;
        resto_cohttp_client;
        octez_rpc_http_client |> open_;
      ]
    ~modules:["RPC_client_unix"]

let octez_rpc_http_server =
  public_lib
    "tezos-rpc-http-server"
    ~path:"src/lib_rpc_http"
    ~synopsis:"Tezos: library of auto-documented RPCs (http server)"
    ~deps:
      [
        octez_base |> open_ ~m:"TzPervasives";
        octez_stdlib_unix |> open_;
        resto_cohttp_server;
        resto_acl;
        octez_rpc |> open_;
        octez_rpc_http |> open_;
      ]
    ~modules:["RPC_server"; "RPC_logging"; "RPC_middleware"]
    ~private_modules:["RPC_logging"]

let _octez_rpc_http_server_tests =
  test
    "test_rpc_http"
    ~path:"src/lib_rpc_http/test"
    ~opam:"tezos-rpc-http-server"
    ~deps:
      [
        octez_base |> open_ ~m:"TzPervasives";
        octez_base_unix;
        octez_stdlib |> open_;
        octez_stdlib_unix;
        octez_test_helpers |> open_;
        octez_base_test_helpers |> open_;
        octez_rpc_http_server |> open_;
        qcheck_alcotest;
        alcotest_lwt;
      ]

let _octez_context_merkle_proof_tests =
  test
    "test_merkle_proof"
    ~path:"src/lib_context/test"
    ~opam:"tezos-context"
    ~deps:
      [
        octez_base |> open_ ~m:"TzPervasives";
        octez_base_unix;
        octez_context_disk |> open_;
        octez_context_encoding;
        octez_stdlib_unix |> open_;
        qcheck_alcotest;
        octez_test_helpers;
      ]
    ~modules:["test_merkle_proof"]

let octez_validator_lib =
  public_lib
    "tezos-validator"
    ~path:"src/bin_validation"
    ~synopsis:
      "Tezos: `tezos-validator` binary for external validation of blocks"
    ~deps:
      [
        octez_base |> open_ ~m:"TzPervasives";
        octez_base_unix;
        octez_context |> open_;
        octez_context_ops |> open_;
        octez_stdlib_unix |> open_;
        octez_protocol_environment;
        octez_shell |> open_;
        octez_shell_services |> open_;
        octez_validation |> open_;
        octez_protocol_updater |> open_;
        octez_shell_context |> open_;
      ]

let octez_client_base =
  public_lib
    "tezos-client-base"
    ~path:"src/lib_client_base"
    ~synopsis:"Tezos: common helpers for `tezos-client`"
    ~deps:
      [
        octez_base |> open_ ~m:"TzPervasives";
        octez_rpc |> open_;
        octez_shell_services |> open_;
        octez_sapling;
        uri;
      ]
    ~modules:[":standard"; "bip39_english"]
    ~linkall:true
    ~js_compatible:true
    ~dune:
      Dune.
        [
          targets_rule
            ["bip39_english.ml"]
            ~deps:
              [
                [S ":exe"; S "gen/bip39_generator.exe"];
                S "gen/bip39_english.txt";
              ]
            ~action:[S "run"; S "%{exe}"; S "%{targets}"];
        ]

let _octez_client_base_tests =
  tests
    ["bip39_tests"; "pbkdf_tests"]
    ~path:"src/lib_client_base/test"
    ~opam:"tezos-client-base"
    ~deps:[octez_base; octez_client_base |> open_; alcotest]
    ~js_compatible:true
    ~modes:[Native; JS]

let _bip39_generator =
  private_exe
    "bip39_generator"
    ~path:"src/lib_client_base/gen"
    ~opam:"tezos-client-base"
    ~bisect_ppx:false

let octez_signer_services =
  public_lib
    "tezos-signer-services"
    ~path:"src/lib_signer_services"
    ~synopsis:"Tezos: descriptions of RPCs exported by `tezos-signer`"
    ~deps:
      [
        octez_base |> open_ ~m:"TzPervasives";
        octez_rpc |> open_;
        octez_client_base |> open_;
      ]
    ~linkall:true
    ~js_compatible:true

let octez_signer_backends =
  public_lib
    "tezos-signer-backends"
    ~path:"src/lib_signer_backends"
    ~synopsis:"Tezos: remote-signature backends for `tezos-client`"
    ~deps:
      [
        octez_base |> open_ ~m:"TzPervasives";
        octez_stdlib |> open_;
        octez_client_base |> open_;
        octez_rpc_http |> open_;
        octez_rpc_http_client |> open_;
        octez_signer_services |> open_;
        octez_shell_services |> open_;
        uri;
      ]

let _octez_signer_backends_tests =
  test
    "test_encrypted"
    ~path:"src/lib_signer_backends/test"
    ~opam:"tezos-signer-backends"
    ~deps:
      [
        octez_base;
        octez_base_unix;
        octez_stdlib |> open_;
        octez_error_monad |> open_ |> open_ ~m:"TzLwtreslib";
        octez_crypto |> open_;
        octez_client_base |> open_;
        octez_signer_backends |> open_;
        alcotest_lwt;
        uri;
      ]

let octez_signer_backends_unix =
  public_lib
    "tezos-signer-backends.unix"
    ~path:"src/lib_signer_backends/unix"
    ~opam:"tezos-signer-backends"
    ~deps:
      [
        ocplib_endian_bigstring;
        fmt;
        octez_base |> open_ ~m:"TzPervasives";
        octez_base_unix;
        octez_stdlib_unix |> open_;
        octez_stdlib |> open_;
        octez_client_base |> open_;
        octez_rpc_http |> open_;
        octez_rpc_http_client |> open_;
        octez_rpc_http_client_unix |> open_;
        octez_signer_services |> open_;
        octez_signer_backends |> open_;
        octez_shell_services |> open_;
        uri;
        select
          ~package:ledgerwallet_tezos
          ~source_if_present:"ledger.available.ml"
          ~source_if_absent:"ledger.none.ml"
          ~target:"ledger.ml";
      ]

let _octez_signer_backends_unix_tests =
  test
    "test_crouching"
    ~path:"src/lib_signer_backends/unix/test"
    ~opam:"tezos-signer-backends"
    ~deps:
      [
        octez_error_monad |> open_;
        octez_stdlib |> open_;
        octez_crypto |> open_;
        octez_client_base |> open_;
        octez_signer_backends_unix |> open_;
        alcotest_lwt;
      ]

let octez_client_commands =
  public_lib
    "tezos-client-commands"
    ~path:"src/lib_client_commands"
    ~synopsis:"Tezos: protocol agnostic commands for `tezos-client`"
    ~deps:
      [
        octez_base |> open_ ~m:"TzPervasives";
        octez_rpc |> open_;
        octez_clic_unix |> open_;
        octez_client_base |> open_;
        octez_shell_services |> open_;
        octez_p2p_services |> open_;
        octez_stdlib_unix;
        octez_signer_backends;
        data_encoding |> open_;
        uri;
      ]
    ~linkall:true

let octez_mockup_registration =
  public_lib
    "tezos-mockup-registration"
    ~path:"src/lib_mockup"
    ~synopsis:"Tezos: protocol registration for the mockup mode"
    ~deps:
      [
        octez_base |> open_ ~m:"TzPervasives";
        octez_client_base;
        octez_shell_services;
        octez_protocol_environment;
        uri;
      ]
    ~modules:["registration"; "registration_intf"; "mockup_args"]

let octez_mockup_proxy =
  public_lib
    "tezos-mockup-proxy"
    ~path:"src/lib_mockup_proxy"
    ~synopsis:"Tezos: local RPCs"
    ~deps:
      [
        octez_base |> open_ ~m:"TzPervasives";
        octez_client_base;
        octez_protocol_environment;
        octez_rpc_http;
        resto_cohttp_self_serving_client;
        octez_rpc_http_client;
        octez_shell_services;
        uri;
      ]

(* Depends on tezos_p2p to register the relevant RPCs. *)
let octez_mockup =
  public_lib
    "tezos-mockup"
    ~path:"src/lib_mockup"
    ~synopsis:"Tezos: library of auto-documented RPCs (mockup mode)"
    ~deps:
      [
        octez_base |> open_ ~m:"TzPervasives";
        octez_base_unix;
        octez_client_base;
        octez_mockup_proxy;
        resto_cohttp_self_serving_client;
        octez_rpc;
        octez_p2p_services;
        octez_p2p;
        octez_protocol_environment;
        octez_stdlib_unix;
        octez_rpc_http;
        octez_rpc_http_client;
        octez_mockup_registration |> open_;
      ]
    ~modules:
      [
        "files";
        "local_services";
        "persistence";
        "persistence_intf";
        "RPC_client";
        "migration";
      ]

let octez_mockup_commands =
  public_lib
    "tezos-mockup-commands"
    ~path:"src/lib_mockup"
    ~synopsis:"Tezos: library of auto-documented RPCs (commands)"
    ~deps:
      [
        octez_base |> open_ ~m:"TzPervasives";
        octez_client_commands;
        octez_client_base;
        octez_mockup |> open_;
        octez_mockup_registration |> open_;
      ]
    ~modules:["mockup_wallet"; "mockup_commands"]

let _octez_mockup_tests =
  tests
    ["test_mockup_args"; "test_fuzzing_mockup_args"; "test_persistence"]
    ~path:"src/lib_mockup/test"
    ~opam:"tezos-mockup"
    ~deps:
      [
        octez_base |> open_ ~m:"TzPervasives";
        octez_base_test_helpers |> open_;
        octez_mockup;
        octez_mockup_registration;
        octez_client_base;
        qcheck_alcotest;
        alcotest_lwt;
      ]

let octez_proxy =
  public_lib
    "tezos-proxy"
    ~path:"src/lib_proxy"
    ~synopsis:"Tezos: proxy"
    ~deps:
      [
        ringo_lwt;
        octez_base |> open_ ~m:"TzPervasives";
        octez_clic;
        octez_client_base;
        octez_protocol_environment;
        octez_rpc;
        octez_shell_services;
        octez_context_memory;
        uri;
      ]

let octez_proxy_rpc =
  public_lib
    "tezos-proxy.rpc"
    ~path:"src/lib_proxy/rpc"
    ~deps:
      [
        octez_base |> open_ ~m:"TzPervasives";
        octez_client_base;
        octez_mockup_proxy;
        octez_rpc;
        octez_proxy;
        uri;
      ]

let _octez_proxy_tests =
  tests
    [
      "test_proxy";
      "test_fuzzing_proxy_getter";
      "test_light";
      "test_fuzzing_light";
    ]
    ~path:"src/lib_proxy/test"
    ~opam:"tezos-proxy"
    ~deps:
      [
        octez_base |> open_ ~m:"TzPervasives";
        octez_base_unix;
        octez_stdlib_unix;
        octez_proxy;
        octez_base_test_helpers |> open_;
        octez_test_helpers;
        octez_shell_services_test_helpers;
        qcheck_alcotest;
        alcotest_lwt;
        uri;
      ]

let octez_proxy_server_config =
  public_lib
    "tezos-proxy-server-config"
    ~path:"src/lib_proxy_server_config"
    ~synopsis:"Tezos: proxy server configuration"
    ~deps:[octez_base |> open_ ~m:"TzPervasives"; octez_stdlib_unix; uri]

let _octez_proxy_server_config_tests =
  test
    "test_proxy_server_config"
    ~path:"src/lib_proxy_server_config/test"
    ~opam:"tezos-proxy-server-config"
    ~deps:
      [
        octez_base |> open_ ~m:"TzPervasives";
        octez_base_unix;
        octez_proxy_server_config;
        octez_test_helpers;
        qcheck_alcotest;
        alcotest_lwt;
        uri;
      ]

let octez_client_base_unix =
  public_lib
    "tezos-client-base-unix"
    ~path:"src/lib_client_base_unix"
    ~synopsis:
      "Tezos: common helpers for `tezos-client` (unix-specific fragment)"
    ~deps:
      [
        octez_base |> open_ ~m:"TzPervasives";
        octez_base_unix;
        octez_rpc_http |> open_;
        octez_rpc_http_client_unix |> open_;
        octez_shell_services |> open_;
        octez_stdlib_unix |> open_;
        octez_client_base |> open_;
        octez_client_commands |> open_;
        octez_mockup;
        octez_mockup_registration;
        octez_mockup_commands |> open_;
        octez_proxy;
        octez_proxy_rpc;
        octez_signer_backends_unix;
        lwt_exit;
        uri;
      ]
    ~linkall:true

let _octez_client_base_unix_tests =
  test
    "test_mockup_wallet"
    ~path:"src/lib_client_base_unix/test"
    ~opam:"tezos-client-base-unix"
    ~deps:
      [
        octez_base |> open_ ~m:"TzPervasives";
        octez_mockup_commands;
        octez_client_base_unix;
        octez_base_test_helpers |> open_;
        alcotest;
        alcotest_lwt;
      ]

let octez_benchmark =
  public_lib
    "tezos-benchmark"
    ~path:"src/lib_benchmark"
    ~synopsis:
      "Tezos: library for writing benchmarks and performing simple parameter \
       inference"
    ~foreign_stubs:
      {language = C; flags = [":standard"]; names = ["snoop_stubs"]}
    ~deps:
      [
        octez_base |> open_ ~m:"TzPervasives";
        octez_stdlib_unix |> open_;
        octez_micheline;
        octez_clic;
        data_encoding;
        prbnmcn_cgrph;
        prbnmcn_dagger;
        prbnmcn_dagger_stats;
        prbnmcn_stats;
        pringo;
        pyml;
        ocaml_migrate_parsetree;
        opam_only "hashcons" V.True;
      ]

let octez_benchmark_examples =
  public_lib
    "tezos-benchmark-examples"
    ~path:"src/lib_benchmark/example"
    ~synopsis:"Tezos: examples for lib-benchmarks"
    ~deps:
      [
        octez_base |> open_ ~m:"TzPervasives";
        octez_stdlib_unix;
        octez_crypto;
        octez_benchmark;
      ]

let _octez_benchmark_tests =
  test
    "main_ci"
    ~path:"src/lib_benchmark/test"
    ~opam:"tezos-benchmark-tests"
    ~synopsis:"Tezos: tests for lib-benchmarks"
    ~deps:
      [
        alcotest_lwt;
        octez_base |> open_ ~m:"TzPervasives";
        octez_base_unix;
        octez_stdlib_unix;
        octez_micheline;
        octez_crypto;
        octez_benchmark;
        octez_benchmark_examples;
      ]

(* unused lib? *)
let octez_micheline_rewriting =
  public_lib
    "tezos-micheline-rewriting"
    ~path:"src/lib_benchmark/lib_micheline_rewriting"
    ~synopsis:"Tezos: library for rewriting Micheline expressions"
    ~deps:
      [
        zarith;
        zarith_stubs_js;
        octez_stdlib |> open_;
        octez_error_monad |> open_;
        octez_micheline |> open_;
      ]

let octez_shell_benchmarks =
  public_lib
    "tezos-shell-benchmarks"
    ~path:"src/lib_shell_benchmarks"
    ~synopsis:"Tezos: shell benchmarks"
    ~deps:
      [
        octez_stdlib |> open_;
        octez_base |> open_ |> open_ ~m:"TzPervasives";
        octez_error_monad |> open_;
        octez_benchmark |> open_;
        octez_crypto |> open_;
        octez_context;
        octez_shell_context;
        octez_micheline;
      ]
    ~linkall:true

let tezt_lib =
  public_lib
    "tezt"
    ~path:"tezt/lib"
    ~synopsis:
      "Test framework for unit tests, integration tests, and regression tests"
    ~ocaml:V.(at_least "4.12")
    ~bisect_ppx:false
    ~deps:[re; lwt_unix; ezjsonm]

let tezt ~opam ~path ?(deps = []) ?dep_globs l =
  tezt_without_tezt_lib_dependency
    ~opam
    ~path
    ~deps:((tezt_lib |> open_ |> open_ ~m:"Base") :: deps)
    ?dep_globs
    l

let tezt_performance_regression =
  public_lib
    "tezt-performance-regression"
    ~path:"tezt/lib_performance_regression"
    ~synopsis:"Performance regression test framework based on Tezt"
    ~bisect_ppx:false
    ~deps:[tezt_lib |> open_ |> open_ ~m:"Base"; uri; cohttp_lwt_unix]

let tezt_tezos =
  public_lib
    "tezt-tezos"
    ~path:"tezt/lib_tezos"
    ~synopsis:"Tezos test framework based on Tezt"
    ~bisect_ppx:false
    ~deps:
      [
        tezt_lib |> open_ |> open_ ~m:"Base";
        tezt_performance_regression |> open_;
        uri;
        hex;
        octez_base;
        octez_base_unix;
        cohttp_lwt_unix;
      ]
    ~cram:true

let _tezt_self_tests =
  public_exe
    "tezt-self-tests"
    ~internal_name:"main"
    ~path:"tezt/self_tests"
    ~synopsis:"Tests for the Tezos test framework based on Tezt"
    ~bisect_ppx:false
    ~static:false
    ~deps:[tezt_lib |> open_ |> open_ ~m:"Base"; tezt_tezos |> open_]
    ~cram:true
    ~dune:
      Dune.
        [
          [
            S "cram";
            [S "package"; S "tezt-self-tests"];
            [S "deps"; S "tezt.sh"; S "main.exe"];
          ];
        ]

let octez_openapi =
  public_lib
    "tezos-openapi"
    ~path:"src/lib_openapi"
    ~synopsis:
      "Tezos: a library for querying RPCs and converting into the OpenAPI \
       format"
    ~deps:[ezjsonm; json_data_encoding; tezt_lib]

let _octez_protocol_compiler_bin =
  public_exe
    "tezos-protocol-compiler"
    ~path:"src/lib_protocol_compiler/bin"
    ~opam:"tezos-protocol-compiler"
    ~internal_name:"main_native"
    ~modes:[Native]
    ~deps:[octez_protocol_compiler_native]
    ~linkall:true
    ~modules:["Main_native"]

let octez_protocol_compiler_tezos_protocol_packer =
  public_exe
    "tezos-protocol-compiler.tezos-protocol-packer"
    ~path:"src/lib_protocol_compiler/bin"
    ~opam:"tezos-protocol-compiler"
    ~internal_name:"main_packer"
    ~deps:
      [
        octez_base |> open_ ~m:"TzPervasives";
        octez_stdlib_unix |> open_;
        octez_protocol_compiler_lib |> open_;
      ]
    ~modules:["Main_packer"]

let _octez_embedded_protocol_packer =
  public_exe
    "tezos-embedded-protocol-packer"
    ~path:"src/lib_protocol_compiler/bin"
    ~opam:"tezos-protocol-compiler"
    ~internal_name:"main_embedded_packer"
    ~modes:[Native]
    ~deps:
      [
        octez_base |> open_ ~m:"TzPervasives";
        octez_base_unix |> open_;
        octez_stdlib_unix |> open_;
      ]
    ~linkall:true
    ~modules:["Main_embedded_packer"]

(* PROTOCOL PACKAGES *)

module Protocol : sig
  type number = Alpha | V of int | Other

  (** Status of the protocol on Mainnet.

      - [Active]: the protocol is the current protocol on Mainnet, is being proposed,
        or was active recently and was not deleted or frozen yet.
        Or, it is protocol Alpha.
      - [Frozen]: the protocol is an old protocol of Mainnet which was frozen
        (its tests, daemons etc. have been removed).
      - [Overridden]: the protocol has been replaced using a user-activated protocol override.
      - [Not_mainnet]: this protocol was never on Mainnet (e.g. demo protocols). *)
  type status = Active | Frozen | Overridden | Not_mainnet

  type t

  val number : t -> number

  val status : t -> status

  val name_dash : t -> string

  val name_underscore : t -> string

  val main : t -> target

  val embedded : t -> target

  (** [embedded] does not fail, it's just that the optional version
      composes better with [all_optionally]. *)
  val embedded_opt : t -> target option

  val client : t -> target option

  val client_exn : t -> target

  val client_commands_exn : t -> target

  val client_commands_registration : t -> target option

  val baking_commands_registration : t -> target option

  val plugin : t -> target option

  val plugin_exn : t -> target

  val plugin_registerer : t -> target option

  val parameters_exn : t -> target

  val benchmarks_proto_exn : t -> target

  val baking_exn : t -> target

  val genesis : t

  val demo_noops : t

  val alpha : t

  (** List of all protocols. *)
  val all : t list

  (** List of active protocols. *)
  val active : t list

  (** Get packages to link.

      This takes a function that selects packages from a protocol.
      For instance, the node wants the embedded protocol and the plugin registerer,
      while the client wants the client commands etc.

      The result is the list of all such packages that exist.
      All of them are optional dependencies. *)
  val all_optionally : (t -> target option) list -> target list
end = struct
  type number = Alpha | V of int | Other

  module Name : sig
    type t

    (** [alpha] is a protocol name with protocol number [Alpha] *)
    val alpha : t

    (** [v name num] constuct a protocol name with protocol number [V num] *)
    val v : string -> int -> t

    (** [other name] constuct a protocol name with protocol number [Other] *)
    val other : string -> t

    val number : t -> number

    val name_underscore : t -> string

    val name_dash : t -> string

    val base_path : t -> string
  end = struct
    type t = {name_underscore : string; name_dash : string; number : number}

    let make name number =
      if
        not
          (String.for_all
             (function
               | 'a' .. 'z' | 'A' .. 'Z' | '0' .. '9' | '-' -> true | _ -> false)
             name)
      then
        invalid_arg
          (sf
             "Protocol.Name.make: %s is not a valid protocol name: should be \
              of the form [A-Za-z0-9-]+"
             name) ;
      let make_full_name sep name =
        match number with
        | Alpha | Other -> name
        | V number -> sf "%03d%c%s" number sep name
      in
      let name_dash = make_full_name '-' name in
      let name_underscore =
        make_full_name '_' (String.map (function '-' -> '_' | c -> c) name)
      in
      {number; name_dash; name_underscore}

    let v name number = make name (V number)

    let alpha = make "alpha" Alpha

    let other name = make name Other

    let number t = t.number

    let name_underscore t = t.name_underscore

    let name_dash t = t.name_dash

    let base_path t = Format.sprintf "src/proto_%s" (name_underscore t)
  end

  type status = Active | Frozen | Overridden | Not_mainnet

  type t = {
    status : status;
    name : Name.t;
    main : target;
    embedded : target;
    client : target option;
    client_commands : target option;
    client_commands_registration : target option;
    baking_commands_registration : target option;
    plugin : target option;
    plugin_registerer : target option;
    test_helpers : target option;
    parameters : target option;
    benchmarks_proto : target option;
    baking : target option;
  }

  let make ?client ?client_commands ?client_commands_registration
      ?baking_commands_registration ?plugin ?plugin_registerer ?test_helpers
      ?parameters ?benchmarks_proto ?baking ~status ~name ~main ~embedded () =
    {
      status;
      name;
      main;
      embedded;
      client;
      client_commands;
      client_commands_registration;
      baking_commands_registration;
      plugin;
      plugin_registerer;
      test_helpers;
      parameters;
      benchmarks_proto;
      baking;
    }

  let all_rev : t list ref = ref []

  (* Add to the [Protocol.add] list used to link in the node, client, etc.
     Returns the protocol for easier composability. *)
  let register protocol =
    all_rev := protocol :: !all_rev ;
    protocol

  let mandatory what {main; _} = function
    | None ->
        failwith
          ("protocol " ^ name_for_errors main ^ " has no " ^ what ^ " package")
    | Some x -> x

  let number p = Name.number p.name

  let status p = p.status

  let name_dash p = Name.name_dash p.name

  let name_underscore p = Name.name_underscore p.name

  let main p = p.main

  let embedded p = p.embedded

  let embedded_opt p = Some p.embedded

  let client p = p.client

  let client_exn p = mandatory "client" p p.client

  let client_commands_exn p = mandatory "client-commands" p p.client_commands

  let client_commands_registration p = p.client_commands_registration

  let baking_commands_registration p = p.baking_commands_registration

  let plugin p = p.plugin

  let plugin_exn p = mandatory "plugin" p p.plugin

  let plugin_registerer p = p.plugin_registerer

  let parameters_exn p = mandatory "parameters" p p.parameters

  let benchmarks_proto_exn p = mandatory "benchmarks_proto" p p.benchmarks_proto

  let baking_exn p = mandatory "baking" p p.baking

  (* N as in "protocol number in the Alpha family". *)
  module N = struct
    (* This function is asymmetrical on purpose: we don't want to compare
       numbers with [Alpha] because such comparisons would break when snapshotting.
       So the left-hand side is the number of the protocol being built,
       but the right-hand side is an integer.

       We could instead have defined functions with one argument [number_le], [number_ge],
       [version_ne] and [version_eq] in [register_alpha_family] directly.
       We chose to use a module instead because [number_le 013] is not as readable as
       [N.(number <= 013)]. Indeed, is [number_le 013] equivalent to [(<=) 013],
       meaning "greater than 013", or is [number_le 013] equivalent to [fun x -> x <= 013],
       meaning the opposite? *)
    let compare_asymmetric a b =
      match a with
      | Alpha -> 1
      | V a -> Int.compare a b
      | Other ->
          invalid_arg "cannot use N.compare_asymmetric on Other protocols"

    let ( <= ) a b = compare_asymmetric a b <= 0

    let ( >= ) a b = compare_asymmetric a b >= 0

    let ( <> ) a b = compare_asymmetric a b <> 0

    let ( == ) a b = compare_asymmetric a b == 0
  end

  let only_if condition make = if condition then Some (make ()) else None

  let conditional_list =
    List.filter_map (fun (x, b) -> if b then Some x else None)

  module Lib_protocol = struct
    type t = {main : target; embedded : target}

    let make_tests ?test_helpers ?parameters ?plugin ?client ?benchmark
        ?benchmark_type_inference ~main ~name () =
      let name_dash = Name.name_dash name in
      let number = Name.number name in
      let path = Name.base_path name in
      let _integration_consensus =
        test
          "main"
          ~path:(path // "lib_protocol/test/integration/consensus")
          ~opam:(sf "tezos-protocol-%s-tests" name_dash)
          ~deps:
            [
              alcotest_lwt;
              octez_base |> open_ ~m:"TzPervasives"
              |> open_ ~m:"TzPervasives.Error_monad.Legacy_monad_globals";
              main |> open_;
              test_helpers |> if_some |> open_;
              octez_base_test_helpers |> open_;
              parameters |> if_some |> open_;
              plugin |> if_some |> open_;
            ]
      in
      let _integration_gas =
        test
          "main"
          ~path:(path // "lib_protocol/test/integration/gas")
          ~opam:(sf "tezos-protocol-%s-tests" name_dash)
          ~deps:
            [
              alcotest_lwt;
              octez_base |> open_ ~m:"TzPervasives"
              |> open_ ~m:"TzPervasives.Error_monad.Legacy_monad_globals";
              main |> open_;
              test_helpers |> if_some |> open_;
              octez_base_test_helpers |> open_;
            ]
      in
      let _integration_michelson =
        test
          "main"
          ~path:(path // "lib_protocol/test/integration/michelson")
          ~opam:(sf "tezos-protocol-%s-tests" name_dash)
          ~dep_globs:
            (conditional_list
               [
                 ("contracts/*", true);
                 ("patched_contracts/*", N.(number >= 013));
               ])
          ~deps:
            [
              alcotest_lwt;
              octez_base |> open_ ~m:"TzPervasives"
              |> open_ ~m:"TzPervasives.Error_monad.Legacy_monad_globals";
              main |> open_;
              test_helpers |> if_some |> open_;
              octez_base_test_helpers |> open_;
              octez_client_base |> if_ N.(number <= 012);
              client |> if_some |> open_;
              octez_benchmark;
              octez_micheline |> open_;
              benchmark |> if_some |> open_;
              benchmark_type_inference |> if_some |> open_;
              parameters |> if_some |> if_ N.(number >= 013);
            ]
      in
      let _integration_operations =
        test
          "main"
          ~path:(path // "lib_protocol/test/integration/operations")
          ~opam:(sf "tezos-protocol-%s-tests" name_dash)
          ~dep_globs:(conditional_list [("contracts/*", N.(number >= 013))])
          ~deps:
            [
              alcotest_lwt;
              octez_base |> open_ ~m:"TzPervasives"
              |> open_ ~m:"TzPervasives.Error_monad.Legacy_monad_globals";
              main |> open_;
              client |> if_some |> if_ N.(number >= 012) |> open_;
              test_helpers |> if_some |> open_;
              octez_base_test_helpers |> open_;
            ]
      in
      let _integration_validate =
        only_if N.(number >= 014) @@ fun () ->
        tests
          ["main"; "test_1m_restriction"]
          ~path:(path // "lib_protocol/test/integration/validate")
          ~opam:(sf "tezos-protocol-%s-tests" name_dash)
          ~deps:
            [
              alcotest_lwt;
              octez_base |> open_ ~m:"TzPervasives"
              |> open_ ~m:"TzPervasives.Error_monad.Legacy_monad_globals";
              main |> open_;
              qcheck_alcotest;
              client |> if_some |> open_;
              test_helpers |> if_some |> open_;
              octez_base_test_helpers |> open_;
            ]
      in
      let _integration =
        test
          "main"
          ~path:(path // "lib_protocol/test/integration")
          ~opam:(sf "tezos-protocol-%s-tests" name_dash)
          ~deps:
            [
              octez_context;
              alcotest_lwt;
              octez_base |> open_ ~m:"TzPervasives"
              |> open_ ~m:"TzPervasives.Error_monad.Legacy_monad_globals";
              client |> if_some |> open_;
              octez_client_base |> if_ N.(number <= 012);
              main |> open_;
              parameters |> if_some |> open_;
              test_helpers |> if_some |> open_;
              octez_base_test_helpers |> open_;
            ]
      in
      let _pbt =
        tests
          (conditional_list
             [
               ("liquidity_baking_pbt", true);
               ("saturation_fuzzing", true);
               ("test_merkle_list", N.(number >= 013));
               ("test_gas_properties", true);
               ("test_sampler", N.(number >= 012));
               ("test_script_comparison", true);
               ("test_tez_repr", true);
               ("test_tx_rollup_l2_encoding", N.(number >= 013));
               ("test_tx_rollup_l2_withdraw_storage", N.(number <= 010));
               ("test_bitset", N.(number >= 013));
               ("test_sc_rollup_tick_repr", N.(number >= 013));
               ("test_sc_rollup_encoding", N.(number >= 015));
               ("refutation_game_pbt", N.(number == 013));
               ("test_refutation_game", N.(number >= 014));
               ("test_carbonated_map", N.(number >= 013));
             ])
          ~synopsis:"Tezos/Protocol: tests for economic-protocol definition"
          ~path:(path // "lib_protocol/test/pbt")
          ~opam:(sf "tezos-protocol-%s-tests" name_dash)
          ~deps:
            [
              octez_base |> open_ ~m:"TzPervasives"
              |> open_ ~m:"TzPervasives.Error_monad.Legacy_monad_globals";
              octez_micheline |> open_;
              client |> if_some |> open_;
              main |> open_;
              octez_test_helpers;
              test_helpers |> if_some |> open_;
              alcotest;
              qcheck_alcotest;
              octez_client_base |> if_ N.(number <= 012);
              octez_benchmark;
              benchmark |> if_some |> open_;
              benchmark_type_inference |> if_some |> open_;
            ]
      in
      let _unit =
        test
          "main"
          ~path:(path // "lib_protocol/test/unit")
          ~opam:(sf "tezos-protocol-%s-tests" name_dash)
          ~alias:""
          ~deps:
            [
              octez_base |> open_ ~m:"TzPervasives"
              |> open_ ~m:"TzPervasives.Error_monad.Legacy_monad_globals";
              octez_base_test_helpers |> open_;
              octez_micheline |> open_;
              client |> if_some |> open_;
              octez_client_base;
              parameters |> if_some;
              octez_protocol_environment;
              octez_stdlib_unix;
              main |> open_;
              test_helpers |> if_some |> open_;
              alcotest_lwt;
              octez_stdlib |> if_ N.(number >= 013) |> open_;
            ]
          ~dune:
            Dune.
              [
                alias_rule
                  "runtest"
                  ~package:(sf "tezos-protocol-%s-tests" name_dash)
                  ~action:(run_exe "main" ["test"; "Unit"]);
              ]
      in
      let _regresssion =
        if N.(number >= 014) then
          (* About [~dep_globs]: this is only needed so that dune re-runs the tests
             if those files are modified. Dune will also copy those files in [_build],
             but the test uses absolute paths to find those files
             (thanks to [DUNE_SOURCEROOT] and [Filename.dirname __FILE__]),
             so those copies are not actually used. This is needed so that the test
             can be run either with [dune build @runtezt],
             with [dune exec src/proto_alpha/lib_protocol/test/regression/main.exe],
             or with [dune exec tezt/tests/main.exe -- -f test_logging.ml]. *)
          tezt
            ["test_logging"]
            ~path:(path // "lib_protocol/test/regression")
            ~opam:(sf "tezos-protocol-%s-tests" name_dash)
            ~deps:
              [
                octez_base |> open_ ~m:"TzPervasives";
                main |> open_;
                client |> if_some |> open_;
                plugin |> if_some |> open_;
                test_helpers |> if_some |> open_;
                octez_micheline |> open_;
              ]
            ~dep_globs:["contracts/*.tz"; "expected/test_logging.ml/*.out"]
      in
      ()

    let make ~name =
      let name_underscore = Name.name_underscore name in
      let name_dash = Name.name_dash name in
      let number = Name.number name in
      let path = Name.base_path name in
      let dirname = path // "lib_protocol" in
      let tezos_protocol_filename = dirname // "TEZOS_PROTOCOL" in
      let tezos_protocol = Tezos_protocol.of_file_exn tezos_protocol_filename in
      let modules_as_deps =
        let basenames_of_module module_ =
          [".ml"; ".mli"]
          |> List.filter_map (fun ext ->
                 let basename = String.uncapitalize_ascii module_ ^ ext in
                 if Sys.file_exists (dirname // basename) then Some basename
                 else None)
        in
        let s_expr =
          tezos_protocol.Tezos_protocol.modules
          |> List.map (fun module_ ->
                 match basenames_of_module module_ with
                 | _ :: _ as basenames -> Dune.(G (of_atom_list basenames))
                 | [] ->
                     failwith
                       (sf
                          "In %s a module %s was declared, but no \
                           corresponding .ml or .mli files were found in \
                           directory %s"
                          tezos_protocol_filename
                          module_
                          dirname))
          |> Dune.of_list
        in
        Dune.V s_expr
      in
      let disable_warnings =
        match number with
        (* [Other] and [Alpha] protocols can be edited and should be
           fixed whenever a warning that we care about triggers. We
           only want to disable a limited set of warnings *)
        | Other | Alpha -> []
        (* [V _] protocols can't be edited to accomodate warnings, we need to disable warnings instead. *)
        | V _ as number ->
            if N.(number >= 014) then []
            else if N.(number >= 011) then [51]
            else [6; 7; 9; 16; 29; 32; 51; 68]
      in
      let environment =
        public_lib
          (sf "tezos-protocol-%s.environment" name_dash)
          ~internal_name:(sf "tezos_protocol_environment_%s" name_underscore)
          ~path:(path // "lib_protocol")
          ~opam:(sf "tezos-protocol-%s" name_dash)
          ~modules:[sf "Tezos_protocol_environment_%s" name_underscore]
          ~linkall:true
          ~deps:[octez_protocol_environment]
          ~dune:
            Dune.
              [
                targets_rule
                  [sf "tezos_protocol_environment_%s.ml" name_underscore]
                  ~action:
                    [
                      S "write-file";
                      S "%{targets}";
                      S
                        (sf
                           {|module Name = struct let name = "%s" end
include Tezos_protocol_environment.V%d.Make(Name)()
module CamlinternalFormatBasics = struct include CamlinternalFormatBasics end
|}
                           name_dash
                           tezos_protocol.expected_env_version);
                    ];
              ]
      in
      let raw_protocol =
        public_lib
          (sf "tezos-protocol-%s.raw" name_dash)
          ~internal_name:(sf "tezos_raw_protocol_%s" name_underscore)
          ~path:(path // "lib_protocol")
          ~opam:(sf "tezos-protocol-%s" name_dash)
          ~linkall:true
          ~modules:tezos_protocol.modules
          ~flags:
            (Flags.standard
               ~nopervasives:true
               ~nostdlib:true
               ~disable_warnings
               ())
          ~deps:
            [
              environment |> open_ |> open_ ~m:"Pervasives"
              |> open_ ~m:"Error_monad";
            ]
      in
      let main =
        public_lib
          (sf "tezos-protocol-%s" name_dash)
          ~path:(path // "lib_protocol")
          ~synopsis:
            (match number with
            | V _ as number when N.(number <= 003) ->
                sf
                  "Tezos/Protocol: %s (economic-protocol definition, functor \
                   version)"
                  name_underscore
            | Other ->
                sf
                  "Tezos/Protocol: %s economic-protocol definition"
                  name_underscore
            | Alpha | V _ -> "Tezos/Protocol: economic-protocol definition")
          ~modules:["Protocol"; sf "Tezos_protocol_%s" name_underscore]
          ~flags:(Flags.standard ~nopervasives:true ~disable_warnings ())
          ~deps:
            [
              octez_protocol_environment;
              tezos_protocol_environment_sigs;
              raw_protocol;
            ]
          ~dune:
            Dune.
              [
                install
                  [as_ "TEZOS_PROTOCOL" "raw/TEZOS_PROTOCOL"]
                  ~package:(sf "tezos-protocol-%s" name_dash)
                  ~section:"lib";
                targets_rule
                  ["protocol.ml"]
                  ~action:
                    [
                      S "write-file";
                      S "%{targets}";
                      S
                        (sf
                           {|
let hash = Tezos_crypto.Protocol_hash.of_b58check_exn "%s"
let name = Tezos_protocol_environment_%s.Name.name
include Tezos_raw_protocol_%s
include Tezos_raw_protocol_%s.Main
|}
                           tezos_protocol.hash
                           name_underscore
                           name_underscore
                           name_underscore);
                    ];
                targets_rule
                  [sf "tezos_protocol_%s.ml" name_underscore]
                  ~action:
                    [
                      S "write-file";
                      S "%{targets}";
                      S
                        (sf
                           {|
module Environment = Tezos_protocol_environment_%s
module Protocol = Protocol
|}
                           name_underscore);
                    ];
                alias_rule
                  "runtest_compile_protocol"
                  ~deps_dune:
                    [modules_as_deps; [S ":src_dir"; S "TEZOS_PROTOCOL"]]
                  ~action:
                    [
                      S "run";
                      S "%{bin:tezos-protocol-compiler}";
                      (if
                       String_set.mem
                         tezos_protocol.Tezos_protocol.hash
                         final_protocol_versions
                      then E
                      else S "-no-hash-check");
                      (match disable_warnings with
                      | [] -> E
                      | l ->
                          H
                            [
                              S "-warning";
                              S (Flags.disabled_warnings_to_string l);
                            ]);
                      H [S "-warn-error"; S "+a"];
                      S ".";
                    ];
              ]
      in
      let _functor =
        private_lib
          (sf "tezos_protocol_%s_functor" name_underscore)
          ~path:(path // "lib_protocol")
          ~opam:""
          ~synopsis:
            (match number with
            | V _ as number when N.(number <= 003) ->
                sf
                  "Tezos/Protocol: %s (economic-protocol definition \
                   parameterized by its environment implementation)"
                  (if N.(number == 000) then name_dash else name_underscore)
            | Other ->
                sf
                  "Tezos/Protocol: %s (economic-protocol definition \
                   parameterized by its environment implementation)"
                  name_underscore
            | Alpha | V _ ->
                "Tezos/Protocol: economic-protocol definition parameterized by \
                 its environment implementation")
          ~modules:["Functor"]
            (* The instrumentation is removed as it can lead to a stack overflow *)
            (* https://gitlab.com/tezos/tezos/-/issues/1927 *)
          ~bisect_ppx:false
          ~flags:(Flags.standard ~nopervasives:true ~disable_warnings ())
          ~opam_only_deps:[octez_protocol_compiler_tezos_protocol_packer]
          ~deps:[octez_protocol_environment; tezos_protocol_environment_sigs]
          ~dune:
            Dune.
              [
                targets_rule
                  ["functor.ml"]
                  ~deps:[modules_as_deps; [S ":src_dir"; S "TEZOS_PROTOCOL"]]
                  ~action:
                    [
                      S "with-stdout-to";
                      S "%{targets}";
                      [
                        S "chdir";
                        S "%{workspace_root}";
                        [
                          S "run";
                          S
                            "%{bin:tezos-protocol-compiler.tezos-protocol-packer}";
                          S "%{src_dir}";
                        ];
                      ];
                    ];
              ]
      in
      let embedded =
        public_lib
          (sf "tezos-embedded-protocol-%s" name_dash)
          ~internal_name:(sf "tezos_embedded_protocol_%s" name_underscore)
          ~path:(path // "lib_protocol")
          ~synopsis:
            (match number with
            | V _ as number when N.(number <= 003) ->
                sf
                  "Tezos/Protocol: %s (economic-protocol definition, embedded \
                   in `tezos-node`)"
                  (if N.(number == 000) then name_dash else name_underscore)
            | Other ->
                sf
                  "Tezos/Protocol: %s (economic-protocol definition, embedded \
                   in `tezos-node`)"
                  name_underscore
            | Alpha | V _ ->
                "Tezos/Protocol: economic-protocol definition, embedded in \
                 `tezos-node`")
          ~modules:["Registerer"]
          ~linkall:true
          ~flags:(Flags.standard ~disable_warnings ())
          ~deps:[main; octez_protocol_updater; octez_protocol_environment]
          ~dune:
            Dune.
              [
                targets_rule
                  ["registerer.ml"]
                  ~deps:[modules_as_deps; [S ":src_dir"; S "TEZOS_PROTOCOL"]]
                  ~action:
                    [
                      S "with-stdout-to";
                      S "%{targets}";
                      [
                        S "chdir";
                        S "%{workspace_root}";
                        [
                          S "run";
                          S "%{bin:tezos-embedded-protocol-packer}";
                          S "%{src_dir}";
                          S name_underscore;
                        ];
                      ];
                    ];
              ]
      in
      {main; embedded}
  end

  let genesis =
    let name = Name.other "genesis" in
    let {Lib_protocol.main; embedded} = Lib_protocol.make ~name in
    let client =
      public_lib
        (sf "tezos-client-%s" (Name.name_dash name))
        ~path:(Name.base_path name // "lib_client")
        ~synopsis:"Tezos/Protocol: protocol specific library for `tezos-client`"
        ~deps:
          [
            octez_base |> open_ ~m:"TzPervasives"
            |> open_ ~m:"TzPervasives.Error_monad.Legacy_monad_globals";
            octez_shell_services |> open_;
            octez_client_base |> open_;
            octez_protocol_environment;
            main |> open_;
            octez_client_commands |> open_;
            octez_proxy;
            octez_stdlib_unix;
          ]
        ~linkall:true
    in
    register @@ make ~name ~status:Not_mainnet ~main ~embedded ~client ()

  let demo_noops =
    let name = Name.other "demo-noops" in
    let {Lib_protocol.main; embedded} = Lib_protocol.make ~name in
    register @@ make ~name ~status:Not_mainnet ~main ~embedded ()

  let _demo_counter =
    let name = Name.other "demo-counter" in
    let {Lib_protocol.main; embedded} = Lib_protocol.make ~name in
    let client =
      public_lib
        (sf "tezos-client-%s" (Name.name_dash name))
        ~path:(Name.base_path name // "lib_client")
        ~synopsis:"Tezos/Protocol: protocol specific library for `tezos-client`"
        ~deps:
          [
            octez_base |> open_ ~m:"TzPervasives"
            |> open_ ~m:"TzPervasives.Error_monad.Legacy_monad_globals";
            octez_shell_services |> open_;
            octez_client_base |> open_;
            octez_client_commands |> open_;
            main |> open_;
          ]
        ~linkall:true
    in
    register @@ make ~name ~status:Not_mainnet ~main ~embedded ~client ()

  let register_alpha_family status name =
    let name_dash = Name.name_dash name in
    let name_underscore = Name.name_underscore name in
    let number = Name.number name in
    let path = Name.base_path name in
    let active =
      match status with
      | Frozen | Overridden | Not_mainnet -> false
      | Active -> true
    in
    let not_overridden =
      match status with
      | Frozen | Active | Not_mainnet -> true
      | Overridden -> false
    in
    let opt_map l f = Option.map f l in
    let both o1 o2 =
      match (o1, o2) with Some x, Some y -> Some (x, y) | _, _ -> None
    in
    let {Lib_protocol.main; embedded} = Lib_protocol.make ~name in
    let parameters =
      only_if (N.(number >= 011) && not_overridden) @@ fun () ->
      public_lib
        (sf "tezos-protocol-%s.parameters" name_dash)
        ~path:(path // "lib_parameters")
        ~all_modules_except:["gen"]
        ~deps:
          [
            octez_base |> open_ ~m:"TzPervasives";
            octez_protocol_environment;
            main |> open_;
          ]
        ~linkall:true
    in
    let _parameters_exe =
      opt_map parameters @@ fun parameters ->
      private_exe
        "gen"
        ~path:(path // "lib_parameters")
        ~opam:(sf "tezos-protocol-%s" name_dash)
        ~deps:
          [
            octez_base |> open_ ~m:"TzPervasives";
            parameters |> open_;
            main |> if_ N.(number >= 012) |> open_;
          ]
        ~modules:["gen"]
        ~linkall:true
        ~dune:
          Dune.(
            let gen_json name =
              targets_rule
                [name ^ "-parameters.json"]
                ~deps:[S "gen.exe"]
                ~action:[S "run"; S "%{deps}"; S ("--" ^ name)]
            in
            [
              gen_json "sandbox";
              gen_json "test";
              gen_json "mainnet";
              (* TODO: why do we install these files? *)
              install
                [
                  S "sandbox-parameters.json";
                  S "test-parameters.json";
                  S "mainnet-parameters.json";
                ]
                ~package:(sf "tezos-protocol-%s" name_dash)
                ~section:"lib";
            ])
        ~bisect_ppx:false
    in
    let plugin =
      only_if (N.(number >= 007) && not_overridden) @@ fun () ->
      public_lib
        (sf "tezos-protocol-plugin-%s" name_dash)
        ~path:(path // "lib_plugin")
        ~synopsis:"Tezos/Protocol: protocol plugin"
        ~deps:
          [
            octez_base |> open_ ~m:"TzPervasives"
            |> open_ ~m:"TzPervasives.Error_monad.Legacy_monad_globals";
            main |> open_;
          ]
        ~all_modules_except:["Plugin_registerer"]
        ~bisect_ppx:N.(number >= 008)
    in
    let plugin_registerer =
      opt_map plugin @@ fun plugin ->
      public_lib
        (sf "tezos-protocol-plugin-%s-registerer" name_dash)
        ~path:(path // "lib_plugin")
        ~synopsis:"Tezos/Protocol: protocol plugin registerer"
        ~deps:
          [
            octez_base |> open_ ~m:"TzPervasives"
            |> open_ ~m:"TzPervasives.Error_monad.Legacy_monad_globals";
            embedded |> open_;
            plugin |> open_;
            octez_shell |> open_;
          ]
        ~modules:["Plugin_registerer"]
        ~bisect_ppx:N.(number >= 008)
    in
    let client =
      only_if not_overridden @@ fun () ->
      public_lib
        (sf "tezos-client-%s" name_dash)
        ~path:(path // "lib_client")
        ~synopsis:"Tezos/Protocol: protocol specific library for `tezos-client`"
        ~deps:
          [
            octez_base |> open_ ~m:"TzPervasives"
            |> open_ ~m:"TzPervasives.Error_monad.Legacy_monad_globals";
            octez_shell_services |> open_;
            octez_client_base |> open_;
            main |> open_;
            octez_mockup_registration |> if_ N.(number >= 011);
            octez_proxy |> if_ N.(number >= 011);
            octez_signer_backends |> if_ N.(number >= 001);
            plugin |> if_some |> open_if N.(number >= 008);
            parameters |> if_some |> if_ N.(number >= 011) |> open_;
            octez_rpc |> if_ N.(number >= 001) |> open_;
            octez_client_commands |> if_ N.(number == 000) |> open_;
            octez_stdlib_unix |> if_ N.(number == 000);
            uri |> if_ N.(number >= 001);
          ]
        ~bisect_ppx:N.(number >= 008)
        ?inline_tests:(if N.(number >= 009) then Some ppx_expect else None)
        ~linkall:true
    in
    let test_helpers =
      only_if active @@ fun () ->
      public_lib
        (sf "tezos-%s-test-helpers" name_dash)
        ~path:
          (if active then path // "lib_protocol/test/helpers"
          else path // "lib_protocol")
        ~opam:
          (if active then sf "tezos-%s-test-helpers" name_dash
          else sf "tezos-%s-test-helpers" name_dash)
        ~internal_name:(sf "tezos_%s_test_helpers" name_underscore)
        ~synopsis:"Tezos/Protocol: protocol testing framework"
        ~opam_only_deps:[octez_protocol_environment; parameters |> if_some]
        ~deps:
          [
            alcotest_lwt;
            qcheck_alcotest;
            octez_test_helpers;
            octez_base |> open_ ~m:"TzPervasives"
            |> open_ ~m:"TzPervasives.Error_monad.Legacy_monad_globals";
            octez_micheline |> open_;
            octez_stdlib_unix |> open_;
            main |> open_;
            client |> if_some |> open_;
            parameters |> if_some;
            octez_protocol_environment;
            plugin |> if_some |> open_;
            octez_shell_services |> open_;
          ]
    in
    let _plugin_tests =
      opt_map (both plugin test_helpers) @@ fun (plugin, test_helpers) ->
      only_if (active && N.(number <> 011)) @@ fun () ->
      tests
        ["test_consensus_filter"; "test_filter_state"; "test_plugin"]
        ~path:(path // "lib_plugin/test")
        ~synopsis:"Tezos/Protocol: protocol plugin tests"
        ~opam:(sf "tezos-protocol-plugin-%s-tests" name_dash)
        ~deps:
          [
            octez_base |> open_ ~m:"TzPervasives"
            |> open_ ~m:"TzPervasives.Error_monad.Legacy_monad_globals";
            octez_base_test_helpers |> open_;
            octez_base_unix |> if_ N.(number >= 013);
            alcotest_lwt;
            octez_test_helpers;
            qcheck_alcotest;
            octez_stdlib_unix;
            octez_micheline |> open_;
            plugin |> open_;
            main |> open_ |> open_ ~m:"Protocol";
            parameters |> if_some |> open_;
            test_helpers |> open_;
          ]
    in
    let _client_tests =
      only_if N.(number >= 011) @@ fun () ->
      tests
        [
          "test_michelson_v1_macros";
          "test_client_proto_contracts";
          "test_client_proto_context";
          "test_proxy";
        ]
        ~path:(path // "lib_client/test")
        ~opam:(sf "tezos-client-%s" name_dash)
        ~deps:
          [
            octez_base |> open_ ~m:"TzPervasives"
            |> open_ ~m:"TzPervasives.Error_monad.Legacy_monad_globals";
            octez_micheline |> open_;
            client |> if_some |> open_;
            main |> open_;
            octez_base_test_helpers |> open_;
            octez_test_helpers |> open_;
            alcotest_lwt;
            qcheck_alcotest;
          ]
    in
    let client_commands =
      only_if (N.(number >= 001) && not_overridden) @@ fun () ->
      public_lib
        (sf "tezos-client-%s.commands" name_dash)
        ~path:(path // "lib_client_commands")
        ~deps:
          [
            octez_base |> open_ ~m:"TzPervasives"
            |> open_ ~m:"TzPervasives.Error_monad.Legacy_monad_globals";
            main |> open_;
            parameters |> if_some |> if_ N.(number >= 013) |> open_;
            octez_stdlib_unix |> open_;
            octez_protocol_environment;
            octez_shell_services |> open_;
            octez_mockup |> if_ N.(number >= 011);
            octez_mockup_registration |> if_ N.(number >= 011);
            octez_mockup_commands |> if_ N.(number >= 011);
            octez_client_base |> open_;
            client |> if_some |> open_;
            octez_client_commands |> open_;
            octez_rpc |> open_;
            octez_client_base_unix |> if_ N.(number >= 009) |> open_;
            plugin |> if_some |> if_ N.(number >= 008) |> open_;
            (* uri used by the stresstest command introduced in 011 *)
            uri |> if_ N.(number >= 011);
          ]
        ~bisect_ppx:N.(number >= 008)
        ~linkall:true
        ~all_modules_except:["alpha_commands_registration"]
    in
    let client_sapling =
      only_if (N.(number >= 011) && not_overridden) @@ fun () ->
      public_lib
        (sf "tezos-client-%s.sapling" name_dash)
        ~internal_name:(sf "tezos_client_sapling_%s" name_underscore)
        ~path:(path // "lib_client_sapling")
        ~deps:
          [
            octez_base |> open_ ~m:"TzPervasives"
            |> open_ ~m:"TzPervasives.Error_monad.Legacy_monad_globals";
            octez_crypto;
            octez_stdlib_unix |> open_;
            octez_client_base |> open_;
            octez_signer_backends;
            client |> if_some |> open_;
            client_commands |> if_some |> open_;
            main |> open_;
            plugin |> if_some |> if_ N.(number >= 013) |> open_;
          ]
        ~linkall:true
    in
    let client_commands_registration =
      only_if (N.(number >= 001) && not_overridden) @@ fun () ->
      public_lib
        (sf "tezos-client-%s.commands-registration" name_dash)
        ~path:(path // "lib_client_commands")
        ~opam:(sf "tezos-client-%s" name_dash)
        ~deps:
          [
            octez_base |> open_ ~m:"TzPervasives"
            |> open_ ~m:"TzPervasives.Error_monad.Legacy_monad_globals";
            main |> open_;
            parameters |> if_some |> if_ N.(number >= 013) |> open_;
            octez_protocol_environment;
            octez_shell_services |> open_;
            octez_client_base |> open_;
            client |> if_some |> open_;
            octez_client_commands |> open_;
            client_commands |> if_some |> open_;
            client_sapling |> if_some |> if_ N.(number >= 011) |> open_;
            octez_rpc |> open_;
            plugin |> if_some |> if_ N.(number >= 008) |> open_;
          ]
        ~bisect_ppx:N.(number >= 008)
        ~linkall:true
        ~modules:["alpha_commands_registration"]
    in
    let baking =
      only_if active @@ fun () ->
      public_lib
        ("tezos-baking-" ^ name_dash)
        ~path:(path // "lib_delegate")
        ~synopsis:
          (if N.(number <= 011) then
           "Tezos/Protocol: base library for `tezos-baker/endorser/accuser`"
          else "Tezos/Protocol: base library for `tezos-baker/accuser`")
        ~deps:
          [
            octez_base |> open_ ~m:"TzPervasives"
            |> open_ ~m:"TzPervasives.Error_monad.Legacy_monad_globals";
            octez_version;
            main |> open_;
            plugin |> if_some |> open_;
            octez_protocol_environment;
            octez_shell_services |> open_;
            octez_client_base |> open_;
            client |> if_some |> open_;
            octez_client_commands |> open_;
            octez_stdlib |> open_;
            octez_stdlib_unix |> open_;
            octez_shell_context |> open_;
            octez_context |> open_;
            octez_context_memory |> if_ N.(number >= 012);
            octez_rpc_http_client_unix |> if_ N.(number >= 011);
            octez_context_ops |> if_ N.(number >= 011) |> open_;
            octez_rpc |> open_;
            octez_rpc_http |> open_;
            lwt_canceler;
            lwt_exit;
            uri;
          ]
        ~linkall:true
        ~all_modules_except:
          (if N.(number <= 011) then
           ["Delegate_commands"; "Delegate_commands_registration"]
          else ["Baking_commands"; "Baking_commands_registration"])
    in
    let tenderbrute =
      only_if (active && N.(number >= 013)) @@ fun () ->
      public_lib
        (sf "tezos-baking-%s.tenderbrute" name_dash)
        ~internal_name:(sf "tenderbrute_%s" name_underscore)
        ~path:(path // "lib_delegate/test/tenderbrute/lib")
        ~deps:
          [
            data_encoding |> open_;
            octez_base |> open_ ~m:"TzPervasives"
            |> open_ ~m:"TzPervasives.Error_monad.Legacy_monad_globals"
            |> open_;
            octez_base_unix;
            main |> open_;
            octez_client_base |> open_;
            client |> if_some |> open_;
          ]
        ~bisect_ppx:false
    in
    let _tenderbrute_exe =
      only_if (active && N.(number >= 013)) @@ fun () ->
      test
        "tenderbrute_main"
        ~alias:""
        ~path:(path // "lib_delegate/test/tenderbrute")
        ~opam:(sf "tezos-baking-%s" name_dash)
        ~deps:
          [
            octez_base |> open_ ~m:"TzPervasives"
            |> open_ ~m:"TzPervasives.Error_monad.Legacy_monad_globals"
            |> open_;
            octez_client_base |> open_;
            client |> if_some |> open_;
            main |> open_;
            tenderbrute |> if_some |> open_;
          ]
        ~linkall:true
    in
    let _baking_tests =
      opt_map (both baking test_helpers) @@ fun (baking, test_helpers) ->
      only_if N.(number >= 011) @@ fun () ->
      let mockup_simulator =
        only_if N.(number >= 012) @@ fun () ->
        public_lib
          (sf "tezos-baking-%s.mockup-simulator" name_dash)
          ~internal_name:(sf "tezos_%s_mockup_simulator" name_underscore)
          ~path:(path // "lib_delegate/test/mockup_simulator")
          ~deps:
            [
              octez_base |> open_ ~m:"TzPervasives"
              |> open_ ~m:"TzPervasives.Error_monad.Legacy_monad_globals";
              main |> open_ |> open_ ~m:"Protocol";
              client |> if_some |> open_;
              octez_client_commands |> open_;
              baking |> open_;
              octez_stdlib_unix |> open_;
              octez_client_base_unix |> open_;
              parameters |> if_some |> open_;
              octez_mockup;
              octez_mockup_proxy;
              octez_mockup_commands;
              tenderbrute |> if_some |> if_ N.(number >= 013) |> open_;
            ]
          ~bisect_ppx:false
      in
      test
        "main"
        ~path:(path // "lib_delegate/test")
        ~opam:(sf "tezos-baking-%s" name_dash)
        ~deps:
          [
            octez_base |> open_ ~m:"TzPervasives"
            |> open_ ~m:"TzPervasives.Error_monad.Legacy_monad_globals";
            octez_protocol_environment |> if_ N.(number <= 011);
            octez_test_helpers |> if_ N.(number <= 011);
            octez_micheline |> open_;
            client |> if_some |> open_;
            main |> open_;
            test_helpers |> if_ N.(number <= 011) |> open_;
            octez_base_test_helpers |> open_;
            mockup_simulator |> if_some |> open_;
            octez_client_base |> if_ N.(number <= 011);
            baking |> open_;
            parameters |> if_some |> if_ N.(number >= 012);
            octez_crypto |> if_ N.(number >= 012);
            alcotest_lwt;
            uri;
          ]
    in
    let baking_commands =
      only_if active @@ fun () ->
      public_lib
        (sf "tezos-baking-%s-commands" name_dash)
        ~path:(path // "lib_delegate")
        ~synopsis:"Tezos/Protocol: protocol-specific commands for baking"
        ~deps:
          [
            octez_base |> open_ ~m:"TzPervasives"
            |> open_ ~m:"TzPervasives.Error_monad.Legacy_monad_globals";
            main |> open_;
            octez_stdlib_unix |> open_;
            octez_protocol_environment;
            octez_shell_services |> open_;
            octez_client_base |> open_;
            client |> if_some |> open_;
            octez_client_commands |> open_;
            baking |> if_some |> open_;
            octez_rpc |> open_;
            uri;
          ]
        ~linkall:true
        ~modules:
          [
            (if N.(number <= 011) then "Delegate_commands"
            else "Baking_commands");
          ]
    in
    let baking_commands_registration =
      only_if active @@ fun () ->
      public_lib
        (sf "tezos-baking-%s-commands.registration" name_dash)
        ~path:(path // "lib_delegate")
        ~deps:
          [
            octez_base |> open_ ~m:"TzPervasives";
            main |> open_;
            octez_protocol_environment;
            octez_shell_services |> open_;
            octez_client_base |> open_;
            client |> if_some |> open_;
            octez_client_commands |> open_;
            baking |> if_some |> open_;
            baking_commands |> if_some |> open_;
            octez_rpc |> open_;
          ]
        ~linkall:true
        ~modules:
          [
            (if N.(number <= 011) then "Delegate_commands_registration"
            else "Baking_commands_registration");
          ]
    in
    let daemon daemon =
      only_if active @@ fun () ->
      public_exe
        (sf "tezos-%s-%s" daemon name_dash)
        ~internal_name:(sf "main_%s_%s" daemon name_underscore)
        ~path:(path // sf "bin_%s" daemon)
        ~synopsis:(sf "Tezos/Protocol: %s binary" daemon)
        ~release:true
        ~deps:
          [
            octez_base |> open_ ~m:"TzPervasives"
            |> open_ ~m:"TzPervasives.Error_monad.Legacy_monad_globals";
            main |> open_;
            client |> if_some |> open_;
            octez_client_commands |> open_;
            baking_commands |> if_some |> open_;
            octez_stdlib_unix |> open_;
            octez_client_base_unix |> open_;
          ]
    in
    let _baker = daemon "baker" in
    let _accuser = daemon "accuser" in
    let _endorser = only_if N.(number <= 011) @@ fun () -> daemon "endorser" in
    let injector =
      only_if N.(number >= 013) @@ fun () ->
      public_lib
        (sf "tezos-injector-%s" name_dash)
        ~path:(path // "lib_injector")
        ~synopsis:"Tezos/Protocol: protocol specific library building injectors"
        ~deps:
          [
            octez_base |> open_ ~m:"TzPervasives"
            |> open_ ~m:"TzPervasives.Error_monad.Legacy_monad_globals"
            |> open_;
            octez_base_unix;
            octez_stdlib_unix |> open_;
            octez_crypto |> open_;
            main |> open_;
            octez_micheline |> open_;
            client |> if_some |> open_;
            octez_client_base |> open_;
            octez_workers |> open_;
            octez_shell;
          ]
        ~inline_tests:ppx_expect
        ~linkall:true
    in
    let sc_rollup =
      only_if N.(number >= 013) @@ fun () ->
      public_lib
        (sf "tezos-sc-rollup-%s" name_dash)
        ~path:(path // "lib_sc_rollup")
        ~synopsis:
          "Tezos/Protocol: protocol specific library for `tezos-sc-rollup`"
        ~deps:
          [
            octez_base |> open_ ~m:"TzPervasives";
            main |> open_;
            plugin |> if_some |> open_;
            parameters |> if_some |> open_;
            octez_rpc |> open_;
          ]
        ~inline_tests:ppx_expect
        ~linkall:true
    in
    let _sc_rollup_client =
      only_if (active && N.(number >= 013)) @@ fun () ->
      public_exe
        (sf "tezos-sc-rollup-client-%s" name_dash)
        ~internal_name:(sf "main_sc_rollup_client_%s" name_underscore)
        ~path:(path // "bin_sc_rollup_client")
        ~synopsis:"Tezos/Protocol: `tezos-sc-rollup-client-alpha` client binary"
        ~release:true
        ~deps:
          [
            octez_base |> open_ ~m:"TzPervasives"
            |> open_ ~m:"TzPervasives.Error_monad.Legacy_monad_globals";
            octez_client_base;
            client |> if_some |> open_;
            octez_client_commands |> open_;
            octez_stdlib_unix |> open_;
            octez_client_base_unix |> open_;
            octez_rpc_http;
            octez_rpc_http_client_unix |> open_;
            main |> open_;
            sc_rollup |> if_some |> open_;
            uri;
          ]
    in
    let _sc_rollup_node =
      only_if (active && N.(number >= 013)) @@ fun () ->
      public_exe
        (sf "tezos-sc-rollup-node-%s" name_dash)
        ~internal_name:(sf "main_sc_rollup_node_%s" name_underscore)
        ~path:(path // "bin_sc_rollup_node")
        ~synopsis:"Tezos/Protocol: Smart Contract Rollup node binary"
        ~release:true
        ~deps:
          [
            octez_base |> open_ ~m:"TzPervasives"
            |> open_ ~m:"TzPervasives.Error_monad.Legacy_monad_globals";
            octez_client_commands |> open_;
            octez_stdlib_unix |> open_;
            octez_client_base |> open_;
            octez_client_base_unix |> open_;
            client |> if_some |> open_;
            octez_context_encoding;
            octez_context_helpers;
            main |> open_;
            plugin |> if_some |> open_;
            parameters |> if_some |> open_;
            octez_rpc |> open_;
            octez_rpc_http;
            octez_rpc_http_server;
            octez_shell_services |> open_;
            sc_rollup |> if_some |> open_;
            data_encoding;
            irmin_pack;
            irmin_pack_unix;
            irmin;
            ringo;
            ringo_lwt;
            injector |> if_some |> open_;
          ]
    in
    let tx_rollup =
      only_if N.(number >= 013) @@ fun () ->
      public_lib
        (sf "tezos-tx-rollup-%s" name_dash)
        ~path:(path // "lib_tx_rollup")
        ~synopsis:
          "Tezos/Protocol: protocol specific library for `tezos-tx-rollup`"
        ~deps:
          [
            index;
            octez_base |> open_ ~m:"TzPervasives"
            |> open_ ~m:"TzPervasives.Error_monad.Legacy_monad_globals"
            |> open_;
            octez_crypto |> open_;
            main |> open_;
            client |> if_some |> open_;
            octez_client_commands |> open_;
            octez_context_encoding;
            baking_commands |> if_some |> open_;
            octez_stdlib_unix |> open_;
            octez_rpc |> open_;
            octez_rpc_http |> open_;
            octez_rpc_http_client_unix |> open_;
            octez_rpc_http_server |> open_;
            octez_micheline |> open_;
            octez_client_base |> open_;
            octez_client_base_unix |> open_;
            octez_shell;
            octez_store;
            octez_workers |> open_;
            plugin |> if_some |> open_;
            injector |> if_some |> open_;
          ]
        ~inline_tests:ppx_expect
        ~linkall:true
    in
    let _tx_rollup_client =
      only_if (active && N.(number >= 013)) @@ fun () ->
      public_exe
        (sf "tezos-tx-rollup-client-%s" name_dash)
        ~internal_name:(sf "main_tx_rollup_client_%s" name_underscore)
        ~path:(path // "bin_tx_rollup_client")
        ~synopsis:"Tezos/Protocol: `tezos-tx-rollup-client-alpha` client binary"
        ~release:true
        ~deps:
          [
            octez_base |> open_ ~m:"TzPervasives"
            |> open_ ~m:"TzPervasives.Error_monad.Legacy_monad_globals";
            main |> open_ |> open_ ~m:"Protocol";
            client |> if_some |> open_;
            client_commands |> if_some |> open_;
            octez_client_base_unix |> open_;
            octez_stdlib_unix |> open_;
            tx_rollup |> if_some |> open_;
            uri;
          ]
    in
    let _tx_rollup_node =
      only_if (active && N.(number >= 013)) @@ fun () ->
      public_exe
        (sf "tezos-tx-rollup-node-%s" name_dash)
        ~internal_name:(sf "main_tx_rollup_node_%s" name_underscore)
        ~path:(path // "bin_tx_rollup_node")
        ~synopsis:"Tezos/Protocol: Transaction Rollup node binary"
        ~release:true
        ~deps:
          [
            octez_base |> open_ ~m:"TzPervasives"
            |> open_ ~m:"TzPervasives.Error_monad.Legacy_monad_globals"
            |> open_;
            main |> open_;
            client |> if_some |> open_;
            octez_client_base |> open_;
            octez_client_base_unix |> open_;
            tx_rollup |> if_some |> open_;
          ]
    in
    let benchmark_type_inference =
      only_if active @@ fun () ->
      public_lib
        (sf "tezos-benchmark-type-inference-%s" name_dash)
        ~path:(path // "lib_benchmark/lib_benchmark_type_inference")
        ~synopsis:"Tezos: type inference for partial Michelson expressions"
        ~deps:
          [
            octez_stdlib |> open_;
            octez_error_monad |> open_;
            octez_crypto;
            octez_micheline |> open_;
            octez_micheline_rewriting |> open_;
            main |> open_;
            hashcons;
          ]
    in
    let _benchmark_type_inference_tests =
      only_if active @@ fun () ->
      tests
        ["test_uf"; "test_inference"]
        ~path:(path // "lib_benchmark/lib_benchmark_type_inference/test")
        ~opam:(sf "tezos-benchmark-type-inference-%s" name_dash)
        ~deps:
          [
            octez_micheline |> open_;
            octez_micheline_rewriting;
            benchmark_type_inference |> if_some |> open_;
            main;
            octez_error_monad;
            client |> if_some;
          ]
    in
    let benchmark =
      opt_map test_helpers @@ fun test_helpers ->
      only_if active @@ fun () ->
      public_lib
        (sf "tezos-benchmark-%s" name_dash)
        ~path:(path // "lib_benchmark")
        ~synopsis:
          "Tezos/Protocol: library for writing benchmarks (protocol-specific \
           part)"
        ~deps:
          [
            octez_stdlib |> open_;
            octez_base |> open_
            |> open_ ~m:"TzPervasives.Error_monad.Legacy_monad_globals";
            octez_error_monad |> open_;
            octez_micheline |> open_;
            octez_micheline_rewriting |> open_;
            octez_benchmark |> open_;
            benchmark_type_inference |> if_some |> open_;
            main |> open_;
            octez_crypto |> open_;
            parameters |> if_some;
            hashcons;
            test_helpers |> open_;
            prbnmcn_stats;
          ]
        ~linkall:true
        ~private_modules:["kernel"; "rules"; "state_space"]
        ~bisect_ppx:N.(number <= 012)
    in
    let _benchmark_tests =
      opt_map (both benchmark test_helpers) @@ fun (benchmark, test_helpers) ->
      only_if active @@ fun () ->
      (* Note: to enable gprof profiling,
         manually add the following stanza to lib_benchmark/test/dune:
         (ocamlopt_flags (:standard -p -ccopt -no-pie)) *)
      tests
        [
          "test_sampling_data";
          "test_sampling_code";
          "test_autocompletion";
          "test_distribution";
        ]
        ~path:(path // "lib_benchmark/test")
        ~opam:(sf "tezos-benchmark-%s" name_dash)
        ~deps:
          [
            octez_base
            |> open_ ~m:"TzPervasives.Error_monad.Legacy_monad_globals";
            octez_micheline |> open_;
            octez_micheline_rewriting;
            main |> open_;
            octez_benchmark |> open_;
            benchmark_type_inference |> if_some |> open_;
            benchmark |> if_some |> open_;
            test_helpers |> open_;
            octez_error_monad;
            alcotest_lwt;
            prbnmcn_stats;
          ]
        ~alias:""
        ~dune:
          Dune.
            [
              alias_rule
                "runtest_micheline_rewriting_data"
                ~action:(run_exe "test_sampling_data" ["1234"]);
              alias_rule
                "runtest_micheline_rewriting_code"
                ~action:(run_exe "test_sampling_code" ["1234"]);
              alias_rule
                "runtest"
                ~package:(sf "tezos-benchmark-%s" name_dash)
                ~alias_deps:
                  [
                    "runtest_micheline_rewriting_data";
                    "runtest_micheline_rewriting_code";
                  ];
            ]
    in
    let benchmarks_proto : Manifest.target option =
      Option.bind (both benchmark test_helpers)
      @@ fun (benchmark, test_helpers) ->
      only_if active @@ fun () ->
      public_lib
        (sf "tezos-benchmarks-proto-%s" name_dash)
        ~path:(path // "lib_benchmarks_proto")
        ~synopsis:"Tezos/Protocol: protocol benchmarks"
        ~deps:
          [
            str;
            octez_stdlib |> open_;
            octez_base |> open_ |> open_ ~m:"TzPervasives"
            |> open_ ~m:"TzPervasives.Error_monad.Legacy_monad_globals";
            octez_error_monad |> open_;
            parameters |> if_some;
            octez_benchmark |> open_;
            benchmark |> if_some |> open_;
            benchmark_type_inference |> if_some |> open_;
            main |> open_ |> open_ ~m:"Protocol";
            octez_crypto |> open_;
            octez_shell_benchmarks;
            octez_micheline |> open_;
            test_helpers |> open_;
            octez_sapling;
            client |> if_some |> open_;
            octez_protocol_environment;
          ]
        ~linkall:true
    in
    let _ =
      if active then
        Lib_protocol.make_tests
          ?test_helpers
          ?parameters
          ?plugin
          ?client
          ?benchmark:(Option.bind benchmark Fun.id)
          ?benchmark_type_inference
          ~main
          ~name
          ()
    in
    register
    @@ make
         ~status
         ~name
         ~main
         ~embedded
         ?client
         ?client_commands
         ?client_commands_registration
         ?baking_commands_registration
         ?plugin
         ?plugin_registerer
         ?test_helpers
         ?parameters
         ?benchmarks_proto
         ?baking
         ()

  let active = register_alpha_family Active

  let frozen = register_alpha_family Frozen

  let overridden = register_alpha_family Overridden

  let _000_Ps9mPmXa = frozen (Name.v "Ps9mPmXa" 000)

  let _001_PtCJ7pwo = frozen (Name.v "PtCJ7pwo" 001)

  let _002_PsYLVpVv = frozen (Name.v "PsYLVpVv" 002)

  let _003_PsddFKi3 = frozen (Name.v "PsddFKi3" 003)

  let _004_Pt24m4xi = frozen (Name.v "Pt24m4xi" 004)

  let _005_PsBABY5H = overridden (Name.v "PsBABY5H" 005)

  let _005_PsBabyM1 = frozen (Name.v "PsBabyM1" 005)

  let _006_PsCARTHA = frozen (Name.v "PsCARTHA" 006)

  let _007_PsDELPH1 = frozen (Name.v "PsDELPH1" 007)

  let _008_PtEdoTez = overridden (Name.v "PtEdoTez" 008)

  let _008_PtEdo2Zk = frozen (Name.v "PtEdo2Zk" 008)

  let _009_PsFLoren = frozen (Name.v "PsFLoren" 009)

  let _010_PtGRANAD = frozen (Name.v "PtGRANAD" 010)

  let _011_PtHangz2 = frozen (Name.v "PtHangz2" 011)

  let _012_Psithaca = active (Name.v "Psithaca" 012)

  let _013_PtJakart = active (Name.v "PtJakart" 013)

  let _014_PtKathma = active (Name.v "PtKathma" 014)

  let alpha = active Name.alpha

  let all = List.rev !all_rev

  let active = List.filter (fun p -> p.baking_commands_registration <> None) all

  let all_optionally (get_packages : (t -> target option) list) =
    let get_targets_for_protocol protocol =
      List.filter_map (fun get_package -> get_package protocol) get_packages
    in
    List.map get_targets_for_protocol all |> List.flatten |> List.map optional
end

(* TESTS THAT USE PROTOCOLS *)

let _octez_micheline_rewriting_tests =
  test
    "test_rewriting"
    ~path:"src/lib_benchmark/lib_micheline_rewriting/test"
    ~opam:"tezos-micheline-rewriting"
    ~deps:
      [
        octez_micheline |> open_;
        octez_micheline_rewriting;
        Protocol.(main alpha);
        octez_error_monad;
        Protocol.(client_exn alpha);
        alcotest_lwt;
      ]

let _octez_store_tests =
  tests
    ["test"; "test_locator"]
    ~path:"src/lib_store/unix/test"
    ~opam:"tezos-store"
    ~deps:
      [
        octez_base |> open_ ~m:"TzPervasives";
        octez_context_ops |> open_;
        octez_store_shared |> open_;
        octez_store_unix |> open_;
        octez_store_unix_reconstruction |> open_;
        octez_store_unix_snapshots |> open_;
        octez_shell_services |> open_;
        octez_stdlib_unix |> open_;
        octez_validation |> open_;
        Protocol.(embedded demo_noops);
        Protocol.(embedded genesis);
        Protocol.(embedded alpha);
        Protocol.(parameters_exn alpha |> open_);
        Protocol.(plugin_exn alpha) |> open_;
        alcotest_lwt;
        octez_test_helpers;
        octez_test_helpers_extra;
      ]
    ~alias:""
    ~dune:
      (* [test_slow_manual] is a very long test, running a huge
         combination of tests that are useful for local testing for a
         given test suite. In addition to that, there is a memory leak
         is the tests (that could be in alcotest) which makes the test
         to consumes like > 10Gb of ram. For these reasons, we do not
         run these tests in the CI. *)
      Dune.
        [
          alias_rule
            "runtest"
            ~package:"tezos-store"
            ~action:(setenv "SLOW_TEST" "false" @@ run_exe "test" []);
          alias_rule
            "test_slow_manual"
            ~action:(setenv "SLOW_TEST" "true" @@ run_exe "test" []);
          alias_rule
            "runtest_locator_bench"
            ~package:"tezos-store"
            ~action:(run_exe "test_locator" ["--bench"]);
        ]

let _octez_shell_tests =
  tests
    [
      "test_shell";
      "test_synchronisation_heuristic_fuzzy";
      "test_prevalidation";
      "test_prevalidation_t";
      "test_prevalidator_classification";
      "test_prevalidator_classification_operations";
      "test_prevalidator_pending_operations";
      "test_peer_validator";
    ]
    ~path:"src/lib_shell/test"
    ~opam:"tezos-shell"
    ~deps:
      [
        octez_base |> open_ ~m:"TzPervasives";
        octez_base_test_helpers |> open_;
        octez_store |> open_;
        octez_store_shared |> open_;
        octez_context |> open_;
        octez_context_ops |> open_;
        octez_shell_context |> open_;
        octez_protocol_updater |> open_;
        octez_p2p |> open_;
        octez_p2p_services |> open_;
        octez_requester;
        octez_shell |> open_;
        octez_shell_services |> open_;
        Protocol.(embedded demo_noops);
        octez_stdlib_unix |> open_;
        octez_validation |> open_;
        octez_event_logging_test_helpers |> open_;
        octez_test_helpers;
        alcotest_lwt;
      ]

(* INTERNAL EXES *)

(* Not released, so no ~opam. *)
let _node_wrapper =
  private_exe
    "node_wrapper"
    ~path:"src/tooling"
    ~opam:""
    ~deps:[unix]
    ~modules:["node_wrapper"]
    ~bisect_ppx:false

let _git_gas_diff =
  public_exe
    "git-gas-diff"
    ~path:"devtools/git-gas-diff/bin"
    ~synopsis:"Internal dev tools"
    ~internal_name:"main"
    ~opam:"internal-devtools"
    ~deps:[external_lib "num" V.True; re]
    ~static:false
    ~bisect_ppx:false

let get_contracts_lib =
  private_lib
    "get_contracts"
    ~path:"devtools/get_contracts"
    ~synopsis:"Generic tool to extract smart contracts from node's context."
    ~opam:""
    ~deps:
      [
        octez_micheline |> open_;
        octez_base |> open_ ~m:"TzPervasives";
        octez_stdlib_unix |> open_;
        octez_client_base_unix;
        octez_store;
      ]
    ~modules:["get_contracts"; "sigs"; "storage_helpers"; "contract_size"]
    ~static:false
    ~bisect_ppx:false

let _get_contracts =
  let mk_path = function
    | [] -> "."
    | p :: ps -> List.fold_left Filename.concat p ps
  in
  let path = mk_path ["devtools"; "get_contracts"] in
  Protocol.all_optionally
    [
      (fun proto ->
        let proto_version = Protocol.name_underscore proto in
        let name = "get_contracts_" ^ proto_version in
        let main_module = mk_path [path; name ^ ".ml"] in
        match (Protocol.status proto, Protocol.client proto) with
        | Active, Some client ->
            let main = Protocol.main proto in
            if not @@ Sys.file_exists main_module then
              ignore @@ Sys.command
              @@ Format.sprintf
                   "cp %s %s"
                   (mk_path [path; "get_contracts_alpha.ml"])
                   main_module ;
            Some
              (private_exe
                 name
                 ~path
                 ~synopsis:"A script to extract smart contracts from a node."
                 ~opam:""
                 ~deps:
                   [
                     octez_base |> open_ ~m:"TzPervasives";
                     main |> open_ |> open_ ~m:"Protocol";
                     client |> open_;
                     get_contracts_lib;
                   ]
                 ~modules:[name]
                 ~static:false
                 ~bisect_ppx:false)
        | _ ->
            if Sys.file_exists main_module then
              ignore @@ Sys.command @@ Format.sprintf "rm %s" main_module ;
            None);
    ]

let _ppinclude =
  private_exe
    "ppinclude"
    ~path:"src/lib_protocol_environment/ppinclude"
    ~opam:"tezos-protocol-environment"
    ~bisect_ppx:false
    ~deps:[compiler_libs_common]

let _octez_validator_bin =
  public_exe
    "tezos-validator"
    ~path:"src/bin_validation/bin"
    ~opam:"tezos-validator"
    ~internal_name:"main_validator"
    ~deps:
      [
        octez_base |> open_ ~m:"TzPervasives";
        octez_context |> open_;
        octez_stdlib_unix |> open_;
        octez_shell |> open_;
        octez_shell_services |> open_;
        octez_validation |> open_;
        octez_protocol_updater |> open_;
        octez_validator_lib |> open_;
      ]
    ~linkall:true

let _octez_node =
  let protocol_deps =
    let deps_for_protocol protocol =
      let is_optional =
        match (Protocol.status protocol, Protocol.number protocol) with
        | _, V 000 ->
            (* The node always needs to be linked with this protocol for Mainnet. *)
            false
        | Active, V _ ->
            (* Active protocols cannot be optional because of a bug
               that results in inconsistent hashes. Once this bug is fixed,
               this exception can be removed. *)
            false
        | (Frozen | Overridden | Not_mainnet), _ | Active, (Alpha | Other) ->
            (* Other protocols are optional. *)
            true
      in
      let targets =
        List.filter_map
          Fun.id
          [Protocol.embedded_opt protocol; Protocol.plugin_registerer protocol]
      in
      if is_optional then List.map optional targets else targets
    in
    List.map deps_for_protocol Protocol.all |> List.flatten
  in
  public_exe
    "tezos-node"
    ~path:"src/bin_node"
    ~internal_name:"main"
    ~synopsis:"Tezos: `tezos-node` binary"
    ~release:true
    ~deps:
      ([
         octez_base |> open_ ~m:"TzPervasives" |> open_;
         octez_base_unix;
         octez_version;
         octez_stdlib_unix |> open_;
         octez_shell_services |> open_;
         octez_rpc_http |> open_;
         octez_rpc_http_server |> open_;
         octez_p2p |> open_;
         octez_shell |> open_;
         octez_store |> open_;
         octez_store_unix_reconstruction |> open_;
         octez_store_unix_snapshots |> open_;
         octez_context |> open_;
         octez_validator_lib |> open_;
         octez_validation |> open_;
         octez_shell_context |> open_;
         octez_workers |> open_;
         octez_protocol_updater |> open_;
         cmdliner;
         fmt_cli;
         fmt_tty;
         tls;
         prometheus_app_unix;
         lwt_exit;
         uri;
       ]
      @ protocol_deps)
    ~linkall:true
    ~dune:
      Dune.
        [
          install
            [as_ "tezos-sandboxed-node.sh" "tezos-sandboxed-node.sh"]
            ~package:"tezos-node"
            ~section:"bin";
        ]

let _octez_client =
  let protocol_deps =
    let deps_for_protocol protocol =
      let is_optional =
        match (Protocol.status protocol, Protocol.number protocol) with
        | Active, V _ -> false
        | (Frozen | Overridden | Not_mainnet), _ | Active, (Alpha | Other) ->
            true
      in
      let targets =
        List.filter_map
          Fun.id
          [
            (match Protocol.client_commands_registration protocol with
            | None -> Protocol.client protocol
            | x -> x);
            Protocol.baking_commands_registration protocol;
            Protocol.plugin protocol;
          ]
      in
      if is_optional then List.map optional targets else targets
    in
    List.map deps_for_protocol Protocol.all |> List.flatten
  in
  public_exes
    ["tezos-client"; "tezos-admin-client"]
    ~path:"src/bin_client"
    ~internal_names:["main_client"; "main_admin"]
    ~opam:"tezos-client"
    ~synopsis:"Tezos: `tezos-client` binary"
    ~release:true
    ~deps:
      ([
         octez_base |> open_ ~m:"TzPervasives";
         octez_base_unix;
         octez_rpc_http_client |> open_;
         octez_stdlib_unix |> open_;
         octez_shell_services |> open_;
         octez_client_base |> open_;
         octez_client_commands |> open_;
         octez_mockup_commands |> open_;
         octez_proxy;
         octez_client_base_unix |> open_;
         octez_signer_backends_unix;
         uri;
       ]
      @ protocol_deps)
    ~linkall:true
    ~dune:
      Dune.
        [
          install
            [
              as_
                "tezos-init-sandboxed-client.sh"
                "tezos-init-sandboxed-client.sh";
            ]
            ~package:"tezos-client"
            ~section:"bin";
        ]

let _octez_codec =
  public_exe
    "tezos-codec"
    ~path:"src/bin_codec"
    ~internal_name:"codec"
    ~synopsis:"Tezos: `tezos-codec` binary to encode and decode values"
    ~release:true
    ~deps:
      ([
         data_encoding |> open_;
         octez_base |> open_ ~m:"TzPervasives";
         octez_base_unix;
         octez_client_base_unix |> open_;
         octez_client_base |> open_;
         octez_clic |> open_;
         octez_stdlib_unix |> open_;
         octez_event_logging |> open_;
         octez_signer_services;
       ]
      @ Protocol.all_optionally
      @@ [
           (fun protocol ->
             let link =
               match Protocol.number protocol with
               | Alpha -> true
               | V number -> number >= 005
               | Other -> false
             in
             if link then Protocol.client protocol else None);
         ])
    ~linkall:true

let octez_crypto_dal =
  public_lib
    "tezos-crypto.dal"
    ~path:"src/lib_crypto/dal"
    ~opam:"tezos-crypto"
    ~deps:
      [
        octez_stdlib |> open_;
        octez_error_monad |> open_;
        data_encoding |> open_;
        bls12_381_polynomial;
      ]

let _octez_crypto_dal_tests =
  tests
    ["test_dal_cryptobox"]
    ~path:"src/lib_crypto/dal/test"
    ~opam:"tezos-crypto"
    ~dep_files:["shard_proofs_precomp"]
    ~deps:
      [
        octez_stdlib |> open_;
        octez_crypto_dal |> open_;
        octez_error_monad |> open_;
        data_encoding |> open_;
        alcotest;
        qcheck_alcotest;
        bls12_381_polynomial;
      ]

let _octez_proxy_server =
  public_exe
    "tezos-proxy-server"
    ~path:"src/bin_proxy_server"
    ~internal_name:"main_proxy_server"
    ~synopsis:"Tezos: `tezos-proxy-server` binary"
    ~deps:
      ([
         octez_base |> open_ ~m:"TzPervasives" |> open_;
         octez_base_unix;
         octez_stdlib_unix |> open_;
         cmdliner;
         lwt_exit;
         lwt_unix;
         octez_proxy;
         octez_proxy_server_config;
         octez_rpc_http_client_unix;
         octez_rpc_http_server;
         octez_shell_services;
         octez_shell_context;
         octez_version;
         uri;
       ]
      @ Protocol.all_optionally [Protocol.client; Protocol.plugin])
    ~linkall:true

let _octez_snoop =
  public_exe
    "tezos-snoop"
    ~path:"src/bin_snoop"
    ~internal_name:"main_snoop"
    ~synopsis:"Tezos: `tezos-snoop` binary"
    ~deps:
      [
        octez_base |> open_ ~m:"TzPervasives";
        octez_base_unix;
        octez_stdlib_unix |> open_;
        octez_clic;
        octez_benchmark |> open_;
        octez_benchmark_examples;
        octez_shell_benchmarks;
        Protocol.(benchmarks_proto_exn alpha);
        str;
        ocamlgraph;
        pyml;
        prbnmcn_stats;
      ]
    ~linkall:true
    ~dune:
      Dune.
        [
          S "cram"
          :: G [S "deps" :: [S "main_snoop.exe"]]
          :: [S "package" :: [S "tezos-snoop"]];
        ]

(* We use Dune's select statement and keep uTop optional *)
(* Keeping uTop optional lets `make build` succeed, *)
(* which uses tezos/opam-repository to resolve dependencies, *)
(* on the CI. This prevents having to add dev-dependency to *)
(* tezos/opam-repository unnecessarily *)
(* We set [~static] to false because we don't release this as a static binary. *)
let _tztop =
  public_exe
    "tztop"
    ~path:"devtools/tztop"
    ~internal_name:"tztop_main"
    ~opam:"internal-devtools"
    ~modes:[Byte]
    ~bisect_ppx:false
    ~static:false
    ~deps:
      [
        (* The following deps come from the original dune file. *)
        octez_protocol_compiler_lib;
        octez_base;
        compiler_libs_toplevel;
        select
          ~package:utop
          ~source_if_present:"tztop.utop.ml"
          ~source_if_absent:"tztop.vanilla.ml"
          ~target:"tztop.ml";
      ]

let _octez_signer =
  public_exe
    "tezos-signer"
    ~path:"src/bin_signer"
    ~internal_name:"main_signer"
    ~synopsis:"Tezos: `tezos-signer` binary"
    ~release:true
    ~deps:
      [
        octez_base |> open_ ~m:"TzPervasives";
        octez_base_unix;
        octez_client_base |> open_;
        octez_client_base_unix |> open_;
        octez_client_commands |> open_;
        octez_signer_services |> open_;
        octez_rpc_http |> open_;
        octez_rpc_http_server |> open_;
        octez_rpc_http_client_unix |> open_;
        octez_stdlib_unix |> open_;
        octez_stdlib |> open_;
        octez_signer_backends_unix;
      ]

let _rpc_openapi =
  private_exe
    "rpc_openapi"
    ~path:"src/bin_openapi"
    ~opam:""
    ~deps:[octez_openapi]

let _octez_tps_evaluation =
  public_exe
    "tezos-tps-evaluation"
    ~internal_name:"main_tps_evaluation"
    ~path:"src/bin_tps_evaluation"
    ~synopsis:"Tezos TPS evaluation tool"
    ~deps:
      [
        octez_base |> open_ ~m:"TzPervasives";
        caqti;
        caqti_driver_postgresql;
        caqti_lwt;
        data_encoding;
        lwt;
        Protocol.(baking_exn alpha);
        Protocol.(client_commands_exn alpha);
        octez_client_base_unix;
        Protocol.(main alpha);
        tezt_lib |> open_ |> open_ ~m:"Base";
        tezt_tezos |> open_;
        tezt_performance_regression |> open_;
        uri;
      ]
    ~static:false
    ~dune:
      Dune.
        [
          targets_rule
            ["sql.ml"]
            ~action:
              [
                S "run";
                G
                  [
                    S "%{bin:ocp-ocamlres}";
                    S "-format";
                    S "ocaml";
                    S "-o";
                    S "%{targets}";
                  ];
                S "%{dep:sql/get_all_operations.sql}";
              ];
        ]

let _tezos_dal_node =
  public_exe
    "tezos-dal-node"
    ~path:"src/bin_dal_node"
    ~internal_name:"main_dal"
    ~synopsis:"Tezos: `tezos-dal-node` binary"
    ~deps:
      [
        octez_base |> open_ ~m:"TzPervasives";
        octez_base_unix;
        octez_client_base |> open_;
        octez_client_base_unix |> open_;
        octez_client_commands |> open_;
        octez_rpc_http |> open_;
        octez_rpc_http_server |> open_;
        octez_rpc_http_client_unix |> open_;
        octez_stdlib_unix |> open_;
        octez_stdlib |> open_;
        octez_crypto_dal;
        irmin_pack;
        irmin_pack_unix;
        irmin;
      ]

(* Add entries to this function to declare that some dune and .opam files are
   not generated by the manifest on purpose.

   - DO NOT add packages to this list without a good reason.
   - DO NOT add released packages to this list even with a good reason.
     Instead, you need a VERY good reason, because those packages prevent
     automatic opam releases.
   - ALWAYS add a comment to explain why a package is excluded. *)
let exclude filename =
  let is_proto_ name = String.starts_with ~prefix:"proto_" name in
  match String.split_on_char '/' filename with
  (* Dune files in src/proto_*/parameters only have a (copy_files) stanza
     (no library / executable / test). *)
  | "src" :: maybe_proto :: "parameters" :: _ when is_proto_ maybe_proto -> true
  (* This dune file does not contain any targets, only a dirs stanza. *)
  | ["src"; maybe_proto; "lib_protocol"; "test"; "regression"; "tezt"; "dune"]
    when is_proto_ maybe_proto ->
      true
  (* The following directory has a very specific structure that would be hard
     to port to the manifest. Also, it is not released, and is not a dependency
     for releases as it is an opt-in instrumentation. *)
  | "src" :: "lib_time_measurement" :: _ -> true
  (* The following file only defines aliases (no library / executable / test). *)
  | ["src"; "lib_protocol_compiler"; "test"; "dune"] -> true
  (* We don't generate the toplevel dune file. *)
  | ["dune"] -> true
  (* The following directories do not contain packages that we release on opam. *)
  | "vendors" :: _ -> true
  | "scripts" :: _ -> true
  | "docs" :: _ -> true
  (* opam-repository is used by scripts/opam-release.sh *)
  | "opam-repository" :: _ -> true
  (* Tezt is only partially managed by the manifest.
     There is no real good reason for that but only the core Tezt library is released. *)
  | "tezt" :: "long_tests" :: _ -> true
  | "tezt" :: "manual_tests" :: _ -> true
  | "tezt" :: "records" :: _ -> true
  | "tezt" :: "remote_tests" :: _ -> true
  | "tezt" :: "snoop" :: _ -> true
  | "tezt" :: "vesting_contract_test" :: _ -> true
  | _ -> false

let () =
  (* [make_tezt_exe] makes the global executable that contains all tests.
     [generate] gives it the list of libraries that register Tezt tests
     so that it can link all of them. *)
  let make_tezt_exe test_libs =
    let deps =
      [
        tezt_lib |> open_ |> open_ ~m:"Base";
        str;
        bls12_381;
        tezt_tezos |> open_ |> open_ ~m:"Runnable.Syntax";
        data_encoding;
        octez_base;
        octez_base_unix;
        octez_stdlib_unix;
        Protocol.(main alpha);
      ]
    in
    test "main" ~alias:"" ~path:"tezt/tests" ~opam:"" ~deps:(deps @ test_libs)
  in
  generate ~make_tezt_exe

(* Generate a dunw-workspace file at the root of the repo *)
let () =
  let p_dev = Env.Profile "dev" in
  let p_static = Env.Profile "static" in
  let p_release = Env.Profile "release" in
  let warnings_for_dev =
    (* We mark all warnings as error and disable the few ones we don't want *)
    (* The last warning number 72 should be revisited when we move from OCaml.4.14 *)
    "@1..72" ^ Flags.disabled_warnings_to_string warnings_disabled_by_default
  in
  let env =
    Env.empty
    |> Env.add p_static ~key:"ocamlopt_flags" Dune.[S ":standard"; S "-O3"]
    |> Env.add p_release ~key:"ocamlopt_flags" Dune.[S ":standard"; S "-O3"]
    |> Env.add
         p_dev
         ~key:"flags"
         Dune.[S ":standard"; S "-w"; S warnings_for_dev]
    |> Env.add
         Env.Any
         ~key:"js_of_ocaml"
         Dune.[S "runtest_alias"; S "runtest_js"]
  in
  let dune =
    Dune.
      [
        [
          S "context";
          [S "default"; [S "paths"; [S "ORIGINAL_PATH"; S ":standard"]]];
        ];
      ]
  in
  generate_workspace env dune

(* Generate active_protocol_versions. *)
let () =
  let write_protocol fmt protocol =
    match Protocol.number protocol with
    | Alpha | V _ -> Format.fprintf fmt "%s\n" (Protocol.name_dash protocol)
    | Other -> ()
  in
  write "script-inputs/active_protocol_versions" @@ fun fmt ->
  List.iter (write_protocol fmt) Protocol.active

let () = check ~exclude ()<|MERGE_RESOLUTION|>--- conflicted
+++ resolved
@@ -229,15 +229,7 @@
 let ocplib_ocamlres =
   external_lib ~opam:"ocp-ocamlres" "ocplib-ocamlres" V.(at_least "0.4")
 
-<<<<<<< HEAD
-(* TODO: https://gitlab.com/tezos/tezos/-/issues/2860
-   Disabled until compatible with ocaml 4.14 *)
-(* let ometrics = opam_only "ometrics" V.(at_least "0.1.3") *)
-
-let parsexp = external_lib ~js_compatible:true "parsexp" V.True
-=======
 let ometrics = opam_only "ometrics" V.(at_least "0.2.1")
->>>>>>> b6c300b4
 
 let ppx_expect = inline_tests_backend (external_lib "ppx_expect" V.True)
 
@@ -1272,9 +1264,7 @@
         (* These next are only used in the CI, we add this dependency so that
            it is added to tezos/opam-repository. *)
         ocamlformat;
-        (* TODO: https://gitlab.com/tezos/tezos/-/issues/2860
-           Disabled until compatible with ocaml 4.14 *)
-        (* ometrics; *)
+        ometrics;
       ]
 
 let octez_tooling_opam_file_format =
