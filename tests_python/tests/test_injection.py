--- conflicted
+++ resolved
@@ -9,7 +9,7 @@
     """Launches 2 nodes in sandbox mode (genesis, doesn't activate alpha)."""
     num_nodes = 2
     for i in range(num_nodes):
-        sandbox.add_node(i, params=['--connections', '5'])
+        sandbox.add_node(i, params=['--connections', '30'])
     yield sandbox.all_clients()
 
 
@@ -52,10 +52,6 @@
 
     def test_check_protocol(self, clients, session):
         proto = session['proto_hash']
-<<<<<<< HEAD
-        params = ['-p', 'Ps9mPmXaRzmzk35gbAYNCAw6UXdE2qoABTHbN2oEEc1qM7CwT9P']
-=======
->>>>>>> ee133775
         for client in clients:
             assert utils.check_protocol(client, proto, params=PARAMS)
 
@@ -91,19 +87,5 @@
         assert client.get_level(params=PARAMS) == 1
 
     def test_protocol_genesis(self, client):
-<<<<<<< HEAD
-        proto = 'Ps9mPmXaRzmzk35gbAYNCAw6UXdE2qoABTHbN2oEEc1qM7CwT9P'
-        assert client.get_protocol() == proto
-
-    def test_bake(self, client):
-        time.sleep(0.5)
-        # this a command of proto demo lib_client
-        res = client.run(['bake'])
-        assert res.startswith('Injected')
-
-    def test_level2(self, client):
-        assert client.get_level() == 2
-=======
         proto = 'ProtoGenesisGenesisGenesisGenesisGenesisGenesk612im'
-        assert client.get_protocol(params=PARAMS) == proto
->>>>>>> ee133775
+        assert client.get_protocol(params=PARAMS) == proto