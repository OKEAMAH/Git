(*****************************************************************************)
(*                                                                           *)
(* Open Source License                                                       *)
(* Copyright (c) 2018 Dynamic Ledger Solutions, Inc. <contact@tezos.com>     *)
(*                                                                           *)
(* Permission is hereby granted, free of charge, to any person obtaining a   *)
(* copy of this software and associated documentation files (the "Software"),*)
(* to deal in the Software without restriction, including without limitation *)
(* the rights to use, copy, modify, merge, publish, distribute, sublicense,  *)
(* and/or sell copies of the Software, and to permit persons to whom the     *)
(* Software is furnished to do so, subject to the following conditions:      *)
(*                                                                           *)
(* The above copyright notice and this permission notice shall be included   *)
(* in all copies or substantial portions of the Software.                    *)
(*                                                                           *)
(* THE SOFTWARE IS PROVIDED "AS IS", WITHOUT WARRANTY OF ANY KIND, EXPRESS OR*)
(* IMPLIED, INCLUDING BUT NOT LIMITED TO THE WARRANTIES OF MERCHANTABILITY,  *)
(* FITNESS FOR A PARTICULAR PURPOSE AND NONINFRINGEMENT. IN NO EVENT SHALL   *)
(* THE AUTHORS OR COPYRIGHT HOLDERS BE LIABLE FOR ANY CLAIM, DAMAGES OR OTHER*)
(* LIABILITY, WHETHER IN AN ACTION OF CONTRACT, TORT OR OTHERWISE, ARISING   *)
(* FROM, OUT OF OR IN CONNECTION WITH THE SOFTWARE OR THE USE OR OTHER       *)
(* DEALINGS IN THE SOFTWARE.                                                 *)
(*                                                                           *)
(*****************************************************************************)

open Error_monad

(** Command Line Interpretation Combinators.

    Supports command lines of the following form:

    [executable [global options] command [command options]]

    Global options must be passed before the command, and may define
    the set of supported commands.

    Commands are series of fixed keywords and positional arguments, in
    order to support command lines close to a natural language. *)

(** {2 Argument parsers.} *)

(** The type for argument parsers, used for both positional and
    optional arguments.

    The first type parameter is the OCaml type of the argument once
    parsed from its string notation. The second parameter is a context
    that is passed throughout the parsing of the command line. Some
    parameters (for instance a simple [int]) can remain polymorphic,
    while others need a context to be parsed. Of course, a command line
    can only contain parameters that bear the same context type. *)
type ('a, 'ctx) parameter

(** Build an argument parser, combining a parsing function and an
    autocompletion function. The autocompletion must simply return the
    list of all valid values for the parameter. *)
val parameter :
  ?autocomplete:('ctx -> string list tzresult Lwt.t) ->
  ('ctx -> string -> 'a tzresult Lwt.t) ->
  ('a, 'ctx) parameter

(** Build an argument parser by composing two other parsers. The
    resulting parser will try the first parser and if it fails will
    try the second. The auto-complete contents of the two will be
    concatenated. *)
val compose_parameters :
  ('a, 'ctx) parameter -> ('a, 'ctx) parameter -> ('a, 'ctx) parameter

(** Map a pure function over the result of a parameter parser. *)
val map_parameter : f:('a -> 'b) -> ('a, 'ctx) parameter -> ('b, 'ctx) parameter

(** {2 Flags and Options } *)

(** The type for optional arguments (and switches).

    Extends a parser with a parameter name and a placeholder to
    display in help screens.

    Also adds a documentation for the switch, that must be of the form
    ["lowercase short description\nOptional longer description."]. *)
type ('a, 'ctx) arg

val constant : 'a -> ('a, 'ctx) arg

(** [arg ~doc ~long ?short converter] creates an argument to a command.
    The [~long] argument is the long format, without the double dashes.
    The [?short] argument is the optional one letter shortcut.
    If the argument is not provided, [None] is returned. *)
val arg :
  doc:string ->
  ?short:char ->
  long:string ->
  placeholder:string ->
  ('a, 'ctx) parameter ->
  ('a option, 'ctx) arg

(** Create an argument that will contain the [~default] value if it is not provided. *)
val default_arg :
  doc:string ->
  ?short:char ->
  long:string ->
  placeholder:string ->
  default:string ->
  ('a, 'ctx) parameter ->
  ('a, 'ctx) arg

(** Create a boolean switch.
    The value will be set to [true] if the switch is provided and [false] if it is not. *)
val switch :
  doc:string -> ?short:char -> long:string -> unit -> (bool, 'ctx) arg

(** {2 Groups of Optional Arguments} *)

(** Defines a group of options, either the global options or the
    command options. *)

(** The type of a series of labeled arguments to a command *)
type ('a, 'ctx) options

(** Include no optional parameters *)
val no_options : (unit, 'ctx) options

(** Include 1 optional parameter *)
val args1 : ('a, 'ctx) arg -> ('a, 'ctx) options

(** Include 2 optional parameters *)
val args2 : ('a, 'ctx) arg -> ('b, 'ctx) arg -> ('a * 'b, 'ctx) options

(** Include 3 optional parameters *)
val args3 :
  ('a, 'ctx) arg ->
  ('b, 'ctx) arg ->
  ('c, 'ctx) arg ->
  ('a * 'b * 'c, 'ctx) options

(** Include 4 optional parameters *)
val args4 :
  ('a, 'ctx) arg ->
  ('b, 'ctx) arg ->
  ('c, 'ctx) arg ->
  ('d, 'ctx) arg ->
  ('a * 'b * 'c * 'd, 'ctx) options

(** Include 5 optional parameters *)
val args5 :
  ('a, 'ctx) arg ->
  ('b, 'ctx) arg ->
  ('c, 'ctx) arg ->
  ('d, 'ctx) arg ->
  ('e, 'ctx) arg ->
  ('a * 'b * 'c * 'd * 'e, 'ctx) options

(** Include 6 optional parameters *)
val args6 :
  ('a, 'ctx) arg ->
  ('b, 'ctx) arg ->
  ('c, 'ctx) arg ->
  ('d, 'ctx) arg ->
  ('e, 'ctx) arg ->
  ('f, 'ctx) arg ->
  ('a * 'b * 'c * 'd * 'e * 'f, 'ctx) options

(** Include 7 optional parameters *)
val args7 :
  ('a, 'ctx) arg ->
  ('b, 'ctx) arg ->
  ('c, 'ctx) arg ->
  ('d, 'ctx) arg ->
  ('e, 'ctx) arg ->
  ('f, 'ctx) arg ->
  ('g, 'ctx) arg ->
  ('a * 'b * 'c * 'd * 'e * 'f * 'g, 'ctx) options

(** Include 8 optional parameters *)
val args8 :
  ('a, 'ctx) arg ->
  ('b, 'ctx) arg ->
  ('c, 'ctx) arg ->
  ('d, 'ctx) arg ->
  ('e, 'ctx) arg ->
  ('f, 'ctx) arg ->
  ('g, 'ctx) arg ->
  ('h, 'ctx) arg ->
  ('a * 'b * 'c * 'd * 'e * 'f * 'g * 'h, 'ctx) options

(** Include 9 optional parameters *)
val args9 :
  ('a, 'ctx) arg ->
  ('b, 'ctx) arg ->
  ('c, 'ctx) arg ->
  ('d, 'ctx) arg ->
  ('e, 'ctx) arg ->
  ('f, 'ctx) arg ->
  ('g, 'ctx) arg ->
  ('h, 'ctx) arg ->
  ('i, 'ctx) arg ->
  ('a * 'b * 'c * 'd * 'e * 'f * 'g * 'h * 'i, 'ctx) options

(** Include 10 optional parameters *)
val args10 :
  ('a, 'ctx) arg ->
  ('b, 'ctx) arg ->
  ('c, 'ctx) arg ->
  ('d, 'ctx) arg ->
  ('e, 'ctx) arg ->
  ('f, 'ctx) arg ->
  ('g, 'ctx) arg ->
  ('h, 'ctx) arg ->
  ('i, 'ctx) arg ->
  ('j, 'ctx) arg ->
  ('a * 'b * 'c * 'd * 'e * 'f * 'g * 'h * 'i * 'j, 'ctx) options

(** Include 11 optional parameters *)
val args11 :
  ('a, 'ctx) arg ->
  ('b, 'ctx) arg ->
  ('c, 'ctx) arg ->
  ('d, 'ctx) arg ->
  ('e, 'ctx) arg ->
  ('f, 'ctx) arg ->
  ('g, 'ctx) arg ->
  ('h, 'ctx) arg ->
  ('i, 'ctx) arg ->
  ('j, 'ctx) arg ->
  ('k, 'ctx) arg ->
  ('a * 'b * 'c * 'd * 'e * 'f * 'g * 'h * 'i * 'j * 'k, 'ctx) options

(** Include 12 optional parameters *)
val args12 :
  ('a, 'ctx) arg ->
  ('b, 'ctx) arg ->
  ('c, 'ctx) arg ->
  ('d, 'ctx) arg ->
  ('e, 'ctx) arg ->
  ('f, 'ctx) arg ->
  ('g, 'ctx) arg ->
  ('h, 'ctx) arg ->
  ('i, 'ctx) arg ->
  ('j, 'ctx) arg ->
  ('k, 'ctx) arg ->
  ('l, 'ctx) arg ->
  ('a * 'b * 'c * 'd * 'e * 'f * 'g * 'h * 'i * 'j * 'k * 'l, 'ctx) options

(** Include 13 optional parameters *)
val args13 :
  ('a, 'ctx) arg ->
  ('b, 'ctx) arg ->
  ('c, 'ctx) arg ->
  ('d, 'ctx) arg ->
  ('e, 'ctx) arg ->
  ('f, 'ctx) arg ->
  ('g, 'ctx) arg ->
  ('h, 'ctx) arg ->
  ('i, 'ctx) arg ->
  ('j, 'ctx) arg ->
  ('k, 'ctx) arg ->
  ('l, 'ctx) arg ->
  ('m, 'ctx) arg ->
  ('a * 'b * 'c * 'd * 'e * 'f * 'g * 'h * 'i * 'j * 'k * 'l * 'm, 'ctx) options

(** Include 14 optional parameters *)
val args14 :
  ('a, 'ctx) arg ->
  ('b, 'ctx) arg ->
  ('c, 'ctx) arg ->
  ('d, 'ctx) arg ->
  ('e, 'ctx) arg ->
  ('f, 'ctx) arg ->
  ('g, 'ctx) arg ->
  ('h, 'ctx) arg ->
  ('i, 'ctx) arg ->
  ('j, 'ctx) arg ->
  ('k, 'ctx) arg ->
  ('l, 'ctx) arg ->
  ('m, 'ctx) arg ->
  ('n, 'ctx) arg ->
  ( 'a * 'b * 'c * 'd * 'e * 'f * 'g * 'h * 'i * 'j * 'k * 'l * 'm * 'n,
    'ctx )
  options

(** Include 15 optional parameters *)
val args15 :
  ('a, 'ctx) arg ->
  ('b, 'ctx) arg ->
  ('c, 'ctx) arg ->
  ('d, 'ctx) arg ->
  ('e, 'ctx) arg ->
  ('f, 'ctx) arg ->
  ('g, 'ctx) arg ->
  ('h, 'ctx) arg ->
  ('i, 'ctx) arg ->
  ('j, 'ctx) arg ->
  ('k, 'ctx) arg ->
  ('l, 'ctx) arg ->
  ('m, 'ctx) arg ->
  ('n, 'ctx) arg ->
  ('o, 'ctx) arg ->
  ( 'a * 'b * 'c * 'd * 'e * 'f * 'g * 'h * 'i * 'j * 'k * 'l * 'm * 'n * 'o,
    'ctx )
  options

(** Include 16 optional parameters *)
val args16 :
  ('a, 'ctx) arg ->
  ('b, 'ctx) arg ->
  ('c, 'ctx) arg ->
  ('d, 'ctx) arg ->
  ('e, 'ctx) arg ->
  ('f, 'ctx) arg ->
  ('g, 'ctx) arg ->
  ('h, 'ctx) arg ->
  ('i, 'ctx) arg ->
  ('j, 'ctx) arg ->
  ('k, 'ctx) arg ->
  ('l, 'ctx) arg ->
  ('m, 'ctx) arg ->
  ('n, 'ctx) arg ->
  ('o, 'ctx) arg ->
  ('p, 'ctx) arg ->
  ( 'a * 'b * 'c * 'd * 'e * 'f * 'g * 'h * 'i * 'j * 'k * 'l * 'm * 'n * 'o * 'p,
    'ctx )
  options

(** Include 17 optional parameters *)
val args17 :
  ('a, 'ctx) arg ->
  ('b, 'ctx) arg ->
  ('c, 'ctx) arg ->
  ('d, 'ctx) arg ->
  ('e, 'ctx) arg ->
  ('f, 'ctx) arg ->
  ('g, 'ctx) arg ->
  ('h, 'ctx) arg ->
  ('i, 'ctx) arg ->
  ('j, 'ctx) arg ->
  ('k, 'ctx) arg ->
  ('l, 'ctx) arg ->
  ('m, 'ctx) arg ->
  ('n, 'ctx) arg ->
  ('o, 'ctx) arg ->
  ('p, 'ctx) arg ->
  ('q, 'ctx) arg ->
  ( 'a
    * 'b
    * 'c
    * 'd
    * 'e
    * 'f
    * 'g
    * 'h
    * 'i
    * 'j
    * 'k
    * 'l
    * 'm
    * 'n
    * 'o
    * 'p
    * 'q,
    'ctx )
  options

(** Include 18 optional parameters *)
val args18 :
  ('a, 'ctx) arg ->
  ('b, 'ctx) arg ->
  ('c, 'ctx) arg ->
  ('d, 'ctx) arg ->
  ('e, 'ctx) arg ->
  ('f, 'ctx) arg ->
  ('g, 'ctx) arg ->
  ('h, 'ctx) arg ->
  ('i, 'ctx) arg ->
  ('j, 'ctx) arg ->
  ('k, 'ctx) arg ->
  ('l, 'ctx) arg ->
  ('m, 'ctx) arg ->
  ('n, 'ctx) arg ->
  ('o, 'ctx) arg ->
  ('p, 'ctx) arg ->
  ('q, 'ctx) arg ->
  ('r, 'ctx) arg ->
  ( 'a
    * 'b
    * 'c
    * 'd
    * 'e
    * 'f
    * 'g
    * 'h
    * 'i
    * 'j
    * 'k
    * 'l
    * 'm
    * 'n
    * 'o
    * 'p
    * 'q
    * 'r,
    'ctx )
  options

<<<<<<< HEAD
=======
(** Include 19 optional parameters *)
val args19 :
  ('a, 'ctx) arg ->
  ('b, 'ctx) arg ->
  ('c, 'ctx) arg ->
  ('d, 'ctx) arg ->
  ('e, 'ctx) arg ->
  ('f, 'ctx) arg ->
  ('g, 'ctx) arg ->
  ('h, 'ctx) arg ->
  ('i, 'ctx) arg ->
  ('j, 'ctx) arg ->
  ('k, 'ctx) arg ->
  ('l, 'ctx) arg ->
  ('m, 'ctx) arg ->
  ('n, 'ctx) arg ->
  ('o, 'ctx) arg ->
  ('p, 'ctx) arg ->
  ('q, 'ctx) arg ->
  ('r, 'ctx) arg ->
  ('s, 'ctx) arg ->
  ( 'a
    * 'b
    * 'c
    * 'd
    * 'e
    * 'f
    * 'g
    * 'h
    * 'i
    * 'j
    * 'k
    * 'l
    * 'm
    * 'n
    * 'o
    * 'p
    * 'q
    * 'r
    * 's,
    'ctx )
  options

>>>>>>> 55b3bab8
(** {2 Parameter based command lines} *)

(** Type of parameters for a command *)
type ('a, 'ctx) params

(** A piece of data inside a command line *)
val param :
  name:string ->
  desc:string ->
  ('a, 'ctx) parameter ->
  ('b, 'ctx) params ->
  ('a -> 'b, 'ctx) params

(** A word in a command line.
    Should be descriptive. *)
val prefix : string -> ('a, 'ctx) params -> ('a, 'ctx) params

(** Multiple words given in sequence for a command line *)
val prefixes : string list -> ('a, 'ctx) params -> ('a, 'ctx) params

(** A fixed series of words that trigger a command. *)
val fixed : string list -> ('ctx -> unit tzresult Lwt.t, 'ctx) params

(** End the description of the command line *)
val stop : ('ctx -> unit tzresult Lwt.t, 'ctx) params

(** Take a sequence of parameters instead of only a single one.
    Must be the last thing in the command line. *)
val seq_of_param :
  (('ctx -> unit tzresult Lwt.t, 'ctx) params ->
  ('a -> 'ctx -> unit tzresult Lwt.t, 'ctx) params) ->
  ('a list -> 'ctx -> unit tzresult Lwt.t, 'ctx) params

(** Take a sequence of parameters followed by suffix keywords and further
    parameters. On execution, the suffix will be attempted to be matched before
    the sequence's parameters. Because of this, care must be taken that the
    sequence's parameters cannot be interpreted as the suffix keywords. For
    example, it shouldn't be used with parameters that can be arbitrary strings
    such as aliases.

    Raises [Invalid_argument] when the given suffix is an empty list.
 *)
val non_terminal_seq :
  suffix:string list ->
  (('ctx -> unit tzresult Lwt.t, 'ctx) params ->
  ('a -> 'ctx -> unit tzresult Lwt.t, 'ctx) params) ->
  ('b -> 'c, 'ctx) params ->
  ('a list -> 'b -> 'c, 'ctx) params

(** Parameter that expects a string *)
val string :
  name:string -> desc:string -> ('a, 'ctx) params -> (string -> 'a, 'ctx) params

(** {2 Commands }  *)

(** Command, including a parameter specification, optional arguments, and handlers  *)
type 'ctx command

(** Type of a group of commands.
    Groups have their documentation printed together
    and should include a descriptive title. *)
type group = {name : string; title : string}

(** A complete command, with documentation, a specification of its
    options, parameters, and handler function. *)
val command :
  ?group:group ->
  desc:string ->
  ('b, 'ctx) options ->
  ('a, 'ctx) params ->
  ('b -> 'a) ->
  'ctx command

(** Combinator to use a command in an adapted context. *)
val map_command : ('a -> 'b) -> 'b command -> 'a command

(** {2 Output formatting} *)

(** Used to restore the formatter state after [setup_formatter]. *)
type formatter_state

(** Supported output formats.
    Currently: black and white, colors using ANSI escapes, and HTML.*)
type format = Plain | Ansi | Html

(** Verbosity level, from terse to verbose. *)
type verbosity = Terse | Short | Details | Full

(** Updates the formatter's functions to interpret some semantic tags
    used in manual production. Returns the previous state of the
    formatter to restore it afterwards if needed.

    Toplevel structure tags:

      * [<document>]: a toplevel group
      * [<title>]: a section title (just below a [<document])
      * [<list>]: a list section (just below a [<document])

    Structure tags used internally for generating the manual:

    * [<command>]: wraps the full documentation bloc for a command
    * [<commandline>]: wraps the command line in a [<command>]
    * [<commanddoc>]: wraps everything but the command line in a [<command>]

    Cosmetic tags for highlighting text:

    * [<opt>]: optional arguments * [<arg>]: positional arguments
    * [<kwd>]: positional keywords * [<hilight>]: search results

    Verbosity levels, in order, and how they are used in the manual:

    * [<terse>]: titles, commands lines
    * [<short>]: lists of arguments
    * [<details>]: single line descriptions
    * [<full>]: with long descriptions

    Wrapping a piece of text with a debug level means that the
    contents are only printed if the verbosity is equal to or
    above that level. Use prefix [=] for an exact match, or [-]
    for the inverse interpretation. *)
val setup_formatter : Format.formatter -> format -> verbosity -> formatter_state

(** Restore the formatter state after [setup_formatter]. *)
val restore_formatter : Format.formatter -> formatter_state -> unit

(** {2 Parsing and error reporting} *)

(** Help error (not really an error), thrown by {!dispatch} and {!parse_global_options}. *)
type error += Help : _ command option -> error

(** Version error (not really an error), thrown by {!parse_global_options}. *)
type error += Version : error

(** Find and call the applicable command on the series of arguments.
    @raise Failure if the command list would be ambiguous. *)
val dispatch : 'ctx command list -> 'ctx -> string list -> unit tzresult Lwt.t

(** Parse the global options, and return their value, with the rest of
    the command to be parsed. *)
val parse_global_options :
  ('a, 'ctx) options -> 'ctx -> string list -> ('a * string list) tzresult Lwt.t

(** Pretty prints the error messages to the given formatter.
    [executable_name] and [global_options] are for help screens.
    [default] is used to print non-CLI errors. *)
val pp_cli_errors :
  Format.formatter ->
  executable_name:string ->
  global_options:(_, _) options ->
  default:(Format.formatter -> error -> unit) ->
  error list ->
  unit

(** Acts as {!dispatch}, but stops if the given command up to
    [prev_arg] is a valid prefix command, returning the list of valid
    next words, filtered with [cur_arg]. *)
val autocompletion :
  script:string ->
  cur_arg:string ->
  prev_arg:string ->
  args:string list ->
  global_options:('a, 'ctx) options ->
  'ctx command list ->
  'ctx ->
  string list Error_monad.tzresult Lwt.t

(** Displays a help page for the given commands. *)
val usage :
  Format.formatter ->
  executable_name:string ->
  global_options:(_, _) options ->
  _ command list ->
  unit

(** {2 Manual} *)

(** Add manual commands to a list of commands.
    For this to work, the command list must be complete.
    Commands added later will not appear in the manual. *)
val add_manual :
  executable_name:string ->
  global_options:('a, 'ctx) options ->
  format ->
  Format.formatter ->
  'ctx command list ->
  'ctx command list<|MERGE_RESOLUTION|>--- conflicted
+++ resolved
@@ -400,8 +400,6 @@
     'ctx )
   options
 
-<<<<<<< HEAD
-=======
 (** Include 19 optional parameters *)
 val args19 :
   ('a, 'ctx) arg ->
@@ -445,7 +443,6 @@
     'ctx )
   options
 
->>>>>>> 55b3bab8
 (** {2 Parameter based command lines} *)
 
 (** Type of parameters for a command *)
