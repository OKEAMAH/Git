(*****************************************************************************)
(*                                                                           *)
(* Open Source License                                                       *)
(* Copyright (c) 2018 Dynamic Ledger Solutions, Inc. <contact@tezos.com>     *)
(*                                                                           *)
(* Permission is hereby granted, free of charge, to any person obtaining a   *)
(* copy of this software and associated documentation files (the "Software"),*)
(* to deal in the Software without restriction, including without limitation *)
(* the rights to use, copy, modify, merge, publish, distribute, sublicense,  *)
(* and/or sell copies of the Software, and to permit persons to whom the     *)
(* Software is furnished to do so, subject to the following conditions:      *)
(*                                                                           *)
(* The above copyright notice and this permission notice shall be included   *)
(* in all copies or substantial portions of the Software.                    *)
(*                                                                           *)
(* THE SOFTWARE IS PROVIDED "AS IS", WITHOUT WARRANTY OF ANY KIND, EXPRESS OR*)
(* IMPLIED, INCLUDING BUT NOT LIMITED TO THE WARRANTIES OF MERCHANTABILITY,  *)
(* FITNESS FOR A PARTICULAR PURPOSE AND NONINFRINGEMENT. IN NO EVENT SHALL   *)
(* THE AUTHORS OR COPYRIGHT HOLDERS BE LIABLE FOR ANY CLAIM, DAMAGES OR OTHER*)
(* LIABILITY, WHETHER IN AN ACTION OF CONTRACT, TORT OR OTHERWISE, ARISING   *)
(* FROM, OUT OF OR IN CONNECTION WITH THE SOFTWARE OR THE USE OR OTHER       *)
(* DEALINGS IN THE SOFTWARE.                                                 *)
(*                                                                           *)
(*****************************************************************************)

type json =
  [ `O of (string * json) list
  | `Bool of bool
  | `Float of float
  | `A of json list
  | `Null
  | `String of string ]

type schema = Json_schema.schema

type pair_builder = {
  build :
    'a 'b. Encoding.Kind.t -> 'a Encoding.t -> 'b Encoding.t ->
    ('a * 'b) Encoding.t;
}

exception Parse_error of string

let wrap_error f str =
  try f str with exn -> raise (Json_encoding.Cannot_destruct ([], exn))

let int64_encoding =
  let open Json_encoding in
  def
    "int64"
    ~title:"64 bit integers"
    ~description:"Decimal representation of 64 bit integers"
  @@ conv Int64.to_string (wrap_error Int64.of_string) string

let n_encoding =
  let open Json_encoding in
  def
    "positive_bignum"
    ~title:"Positive big number"
    ~description:"Decimal representation of a positive big number"
  @@ conv
       (fun z ->
         if Z.sign z < 0 then invalid_arg "negative natural" ;
         Z.to_string z)
       (fun s ->
         let n = Z.of_string s in
         if Z.sign n < 0 then
           raise
             (Json_encoding.Cannot_destruct ([], Failure "negative natural")) ;
         n)
       string

let z_encoding =
  let open Json_encoding in
  def
    "bignum"
    ~title:"Big number"
    ~description:"Decimal representation of a big number"
  @@ conv Z.to_string Z.of_string string

let bytes_jsont =
  let open Json_encoding in
  let schema =
    let open Json_schema in
    create
      {
        title = None;
        description = None;
        default = None;
        enum = None;
        kind =
          String
            {
              pattern = Some "^[a-zA-Z0-9]+$";
              min_length = 0;
              max_length = None;
            };
        format = None;
        id = None;
      }
  in
  conv
    ~schema
<<<<<<< HEAD
    MBytes.to_hex
    (wrap_error MBytes.of_hex)
=======
    Hex.of_bytes
    (wrap_error Hex.to_bytes)
>>>>>>> fc8990b1
    (conv (fun (`Hex h) -> h) (fun h -> `Hex h) string)

let check_utf8 s =
  Uutf.String.fold_utf_8
    (fun valid _pos -> function `Uchar _ -> valid | `Malformed _ -> false)
    true
    s

let raw_string_encoding =
  let open Json_encoding in
  let utf8_case =
    case string (fun s -> if check_utf8 s then Some s else None) (fun s -> s)
  in
  let obj_case =
    case
      (obj1
         (req
            "invalid_utf8_string"
            (array (ranged_int ~minimum:0 ~maximum:255 "byte"))))
      (fun s -> Some (Array.init (String.length s) (fun i -> Char.code s.[i])))
      (fun a -> String.init (Array.length a) (fun i -> Char.chr a.(i)))
  in
  def
    "unistring"
    ~title:"Universal string representation"
    ~description:
      "Either a plain UTF8 string, or a sequence of bytes for strings that \
       contain invalid byte sequences."
    (union [utf8_case; obj_case])

let rec lift_union : type a. a Encoding.t -> a Encoding.t =
 fun e ->
  let open Encoding in
  match e.encoding with
  | Conv {proj; inj; encoding = e; schema} -> (
    match lift_union e with
    | {encoding = Union {kind; tag_size; cases}; _} ->
        make
        @@ Union
             {
               kind;
               tag_size;
               cases =
                 List.map
                   (fun (Case
                          { title;
                            description;
                            encoding;
                            proj = proj';
                            inj = inj';
                            tag }) ->
                     Case
                       {
                         encoding;
                         title;
                         description;
                         proj = (fun x -> proj' (proj x));
                         inj = (fun x -> inj (inj' x));
                         tag;
                       })
                   cases;
             }
    | e ->
        make @@ Conv {proj; inj; encoding = e; schema} )
  | Objs {kind; left; right} ->
      lift_union_in_pair
        {build = (fun kind left right -> make @@ Objs {kind; left; right})}
        kind
        left
        right
  | Tups {kind; left; right} ->
      lift_union_in_pair
        {build = (fun kind left right -> make @@ Tups {kind; left; right})}
        kind
        left
        right
  | _ ->
      e

and lift_union_in_pair :
    type a b.
    pair_builder ->
    Encoding.Kind.t ->
    a Encoding.t ->
    b Encoding.t ->
    (a * b) Encoding.t =
 fun b p e1 e2 ->
  let open Encoding in
  match (lift_union e1, lift_union e2) with
  | (e1, {encoding = Union {tag_size; cases; _}; _}) ->
      make
      @@ Union
           {
             kind = `Dynamic (* ignored *);
             tag_size;
             cases =
               List.map
                 (fun (Case
                        {title; description; encoding = e2; proj; inj; tag}) ->
                   Case
                     {
                       encoding = lift_union_in_pair b p e1 e2;
                       title;
                       description;
                       proj =
                         (fun (x, y) ->
                           match proj y with
                           | None ->
                               None
                           | Some y ->
                               Some (x, y));
                       inj = (fun (x, y) -> (x, inj y));
                       tag;
                     })
                 cases;
           }
  | ({encoding = Union {tag_size; cases; _}; _}, e2) ->
      make
      @@ Union
           {
             kind = `Dynamic (* ignored *);
             tag_size;
             cases =
               List.map
                 (fun (Case
                        {title; description; encoding = e1; proj; inj; tag}) ->
                   Case
                     {
                       encoding = lift_union_in_pair b p e1 e2;
                       title;
                       description;
                       proj =
                         (fun (x, y) ->
                           match proj x with
                           | None ->
                               None
                           | Some x ->
                               Some (x, y));
                       inj = (fun (x, y) -> (inj x, y));
                       tag;
                     })
                 cases;
           }
  | (e1, e2) ->
      b.build p e1 e2

let rec json : type a. a Encoding.desc -> a Json_encoding.encoding =
  let open Encoding in
  let open Json_encoding in
  function
  | Null ->
      null
  | Empty ->
      empty
  | Constant s ->
      constant s
  | Ignore ->
      unit
  | Int8 ->
      ranged_int ~minimum:~-(1 lsl 7) ~maximum:((1 lsl 7) - 1) "int8"
  | Uint8 ->
      ranged_int ~minimum:0 ~maximum:((1 lsl 8) - 1) "uint8"
  | Int16 ->
      ranged_int ~minimum:~-(1 lsl 15) ~maximum:((1 lsl 15) - 1) "int16"
  | Uint16 ->
      ranged_int ~minimum:0 ~maximum:((1 lsl 16) - 1) "uint16"
  | RangedInt {minimum; maximum} ->
      ranged_int ~minimum ~maximum "rangedInt"
  | Int31 ->
      int
  | Int32 ->
      int32
  | Int64 ->
      int64_encoding
  | N ->
      n_encoding
  | Z ->
      z_encoding
  | Bool ->
      bool
  | Float ->
      float
  | RangedFloat {minimum; maximum} ->
      ranged_float ~minimum ~maximum "rangedFloat"
  | String (`Fixed expected) ->
      let check s =
        let found = String.length s in
        if found <> expected then
          raise
            (Cannot_destruct
               ( [],
                 Unexpected
                   ( Format.asprintf "string (len %d)" found,
                     Format.asprintf "string (len %d)" expected ) )) ;
        s
      in
      conv check check raw_string_encoding
  | String _ ->
      raw_string_encoding
  | Padded (e, _) ->
      get_json e
  | Bytes (`Fixed expected) ->
      let check s =
        let found = Bytes.length s in
        if found <> expected then
          raise
            (Cannot_destruct
               ( [],
                 Unexpected
                   ( Format.asprintf "string (len %d)" found,
                     Format.asprintf "string (len %d)" expected ) )) ;
        s
      in
      conv check check bytes_jsont
  | Bytes _ ->
      bytes_jsont
  | String_enum (tbl, _) ->
      string_enum (Hashtbl.fold (fun a (str, _) acc -> (str, a) :: acc) tbl [])
  | Array (_, e) ->
      array (get_json e) (* FIXME TODO enforce max_length *)
  | List (_, e) ->
      list (get_json e)
  | Obj f ->
      obj1 (field_json f)
  | Objs {left; right; _} ->
      merge_objs (get_json left) (get_json right)
  | Tup e ->
      tup1 (get_json e)
  | Tups {left; right; _} ->
      merge_tups (get_json left) (get_json right)
  | Conv {proj; inj; encoding = e; schema} ->
      conv ?schema proj inj (get_json e)
  | Describe {id; title; description; encoding = e} ->
      def id ?title ?description (get_json e)
  | Mu {name; fix; _} as ty ->
      mu name (fun json_encoding -> get_json @@ fix (make ~json_encoding ty))
  | Union {cases; _} ->
      union (List.map case_json cases)
  | Splitted {json_encoding; _} ->
      json_encoding
  | Dynamic_size {encoding = e; _} ->
      get_json e
  | Check_size {encoding; _} ->
      get_json encoding
  | Delayed f ->
      get_json (f ())

and field_json : type a. a Encoding.field -> a Json_encoding.field =
  let open Json_encoding in
  function
  | Encoding.Req {name; encoding = e; _} ->
      req name (get_json e)
  | Encoding.Opt {name; encoding = e; _} ->
      opt name (get_json e)
  | Encoding.Dft {name; encoding = e; default = d; _} ->
      dft name (get_json e) d

and case_json : type a. a Encoding.case -> a Json_encoding.case =
  let open Json_encoding in
  function
  | Encoding.Case {encoding = e; proj; inj; _} -> case (get_json e) proj inj

and get_json : type a. a Encoding.t -> a Json_encoding.encoding =
 fun e ->
  match e.json_encoding with
  | None ->
      let json_encoding = json (lift_union e).encoding in
      e.json_encoding <- Some json_encoding ;
      json_encoding
  | Some json_encoding ->
      json_encoding

let convert = get_json

type path = path_item list

and path_item =
  [ `Field of string  (** A field in an object. *)
  | `Index of int  (** An index in an array. *)
  | `Star  (** Any / every field or index. *)
  | `Next  (** The next element after an array. *) ]

include Json_encoding

let construct e v = construct (get_json e) v

let destruct e v = destruct (get_json e) v

let schema ?definitions_path e = schema ?definitions_path (get_json e)

let cannot_destruct fmt =
  Format.kasprintf (fun msg -> raise (Cannot_destruct ([], Failure msg))) fmt

type t = json

let to_string ?(newline = false) ?minify j =
  Format.asprintf
    "%a%s"
    Json_repr.(pp ?compact:minify (module Ezjsonm))
    j
    (if newline then "\n" else "")

let pp = Json_repr.(pp (module Ezjsonm))

let from_string s =
  match Ezjsonm.from_string ("[" ^ s ^ "]") with
  | exception Ezjsonm.Parse_error (_, msg) ->
      Error msg
  | `A [json] ->
      Ok json
  | _ ->
      Error "Malformed value"

let from_stream (stream : string Lwt_stream.t) =
  let buffer = ref "" in
  Lwt_stream.filter_map
    (fun str ->
      buffer := !buffer ^ str ;
      try
        let json = Ezjsonm.from_string !buffer in
        buffer := "" ;
        Some (Ok json)
      with Ezjsonm.Parse_error _ -> None)
    stream

let encoding =
  let binary : Json_repr.ezjsonm Encoding.t =
    Encoding.conv
      (fun json ->
        Json_repr.convert
          (module Json_repr.Ezjsonm)
          (module Json_repr_bson.Repr)
          json
        |> Json_repr_bson.bson_to_bytes |> Bytes.to_string)
      (fun s ->
        try
          Bytes.of_string s
          |> Json_repr_bson.bytes_to_bson ~copy:false
          |> Json_repr.convert
               (module Json_repr_bson.Repr)
               (module Json_repr.Ezjsonm)
        with Json_repr_bson.Bson_decoding_error (msg, _, _) ->
          raise (Parse_error msg))
      Encoding.string
  in
  let json = Json_encoding.any_ezjson_value in
  Encoding.raw_splitted ~binary ~json

let schema_encoding =
  Encoding.conv Json_schema.to_json Json_schema.of_json encoding<|MERGE_RESOLUTION|>--- conflicted
+++ resolved
@@ -101,13 +101,8 @@
   in
   conv
     ~schema
-<<<<<<< HEAD
-    MBytes.to_hex
-    (wrap_error MBytes.of_hex)
-=======
     Hex.of_bytes
     (wrap_error Hex.to_bytes)
->>>>>>> fc8990b1
     (conv (fun (`Hex h) -> h) (fun h -> `Hex h) string)
 
 let check_utf8 s =
