--- conflicted
+++ resolved
@@ -306,40 +306,6 @@
         return_unit)
       else return_unit
 
-<<<<<<< HEAD
-let inject_vdf_revelation cctxt hash chain_id solution =
-  let open Lwt_result_syntax in
-  let chain = `Hash chain_id in
-  let block = `Hash (hash, 0) in
-  let* bytes =
-    Plugin.RPC.Forge.vdf_revelation
-      cctxt
-      (chain, block)
-      ~branch:hash
-      ~solution
-      ()
-  in
-  let bytes = Signature.concat bytes Signature.zero in
-  Shell_services.Injection.operation cctxt ~chain bytes
-
-(* Checks if the VDF setup saved in the state is equal to the one computed
-   from a seed *)
-let eq_vdf_setup state seed_discriminant seed_challenge =
-  let open Environment.Vdf in
-  match state.vdf_setup with
-  | None -> assert false
-  | Some (saved_discriminant, saved_challenge) ->
-      let discriminant, challenge =
-        Seed.generate_vdf_setup ~seed_discriminant ~seed_challenge
-      in
-      Bytes.equal
-        (discriminant_to_bytes discriminant)
-        (discriminant_to_bytes saved_discriminant)
-      && Bytes.equal
-           (challenge_to_bytes challenge)
-           (challenge_to_bytes saved_challenge)
-
-=======
 (* The daemon's main job is to launch the VDF computation as soon as it
  * can (i.e., when the nonce revelation stage ends) and to inject
  * the VDF solution as soon as it finishes computing it.
@@ -361,7 +327,6 @@
  * the status is updated to [Computation_finished]. If a VDF computation is
  * running at that point (i.e., another daemon injected first),
  * it is canceled. *)
->>>>>>> 3ef1d63a
 let process_new_block (cctxt : #Protocol_client_context.full) state
     {hash; chain_id; protocol; next_protocol; level; _} =
   let open Lwt_result_syntax in
