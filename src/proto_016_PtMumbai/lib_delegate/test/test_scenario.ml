(* Testing
   -------
   Component:    Protocol, delegate
   Invocation:   dune exec src/proto_016_PtMumbai/lib_delegate/test/main.exe \
                  -- --file test_scenario.ml
   Subject:      Test different scenario for delegate
*)

open Mockup_simulator

let bootstrap1 = Signature.Public_key.hash bootstrap1

let bootstrap2 = Signature.Public_key.hash bootstrap2

let bootstrap3 = Signature.Public_key.hash bootstrap3

let bootstrap4 = Signature.Public_key.hash bootstrap4

let bootstrap5 = Signature.Public_key.hash bootstrap5

let some_seed s = Some (Protocol.State_hash.of_b58check_exn s)

(*

Test that the chain reaches the 5th level.

*)

let test_level_5 () =
  let level_to_reach = 5l in
  let module Hooks : Hooks = struct
    include Default_hooks

    let stop_on_event = function
      | Baking_state.New_head_proposal {block; _} ->
          (* Stop the node as soon as we receive a proposal with a level
             higher than [level_to_reach]. *)
          block.shell.level > level_to_reach
      | _ -> false

    let check_chain_on_success ~chain =
      (* Make sure that all decided blocks have been decided at round 0. *)
      let round_is_zero block =
        let level = block.rpc_context.block_header.level in
        get_block_round block >>=? fun round ->
        if Int32.equal round 0l then return ()
        else failwith "block at level %ld was selected at round %ld" level round
      in
      List.iter_es round_is_zero chain
  end in
  (* Here we start two bakers, one with 3 delegates (bootstrap1, bootstrap2,
     bootstrap3) and the other with 2 delegates (bootstrap4, bootstrap5).
     The simulation continues till both nodes stop, see [stop_on_event]
     above. *)
  let config =
    {
      default_config with
      timeout = Int32.to_int level_to_reach * 3 * 2;
      round0 = 2L;
      round1 = 3L;
    }
  in
  run ~config [(3, (module Hooks)); (2, (module Hooks))]

let test_preendorse_on_valid () =
  let level_to_reach = 2l in
  let round_to_reach = 1l in
  let module Hooks : Hooks = struct
    include Default_hooks

    let on_new_head ~block_hash ~block_header =
      (* Stop notifying heads on the level to reach, only notify that
         it has been validated *)
      if block_header.Block_header.shell.level < level_to_reach then
        Lwt.return_some (block_hash, block_header)
      else Lwt.return_none

    let seen_candidate = ref None

    let pqc_noticed = ref false

    let stop_on_event = function
      | Baking_state.Prequorum_reached (candidate, _) ->
          (* Register the PQC notice. *)
          (match !seen_candidate with
          | Some seen_candidate
            when Block_hash.(candidate.hash = seen_candidate) ->
              pqc_noticed := true
          | _ -> ()) ;
          false
      | Baking_state.Quorum_reached (candidate, _) ->
          (* Ensure that we never see a QC on the seen candidate. *)
          (match !seen_candidate with
          | Some seen_candidate
            when Block_hash.(candidate.hash = seen_candidate) ->
              Stdlib.failwith "Quorum occured on the seen candidate"
          | _ -> ()) ;
          false
      | New_head_proposal {block; _} ->
          (* Ensure that we never notice a new head at the level where
             we are not supposed to. *)
          if block.shell.level = level_to_reach then
            Stdlib.failwith "Unexpected new head event"
          else false
      | New_valid_proposal {block; _} ->
          (* Register the seen valid proposal candidate. *)
          if
            block.shell.level = level_to_reach
            && Protocol.Alpha_context.Round.to_int32 block.round = 0l
          then seen_candidate := Some block.hash ;
          (* Stop the node when we reach level 2 / round 2. *)
          block.shell.level = level_to_reach
          && Protocol.Alpha_context.Round.to_int32 block.round >= round_to_reach
      | _ -> false

    let check_chain_on_success ~chain:_ =
      assert (!seen_candidate <> None) ;
      assert !pqc_noticed ;
      return_unit
  end in
  let config = {default_config with timeout = 10} in
  run ~config [(1, (module Hooks))]

let test_reset_delayed_pqc () =
  let module Hooks : Hooks = struct
    include Default_hooks

    let should_wait = ref true

    let trigger = ref false

    let on_new_operation x =
      (if !should_wait then Lwt_unix.sleep 0.5 else Lwt_unix.sleep 0.2)
      >>= fun () ->
      if !trigger then (
        trigger := false ;
        Lwt.return_none)
      else Lwt.return_some x

    let on_new_head ~block_hash ~(block_header : Block_header.t) =
      let block_round =
        match
          Protocol.Alpha_context.Fitness.round_from_raw
            block_header.shell.fitness
        with
        | Error _ -> assert false
        | Ok x -> x
      in
      if
        block_header.Block_header.shell.level = 1l
        && Protocol.Alpha_context.Round.(block_round = zero)
      then (
        Lwt_unix.sleep 1. >>= fun () ->
        should_wait := false ;
        trigger := true ;
        Lwt.return_some (block_hash, block_header))
      else Lwt.return_some (block_hash, block_header)

    let stop_on_event = function
      | Baking_state.New_valid_proposal {block; _} ->
          let is_high_round =
            let open Protocol.Alpha_context.Round in
            match of_int 5 with
            | Ok high_round -> block.round = high_round
            | _ -> assert false
          in
          (block.shell.level = 1l && is_high_round) || block.shell.level > 1l
      | _ -> false

    let check_chain_on_success ~chain =
      let head = Stdlib.List.hd chain in
      if head.rpc_context.block_header.level = 1l then failwith "baker is stuck"
      else return_unit
  end in
  let config = {default_config with round0 = 2L; round1 = 3L; timeout = 50} in
  run ~config [(1, (module Hooks))]

(*

Scenario T1

1. Node A proposes at the round 0.
2. Both node A and node B preendorse.
3. Node A stops.
4. Node B endorses in the round 0 and locks. No decision is taken at the
   round 0 because A did not endorse.
5. We check that in round 1 (the next slot for B), B proposes the same
   value as A proposed in the round 0, not a new proposal.
*)

let test_scenario_t1 () =
  let original_proposal = ref None in
  let a_preendorsed = ref false in
  let b_preendorsed = ref false in
  let b_endorsed = ref false in
  let b_reproposed = ref false in
  (* Here we use custom hooks to make each node/baker behave according to
     its role in the scenario. *)
  let module Node_a_hooks : Hooks = struct
    include Default_hooks

    let check_mempool_after_processing ~mempool =
      mempool_has_op_ref
        ~mempool
        ~predicate:
          (op_is_both
             (op_is_signed_by ~public_key:Mockup_simulator.bootstrap1)
             (op_is_preendorsement ~level:1l ~round:0l))
        ~var:a_preendorsed

    let stop_on_event _ = !a_preendorsed
  end in
  let module Node_b_hooks : Hooks = struct
    include Default_hooks

    let check_block_before_processing ~level ~round ~block_hash ~block_header
        ~(protocol_data : Protocol.Alpha_context.Block_header.protocol_data) =
      (match (!b_endorsed, level, round) with
      | false, 1l, 0l ->
          (* If any of the checks fails the whole scenario will fail. *)
          check_block_signature
            ~block_hash
            ~block_header
            ~public_key:Mockup_simulator.bootstrap1
          >>=? fun () ->
          save_proposal_payload ~protocol_data ~var:original_proposal
      | true, 1l, 1l ->
          check_block_signature
            ~block_hash
            ~block_header
            ~public_key:Mockup_simulator.bootstrap2
          >>=? fun () ->
          verify_payload_hash
            ~protocol_data
            ~original_proposal
            ~message:"a new block proposed instead of reproposal"
          >>=? fun () ->
          b_reproposed := true ;
          return_unit
      | _ -> failwith "unexpected level = %ld / round = %ld" level round)
      >>=? fun () -> return_unit

    let check_mempool_after_processing ~mempool =
      mempool_has_op_ref
        ~mempool
        ~predicate:
          (op_is_both
             (op_is_signed_by ~public_key:Mockup_simulator.bootstrap2)
             (op_is_preendorsement ~level:1l ~round:0l))
        ~var:b_preendorsed
      >>=? fun () ->
      mempool_has_op_ref
        ~mempool
        ~predicate:
          (op_is_both
             (op_is_signed_by ~public_key:Mockup_simulator.bootstrap2)
             (op_is_preendorsement ~level:1l ~round:0l))
        ~var:b_endorsed

    let stop_on_event _ = !b_reproposed
  end in
  let config =
    {
      default_config with
      initial_seed = None;
      delegate_selection = [(1l, [(0l, bootstrap1); (1l, bootstrap2)])];
    }
  in
  run ~config [(1, (module Node_a_hooks)); (1, (module Node_b_hooks))]

(*

Scenario T2

1. Node A should propose at the round 0, but it is dead.
2. Node B waits til it has its proposal slot at round 1 and proposes then.

*)

let test_scenario_t2 () =
  let b_proposed = ref false in
  let module Node_a_hooks : Hooks = struct
    include Default_hooks

    let stop_on_event _ = true (* Node A stops immediately. *)
  end in
  let module Node_b_hooks : Hooks = struct
    include Default_hooks

    let check_block_before_processing ~level ~round ~block_hash ~block_header
        ~protocol_data:_ =
      (* Here we test that the only block that B observes is its own
         proposal for level 1 at round 1. *)
      match (level, round) with
      | 1l, 1l ->
          check_block_signature
            ~block_hash
            ~block_header
            ~public_key:Mockup_simulator.bootstrap2
          >>=? fun () ->
          b_proposed := true ;
          return_unit
      | _ -> failwith "unexpected level = %ld / round = %ld" level round

    let stop_on_event _ =
      (* Stop as soon as B has proposed. This ends the test. *)
      !b_proposed
  end in
  let config =
    {
      default_config with
      initial_seed = None;
      delegate_selection = [(1l, [(0l, bootstrap1); (1l, bootstrap2)])];
    }
  in
  run ~config [(1, (module Node_a_hooks)); (1, (module Node_b_hooks))]

(*

Scenario T3

1. There are four nodes: A, B, C, and D.
2. C is the proposer at the round 0. It sends the proposal, which is
   received by all bakers except for D.
3. Due to how the messages propagate, only B sees 3 preendorsements. It
   endorses and locks. Other nodes all see fewer than 3 preendorsements.

   A -> A and B
   B -> B
   C -> C and B

4. D proposes at the round 1. Its message reaches 3 nodes, including B.

   D -> D, B, C

5. B does not preendorse because it is locked.
6. No decision is taken at the round 1.
7. B proposes at the round 2. There are no more problems with propagation of
   messages, so a decision is reached.

*)

let test_scenario_t3 () =
  let b_observed_pqc = ref false in
  let original_proposal = ref None in
  let we_are_done = ref false in
  let stop_on_event0 _ = !we_are_done in
  let module Node_a_hooks : Hooks = struct
    include Default_hooks

    let on_inject_operation ~op_hash ~op =
      if !b_observed_pqc then return (op_hash, op, [Pass; Pass; Pass; Pass])
      else
        op_is_preendorsement ~level:1l ~round:0l op_hash op
        >>=? fun is_preendorsement ->
        if is_preendorsement then
          return (op_hash, op, [Pass; Pass; Block; Block])
        else failwith "unexpected operation from the node D"

    let stop_on_event = stop_on_event0
  end in
  let module Node_b_hooks : Hooks = struct
    include Default_hooks

    let on_inject_block ~level ~round ~block_hash ~block_header ~operations
        ~(protocol_data : Protocol.Alpha_context.Block_header.protocol_data) =
      match (level, round) with
      | 1l, 2l ->
          check_block_signature
            ~block_hash
            ~block_header
            ~public_key:Mockup_simulator.bootstrap2
          >>=? fun () ->
          we_are_done := true ;
          verify_payload_hash
            ~protocol_data
            ~original_proposal
            ~message:"a new block proposed instead of reproposal"
          >>=? fun () ->
          return (block_hash, block_header, operations, [Pass; Pass; Pass; Pass])
      | _ ->
          failwith
            "unexpected injection on the node B, level = %ld / round = %ld"
            level
            round

    let on_inject_operation ~op_hash ~op =
      if !b_observed_pqc then return (op_hash, op, [Pass; Pass; Pass; Pass])
      else
        op_is_preendorsement ~level:1l ~round:0l op_hash op
        >>=? fun is_preendorsement ->
        if is_preendorsement then
          return (op_hash, op, [Block; Pass; Block; Block])
        else failwith "unexpected operation from the node B"

    let check_mempool_after_processing ~mempool =
      let predicate op_hash op =
        op_is_preendorsement ~level:1l ~round:0l op_hash op
      in
      mempool_count_ops ~mempool ~predicate >>=? fun n ->
      if n > 3 then
        failwith "B received too many preendorsements, expected to see only 3"
      else if n = 3 then (
        b_observed_pqc := true ;
        return_unit)
      else return_unit

    let stop_on_event = stop_on_event0
  end in
  let module Node_c_hooks : Hooks = struct
    include Default_hooks

    let on_inject_block ~level ~round ~block_hash ~block_header ~operations
        ~(protocol_data : Protocol.Alpha_context.Block_header.protocol_data) =
      match (level, round) with
      | 1l, 0l ->
          check_block_signature
            ~block_hash
            ~block_header
            ~public_key:Mockup_simulator.bootstrap3
          >>=? fun () ->
          save_proposal_payload ~protocol_data ~var:original_proposal
          >>=? fun () ->
          return
            (block_hash, block_header, operations, [Pass; Pass; Pass; Block])
      | _ ->
          failwith
            "unexpected injection on the node C, level = %ld / round = %ld"
            level
            round

    let on_inject_operation ~op_hash ~op =
      if !b_observed_pqc then return (op_hash, op, [Pass; Pass; Pass; Pass])
      else
        op_is_preendorsement ~level:1l ~round:0l op_hash op
        >>=? fun is_preendorsement ->
        if is_preendorsement then
          return (op_hash, op, [Block; Pass; Pass; Block])
        else failwith "unexpected operation from the node C"

    let stop_on_event = stop_on_event0
  end in
  let module Node_d_hooks : Hooks = struct
    include Default_hooks

    let on_inject_block ~level ~round ~block_hash ~block_header ~operations
        ~protocol_data:_ =
      match (level, round) with
      | 1l, 1l ->
          return
            (block_hash, block_header, operations, [Block; Pass; Pass; Pass])
      | _ ->
          failwith
            "unexpected injection on the node D, level = %ld / round = %ld"
            level
            round

    let on_inject_operation ~op_hash ~op =
      if !b_observed_pqc then return (op_hash, op, [Pass; Pass; Pass; Pass])
      else return (op_hash, op, [Block; Block; Block; Block])

    let stop_on_event = stop_on_event0
  end in
  let config =
    {
      default_config with
      initial_seed =
        some_seed "rngFtAUcm1EneHCCrxxSWAaxSukwEhSPvpTnFjVdKLEjgkapUy1pP";
      delegate_selection =
        [
          ( 1l,
            [
              (0l, bootstrap3);
              (1l, bootstrap4);
              (2l, bootstrap2);
              (3l, bootstrap1);
            ] );
          ( 2l,
            [
              (0l, bootstrap1);
              (1l, bootstrap2);
              (2l, bootstrap3);
              (3l, bootstrap4);
            ] );
        ];
    }
  in
  run
    ~config
    [
      (1, (module Node_a_hooks));
      (1, (module Node_b_hooks));
      (1, (module Node_c_hooks));
      (1, (module Node_d_hooks));
    ]

(*

Scenario F1

1. Node C (bootstrap3) proposes at level 1 round 0, its proposal reaches all
   nodes.
2. Propagation of preendorsements happens in such a way that only Node A
   (bootstrap1) observes PQC:

   A -> A
   B -> B and A
   C -> C and A
   D -> D and A

   Node A locks.

3. At the level 1 round 1 node D (bootstrap4) proposes. Propagation of
   messages is normal.

4. Node A (bootstrap1) should propose at level 2 round 0.

*)

let test_scenario_f1 () =
  let c_proposed_l1_r0 = ref false in
  let d_proposed_l1_r1 = ref false in
  let a_proposed_l2_r0 = ref false in
  let stop_on_event0 _ = !a_proposed_l2_r0 in
  let pass =
    (* This is to be sure that the proposal for round r arrives while
       the baker is in round r, and not in round r-1. (See related
       issue:
       https://gitlab.com/tezos/tezos/-/issues/4143). Otherwise, the
       test does not perform as expected. *)
    Delay 0.5
  in
  let module Node_a_hooks : Hooks = struct
    include Default_hooks

    let on_inject_block ~level ~round ~block_hash ~block_header ~operations
        ~protocol_data:_ =
      match (!c_proposed_l1_r0, !d_proposed_l1_r1, level, round) with
      | true, true, 2l, 0l ->
          check_block_signature
            ~block_hash
            ~block_header
            ~public_key:Mockup_simulator.bootstrap1
          >>=? fun () ->
          (a_proposed_l2_r0 := true ;
           return_unit)
          >>=? fun () ->
          return (block_hash, block_header, operations, [pass; pass; pass; pass])
      | _ ->
          failwith
            "unexpected injection on the node A, level = %ld / round = %ld"
            level
            round

    let on_inject_operation ~op_hash ~op =
      match (!c_proposed_l1_r0, !d_proposed_l1_r1) with
      | true, false -> return (op_hash, op, [Pass; Block; Block; Block])
      | _ -> return (op_hash, op, [Pass; Pass; Pass; Pass])

    let stop_on_event = stop_on_event0
  end in
  let module Node_b_hooks : Hooks = struct
    include Default_hooks

    let on_inject_operation ~op_hash ~op =
      match (!c_proposed_l1_r0, !d_proposed_l1_r1) with
      | true, false -> return (op_hash, op, [Pass; Pass; Block; Block])
      | _ -> return (op_hash, op, [Pass; Pass; Pass; Pass])

    let stop_on_event = stop_on_event0
  end in
  let module Node_c_hooks : Hooks = struct
    include Default_hooks

    let on_inject_block ~level ~round ~block_hash ~block_header ~operations
        ~protocol_data:_ =
      match (!c_proposed_l1_r0, !d_proposed_l1_r1, level, round) with
      | false, false, 1l, 0l ->
          check_block_signature
            ~block_hash
            ~block_header
            ~public_key:Mockup_simulator.bootstrap3
          >>=? fun () ->
          (c_proposed_l1_r0 := true ;
           return_unit)
          >>=? fun () ->
          return (block_hash, block_header, operations, [pass; pass; pass; pass])
      | _ ->
          failwith
            "unexpected injection on the node C, level = %ld / round = %ld"
            level
            round

    let on_inject_operation ~op_hash ~op =
      match (!c_proposed_l1_r0, !d_proposed_l1_r1) with
      | true, false -> return (op_hash, op, [Pass; Block; Pass; Block])
      | _ -> return (op_hash, op, [Pass; Pass; Pass; Pass])

    let stop_on_event = stop_on_event0
  end in
  let module Node_d_hooks : Hooks = struct
    include Default_hooks

    let on_inject_block ~level ~round ~block_hash ~block_header ~operations
        ~protocol_data:_ =
      match (!d_proposed_l1_r1, level, round) with
      | false, 1l, 1l ->
          check_block_signature
            ~block_hash
            ~block_header
            ~public_key:Mockup_simulator.bootstrap4
          >>=? fun () ->
          (d_proposed_l1_r1 := true ;
           return_unit)
          >>=? fun () ->
          return (block_hash, block_header, operations, [pass; pass; pass; pass])
      | _ ->
          failwith
            "unexpected injection on the node D, level = %ld / round = %ld"
            level
            round

    let on_inject_operation ~op_hash ~op =
      match (!c_proposed_l1_r0, !d_proposed_l1_r1) with
      | true, false -> return (op_hash, op, [Pass; Block; Block; Pass])
      | _ -> return (op_hash, op, [Pass; Pass; Pass; Pass])

    let stop_on_event = stop_on_event0
  end in
  let config =
    {
      default_config with
      initial_seed =
        some_seed "rngGohKUZjXzv69sxvDqAYRd4XPDQSxDoEpP72znu2jduBuhcYiSE";
      delegate_selection =
        [
          ( 1l,
            [
              (0l, bootstrap3);
              (1l, bootstrap4);
              (2l, bootstrap1);
              (3l, bootstrap2);
            ] );
          ( 2l,
            [
              (0l, bootstrap1);
              (1l, bootstrap4);
              (2l, bootstrap2);
              (3l, bootstrap3);
            ] );
        ];
      timeout = 30;
      debug = true;
    }
  in
  run
    ~config
    [
      (1, (module Node_a_hooks));
      (1, (module Node_b_hooks));
      (1, (module Node_c_hooks));
      (1, (module Node_d_hooks));
    ]

(*

Scenario F2

1. There are four nodes: A, B, C, and D.
2. A proposes at 1.0 and observes EQC.
3. A has the slot at 2.0 but somehow it doesn't propose or its proposal is lost.
4. B, C, and D have the rounds 1, 2, and 3 respectively, but they also do not propose.
5. A should still propose at 2.4.

*)

let test_scenario_f2 () =
  let proposal_2_4_observed = ref false in
  let module Hooks : Hooks = struct
    include Default_hooks

    let on_inject_block ~level ~round ~block_hash ~block_header ~operations
        ~protocol_data:_ =
      let propagation_vector =
        match (level, round) with
        | 1l, 0l -> [Pass; Pass; Pass; Pass]
        | 2l, 0l -> [Pass; Block; Block; Block]
        | 2l, 4l ->
            proposal_2_4_observed := true ;
            [Pass; Pass; Pass; Pass]
        | _ -> [Block; Block; Block; Block]
      in
      return (block_hash, block_header, operations, propagation_vector)

    let stop_on_event _ = !proposal_2_4_observed
  end in
  let config =
    {
      default_config with
      initial_seed =
        some_seed "rngGPSm87ZqWxJmZu7rewiLiyKY72ffCQQvxDuWmFBw59dWAL5VTB";
      delegate_selection =
        [
          (1l, [(0l, bootstrap1)]);
          ( 2l,
            [
              (0l, bootstrap1);
              (1l, bootstrap2);
              (2l, bootstrap3);
              (3l, bootstrap4);
              (4l, bootstrap1);
            ] );
        ];
      timeout = 60;
      round0 = 2L;
      round1 = 3L;
    }
  in
  run
    ~config
    [
      (1, (module Hooks));
      (1, (module Hooks));
      (1, (module Hooks));
      (1, (module Hooks));
    ]

(*

Scenario M1

1. Four nodes start, each with 1 delegate.
2. As soon as 2nd level is proposed all communication between nodes becomes
   impossible.
3. The situation continues for 5 seconds.
4. After communication is resumed the bakers must continue making progress.

*)

let test_scenario_m1 () =
  let observed_level2_timestamp = ref None in
  let network_down_sec = 5. in
  let module Hooks : Hooks = struct
    include Default_hooks

    let on_inject_block ~level ~round:_ ~block_hash ~block_header ~operations
        ~protocol_data:_ =
      let propagation_vector =
        match !observed_level2_timestamp with
        | None ->
            if Compare.Int32.(level >= 2l) then (
              observed_level2_timestamp := Some (Unix.time ()) ;
              [Pass; Pass; Pass; Pass])
            else [Pass; Pass; Pass; Pass]
        | Some level2_observed ->
            if Unix.time () -. level2_observed < network_down_sec then
              [Block; Block; Block; Block]
            else [Pass; Pass; Pass; Pass]
      in
      return (block_hash, block_header, operations, propagation_vector)

    let on_inject_operation ~op_hash ~op =
      let propagation_vector =
        match !observed_level2_timestamp with
        | None -> [Pass; Pass; Pass; Pass]
        | Some level2_observed ->
            if Unix.time () -. level2_observed < network_down_sec then
              [Block; Block; Block; Block]
            else [Pass; Pass; Pass; Pass]
      in
      return (op_hash, op, propagation_vector)

    let stop_on_event = function
      | Baking_state.New_head_proposal {block; _} -> block.shell.level > 4l
      | _ -> false
  end in
  let config = {default_config with timeout = 60} in
  run
    ~config
    [
      (1, (module Hooks));
      (1, (module Hooks));
      (1, (module Hooks));
      (1, (module Hooks));
    ]

(*

Scenario M2

1. Five nodes start (single delegate per node).
2. They decide level 1.
3. However, the node that has the slot for level 2 round 0 is not there
   to participate.
4. We check that the chain continues advancing despite that.

*)

let test_scenario_m2 () =
  let module Normal_node : Hooks = struct
    include Default_hooks

    let stop_on_event = function
      | Baking_state.New_head_proposal {block; _} -> block.shell.level > 5l
      | _ -> false
  end in
  let module Missing_node : Hooks = struct
    include Default_hooks

    let stop_on_event _ = true (* stop immediately *)
  end in
  let config =
    {
      default_config with
      initial_seed =
        some_seed "rngGo77zNC59bYiQMk2M14aDZZu4KXG8BV1C8pi7afjJ7cXyqB3M1";
      delegate_selection =
        [
          ( 1l,
            [
              (0l, bootstrap1);
              (1l, bootstrap2);
              (2l, bootstrap3);
              (3l, bootstrap4);
            ] );
          ( 2l,
            [
              (0l, bootstrap5);
              (1l, bootstrap1);
              (2l, bootstrap2);
              (3l, bootstrap3);
              (4l, bootstrap4);
            ] );
        ];
      round0 = 2L;
      round1 = 3L;
      timeout = 60;
    }
  in
  run
    ~config
    [
      (1, (module Normal_node));
      (1, (module Normal_node));
      (1, (module Normal_node));
      (1, (module Normal_node));
      (1, (module Missing_node));
    ]

(*

Scenario M3

1. There are four nodes: A, B, C, and D.
2. A and B propose in turns. Messages from A reach every node, but messages
   from other nodes only go to A.
3. The chain should not make progress. Since we have both bootstrap1 and
   bootstrap2 in delegate selection they have equal voting power. Therefore
   it is necessary to have 2 votes for prequorums (which is achieved when A
   is proposing) and 2 votes for quorums (impossible because B has no way to
   obtain PQC and thus cannot send endorsements).

*)

let test_scenario_m3 () =
  let stop_on_event0 = function
    | Baking_state.New_head_proposal {block; _} ->
        block.shell.level = 1l
        && Protocol.Alpha_context.Round.to_int32 block.round = 6l
    | _ -> false
  in

  let module Node_a_hooks : Hooks = struct
    include Default_hooks

    let stop_on_event = stop_on_event0
  end in
  let module Other_hooks : Hooks = struct
    include Default_hooks

    let on_inject_block ~level:_ ~round:_ ~block_hash ~block_header ~operations
        ~protocol_data:_ =
      return (block_hash, block_header, operations, [Pass; Block; Block; Block])

    let on_inject_operation ~op_hash ~op =
      return (op_hash, op, [Pass; Block; Block; Block])

    let stop_on_event = stop_on_event0
  end in
  let config =
    {
      default_config with
      initial_seed =
        some_seed "rngGaxNJcwEVJLgQXmnN8KN5skn6fhU4Awtu8zVDKViTd5gsfT51M";
      delegate_selection =
        [
          ( 1l,
            [
              (0l, bootstrap1);
              (1l, bootstrap2);
              (2l, bootstrap1);
              (3l, bootstrap2);
              (4l, bootstrap1);
              (5l, bootstrap2);
              (6l, bootstrap1);
            ] );
        ];
      round0 = 2L;
      round1 = 3L;
      timeout = 60;
    }
  in
  run
    ~config
    [
      (1, (module Node_a_hooks));
      (1, (module Other_hooks));
      (1, (module Other_hooks));
      (1, (module Other_hooks));
    ]

(*

Scenario M4

1. There are four bakers: A, B, C, and D.
2. A proposes at level 1 round 0. Its proposal reaches A, B, C, and D, but
   with a delay of 0.5 seconds.
3. 3 votes are enough for consensus, because voting powers of all delegates
   are equal. Preendorsements propagate freely, however endorsements from C
   are blocked.
4. Check that at level 1 round 0 quorum is reached (from the point of view
   of A). This means that D sends an endorsement despite receiving
   preendorsements before the proposal.

*)

let test_scenario_m4 () =
  let a_observed_qc = ref false in
  let stop_on_event0 _ = !a_observed_qc in
  let module Node_a_hooks : Hooks = struct
    include Default_hooks

    let on_inject_block ~level ~round ~block_hash ~block_header ~operations
        ~protocol_data:_ =
      match (level, round) with
      | 1l, 0l ->
          check_block_signature
            ~block_hash
            ~block_header
            ~public_key:Mockup_simulator.bootstrap1
          >>=? fun () ->
          return
            (block_hash, block_header, operations, [Pass; Pass; Pass; Delay 0.5])
      | _ ->
          failwith
            "unexpected injection on the node A, level = %ld / round = %ld"
            level
            round

    let check_mempool_after_processing ~mempool =
      let predicate op_hash op =
        op_is_endorsement ~level:1l ~round:0l op_hash op
      in
      mempool_count_ops ~mempool ~predicate >>=? fun n ->
      if n > 3 then
        failwith "A received too many endorsements, expected to see only 3"
      else if n = 3 then (
        a_observed_qc := true ;
        return_unit)
      else return_unit

    let stop_on_event = stop_on_event0
  end in
  let module Node_b_hooks : Hooks = struct
    include Default_hooks

    let stop_on_event = stop_on_event0
  end in
  let module Node_c_hooks : Hooks = struct
    include Default_hooks

    let on_inject_operation ~op_hash ~op =
      op_is_endorsement ~level:1l ~round:0l op_hash op
      >>=? fun is_endorsement ->
      return
        ( op_hash,
          op,
          if is_endorsement then [Block; Block; Block; Block]
          else [Pass; Pass; Pass; Pass] )

    let stop_on_event = stop_on_event0
  end in
  let module Node_d_hooks : Hooks = struct
    include Default_hooks

    let stop_on_event = stop_on_event0
  end in
  let config =
    {
      default_config with
      initial_seed =
        some_seed "rngGJmwLi7kPvGwV2LR3kjNQ6xamGPCZ9ooep9QcafbqRXZhYEciT";
      delegate_selection =
        [
          ( 1l,
            [
              (0l, bootstrap1);
              (1l, bootstrap2);
              (2l, bootstrap3);
              (3l, bootstrap4);
            ] );
        ];
    }
  in
  run
    ~config
    [
      (1, (module Node_a_hooks));
      (1, (module Node_b_hooks));
      (1, (module Node_c_hooks));
      (1, (module Node_d_hooks));
    ]

(*

Scenario M5

1. There are four bakers: A, B, C, and D.
2. A proposes at level 1 round 0. Its proposal reaches A, B, C, and D, but with
   a delay of 1 second. There are no problems with propagation of
   preendorsements and endorsements.
3. At the level 1 all four bakers have proposer slots, however we block possible
   proposals from B and C at higher rounds.
4. Check that D proposes at the level 2 round 0, which means that it has
   observed QC.

*)

let test_scenario_m5 () =
  let stop_on_event0 = function
    | Baking_state.New_head_proposal {block; _} -> block.shell.level >= 2l
    | _ -> false
  in
  let module Node_a_hooks : Hooks = struct
    include Default_hooks

    let on_inject_block ~level ~round ~block_hash ~block_header ~operations
        ~protocol_data:_ =
      match (level, round) with
      | 1l, 0l ->
          check_block_signature
            ~block_hash
            ~block_header
            ~public_key:Mockup_simulator.bootstrap1
          >>=? fun () ->
          return
            (block_hash, block_header, operations, [Pass; Pass; Pass; Delay 1.0])
      | _ ->
          failwith
            "unexpected injection on the node A, level = %ld / round = %ld"
            level
            round

    let stop_on_event = stop_on_event0
  end in
  let module Other_hooks : Hooks = struct
    include Default_hooks

    let on_inject_block ~level:_ ~round:_ ~block_hash ~block_header ~operations
        ~protocol_data:_ =
      return (block_hash, block_header, operations, [Block; Block; Block; Block])

    let stop_on_event = stop_on_event0
  end in
  let module Node_d_hooks : Hooks = struct
    include Default_hooks

    let stop_on_event = stop_on_event0
  end in
  let config =
    {
      default_config with
      initial_seed =
        some_seed "rngGJmwLi7kPvGwV2LR3kjNQ6xamGPCZ9ooep9QcafbqRXZhYEciT";
      delegate_selection =
        [
          ( 1l,
            [
              (0l, bootstrap1);
              (1l, bootstrap2);
              (2l, bootstrap3);
              (3l, bootstrap4);
            ] );
        ];
      round0 = 3L;
      round1 = 4L;
    }
  in
  run
    ~config
    [
      (1, (module Node_a_hooks));
      (1, (module Other_hooks));
      (1, (module Other_hooks));
      (1, (module Node_d_hooks));
    ]

(*

Scenario M6

1. There are four bakers: A, B, C, and D.
2. A proposes at level 1 round 0. Its proposal reaches all nodes, and they
   observe PQC. Only A observes a QC.
3. At level 1 round 1 it is B's turn to propose. Since it has observed the
   PQC, it reproposes A's proposal. A does not see it.
4. B observes PQC and QC for its proposal.
5. A proposes at level 2 round 0. No one sees the proposal.
6. B proposes at level 2 round 1. A sees B's proposal and switches its branch.
7. We wait 2 more levels before checking A's chain to verify that it has
   adopted B's proposal.

*)

let test_scenario_m6 () =
  let b_proposal_2_1 = ref None in
  let stop_on_event0 = function
    | Baking_state.New_head_proposal {block; _} -> block.shell.level > 4l
    | _ -> false
  in
  let module Node_a_hooks : Hooks = struct
    include Default_hooks

    let on_inject_block ~level ~round ~block_hash ~block_header ~operations
        ~protocol_data:_ =
      let propagation_vector =
        match (level, round) with
        | 2l, 0l -> [Pass; Block; Block; Block]
        | _ -> [Pass; Pass; Pass; Pass]
      in
      return (block_hash, block_header, operations, propagation_vector)

    let on_inject_operation ~op_hash ~op =
      op_is_endorsement ~level:1l ~round:0l op_hash op
      >>=? fun is_a10_endorsement ->
      return
        ( op_hash,
          op,
          if is_a10_endorsement then [Pass; Block; Block; Block]
          else [Pass; Pass; Pass; Pass] )

    let stop_on_event = stop_on_event0

    let check_chain_on_success ~chain =
      match List.nth (List.rev chain) 2 with
      | None -> failwith "Node A has empty chain"
      | Some (block : block) ->
          verify_payload_hash
            ~protocol_data:block.protocol_data
            ~original_proposal:b_proposal_2_1
            ~message:"A did not switch to B's proposal (level 2, round 1)"
  end in
  let module Node_b_hooks : Hooks = struct
    include Default_hooks

    let on_inject_block ~level ~round ~block_hash ~block_header ~operations
        ~protocol_data =
      (match (level, round) with
      | 1l, 1l -> return [Block; Delay 0.1; Delay 0.1; Delay 0.1]
      | 2l, 1l ->
          save_proposal_payload ~protocol_data ~var:b_proposal_2_1
          >>=? fun () -> return [Pass; Pass; Pass; Pass]
      | _ -> return [Pass; Pass; Pass; Pass])
      >>=? fun propagation_vector ->
      return (block_hash, block_header, operations, propagation_vector)

    let on_inject_operation ~op_hash ~op =
      op_is_endorsement ~level:1l ~round:0l op_hash op
      >>=? fun is_a10_endorsement ->
      return
        ( op_hash,
          op,
          if is_a10_endorsement then [Pass; Block; Block; Block]
          else [Pass; Pass; Pass; Pass] )

    let stop_on_event = stop_on_event0
  end in
  let module Other_node : Hooks = struct
    include Default_hooks

    let on_inject_block ~level:_ ~round:_ ~block_hash ~block_header ~operations
        ~protocol_data:_ =
      return (block_hash, block_header, operations, [Pass; Pass; Pass; Pass])

    let on_inject_operation ~op_hash ~op =
      op_is_endorsement ~level:1l ~round:0l op_hash op
      >>=? fun is_a10_endorsement ->
      return
        ( op_hash,
          op,
          if is_a10_endorsement then [Pass; Block; Block; Block]
          else [Pass; Pass; Pass; Pass] )

    let stop_on_event = stop_on_event0
  end in
  let config =
    {
      default_config with
      initial_seed =
        some_seed "rngGnwG2gApiRzo1kdbCgQheqtZroUsAjsJzyw2RBbtg3gtTeMQ9F";
      delegate_selection =
        [
          ( 1l,
            [
              (0l, bootstrap1);
              (1l, bootstrap2);
              (2l, bootstrap3);
              (3l, bootstrap4);
            ] );
          ( 2l,
            [
              (0l, bootstrap1);
              (1l, bootstrap2);
              (2l, bootstrap3);
              (3l, bootstrap4);
            ] );
        ];
      timeout = 60;
    }
  in
  run
    ~config
    [
      (1, (module Node_a_hooks));
      (1, (module Node_b_hooks));
      (1, (module Other_node));
      (1, (module Other_node));
    ]

(*

Scenario M7

The same as M6, but:

5. B proposes at level 2 round 0 (A does not see the proposal).
6. A proposes at 2.1. B switches to A's branch when it receives 2.1.
7. We wait 2 more levels before checking everyone's chain to verify that
   A's proposal has been selected.

*)

let test_scenario_m7 () =
  let a_proposal_2_1 = ref None in
  let c_received_2_1 = ref false in
  let d_received_2_1 = ref false in
  let stop_on_event0 = function
    | Baking_state.New_head_proposal {block; _} -> block.shell.level > 4l
    | _ -> false
  in
  let check_chain_on_success0 node_label ~chain =
    match List.nth (List.rev chain) 2 with
    | None -> failwith "Node %s has empty chain" node_label
    | Some (block : block) ->
        verify_payload_hash
          ~protocol_data:block.protocol_data
          ~original_proposal:a_proposal_2_1
          ~message:
            (Format.sprintf
               "%s did not switch to A's proposal (level 2, round 1)"
               node_label)
  in
  let module Node_a_hooks : Hooks = struct
    include Default_hooks

    let on_inject_block ~level ~round ~block_hash ~block_header ~operations
        ~protocol_data =
      (match (level, round) with
      | 2l, 1l -> save_proposal_payload ~protocol_data ~var:a_proposal_2_1
      | _ -> return_unit)
      >>=? fun () ->
      return (block_hash, block_header, operations, [Pass; Pass; Pass; Pass])

    let on_inject_operation ~op_hash ~op =
      op_is_endorsement ~level:1l ~round:0l op_hash op
      >>=? fun is_a10_endorsement ->
      return
        ( op_hash,
          op,
          if is_a10_endorsement then [Pass; Block; Block; Block]
          else [Pass; Pass; Pass; Pass] )

    let stop_on_event = stop_on_event0

    let check_chain_on_success = check_chain_on_success0 "A"
  end in
  let module Node_b_hooks : Hooks = struct
    include Default_hooks

    let on_inject_block ~level ~round ~block_hash ~block_header ~operations
        ~protocol_data:_ =
      (match (level, round) with
      | 1l, 1l -> return [Block; Delay 0.1; Delay 0.1; Delay 0.1]
      | 2l, 0l -> return [Block; Pass; Pass; Pass]
      | _ -> return [Pass; Pass; Pass; Pass])
      >>=? fun propagation_vector ->
      return (block_hash, block_header, operations, propagation_vector)

    let on_inject_operation ~op_hash ~op =
      op_is_endorsement ~level:1l ~round:0l op_hash op
      >>=? fun is_a10_endorsement ->
      op_is_preendorsement ~level:2l op_hash op
      >>=? fun level2_preendorsement ->
      op_is_endorsement ~level:2l op_hash op >>=? fun level2_endorsement ->
      let propagation_vector =
        match
          (is_a10_endorsement, level2_preendorsement, level2_endorsement)
        with
        | true, _, _ -> [Pass; Block; Block; Block]
        | _, true, _ | _, _, true -> [Block; Block; Block; Block]
        | _, _, _ -> [Pass; Pass; Pass; Pass]
      in
      return (op_hash, op, propagation_vector)

    let stop_on_event = stop_on_event0

    let check_chain_on_success = check_chain_on_success0 "B"
  end in
  let module Node_c_hooks : Hooks = struct
    include Default_hooks

    let on_inject_block ~level:_ ~round:_ ~block_hash ~block_header ~operations
        ~protocol_data:_ =
      let propagation_vector =
        if !c_received_2_1 then [Pass; Pass; Pass; Pass]
        else [Block; Block; Block; Block]
      in
      return (block_hash, block_header, operations, propagation_vector)

    let check_chain_after_processing ~level ~round ~chain:_ =
      match (level, round) with
      | 2l, 1l ->
          c_received_2_1 := true ;
          return_unit
      | _ -> return_unit

    let on_inject_operation ~op_hash ~op =
      op_is_endorsement ~level:1l ~round:0l op_hash op
      >>=? fun is_a10_endorsement ->
      op_is_preendorsement ~level:2l op_hash op
      >>=? fun level2_preendorsement ->
      op_is_endorsement ~level:2l op_hash op >>=? fun level2_endorsement ->
      let propagation_vector =
        match
          ( is_a10_endorsement,
            !c_received_2_1,
            level2_preendorsement,
            level2_endorsement )
        with
        | true, _, _, _ -> [Pass; Block; Block; Block]
        | _, false, true, _ | _, false, _, true -> [Block; Block; Block; Block]
        | _, _, _, _ -> [Pass; Pass; Pass; Pass]
      in
      return (op_hash, op, propagation_vector)

    let stop_on_event = stop_on_event0

    let check_chain_on_success = check_chain_on_success0 "C"
  end in
  let module Node_d_hooks : Hooks = struct
    include Default_hooks

    let on_inject_block ~level:_ ~round:_ ~block_hash ~block_header ~operations
        ~protocol_data:_ =
      let propagation_vector =
        if !d_received_2_1 then [Pass; Pass; Pass; Pass]
        else [Block; Block; Block; Block]
      in
      return (block_hash, block_header, operations, propagation_vector)

    let check_chain_after_processing ~level ~round ~chain:_ =
      match (level, round) with
      | 2l, 1l ->
          d_received_2_1 := true ;
          return_unit
      | _ -> return_unit

    let on_inject_operation ~op_hash ~op =
      op_is_endorsement ~level:1l ~round:0l op_hash op
      >>=? fun is_a10_endorsement ->
      op_is_preendorsement ~level:2l op_hash op
      >>=? fun level2_preendorsement ->
      op_is_endorsement ~level:2l op_hash op >>=? fun level2_endorsement ->
      let propagation_vector =
        match
          ( is_a10_endorsement,
            !d_received_2_1,
            level2_preendorsement,
            level2_endorsement )
        with
        | true, _, _, _ -> [Pass; Block; Block; Block]
        | _, false, true, _ | _, false, _, true -> [Block; Block; Block; Block]
        | _, _, _, _ -> [Pass; Pass; Pass; Pass]
      in
      return (op_hash, op, propagation_vector)

    let stop_on_event = stop_on_event0

    let check_chain_on_success = check_chain_on_success0 "D"
  end in
  let config =
    {
      default_config with
      initial_seed =
        some_seed "rngGJ7ReXwsjWuzpeqCgHAjudFwJtxdYz44Genz1FnyJ8R226hoKh";
      delegate_selection =
        [
          ( 1l,
            [
              (0l, bootstrap1);
              (1l, bootstrap2);
              (2l, bootstrap3);
              (3l, bootstrap4);
            ] );
          ( 2l,
            [
              (0l, bootstrap2);
              (1l, bootstrap1);
              (2l, bootstrap3);
              (3l, bootstrap4);
            ] );
        ];
      timeout = 60;
    }
  in
  run
    ~config
    [
      (1, (module Node_a_hooks));
      (1, (module Node_b_hooks));
      (1, (module Node_c_hooks));
      (1, (module Node_d_hooks));
    ]

(*

Scenario M8

5. B proposes at 2.0 and observes PQC but not QC.
6. C re-proposes at 2.1 and similarly observes PQC but not QC.
7. A proposes at 2.2. B, C, and D do not switch to A's branch; moreover A
   switches to their branch when it receives the next proposal (2.3). This
   happens because B, C, and D have PQC despite A having a higher round (2 > 1).
8. We wait 2 more levels before checking everyone's chain to verify that
   B's proposal has been selected.

*)

let test_scenario_m8 () =
  let b_proposal_2_0 = ref None in
  let stop_on_event0 = function
    | Baking_state.New_head_proposal {block; _} -> block.shell.level > 4l
    | _ -> false
  in
  let on_inject_operation0 ~op_hash ~op =
    op_is_endorsement ~level:1l ~round:0l op_hash op
    >>=? fun is_a10_endorsement ->
    op_is_endorsement ~level:2l ~round:0l op_hash op
    >>=? fun is_b20_endorsement ->
    op_is_endorsement ~level:2l ~round:1l op_hash op
    >>=? fun is_c21_endorsement ->
    let propagation_vector =
      if is_a10_endorsement then [Pass; Block; Block; Block]
      else if is_b20_endorsement || is_c21_endorsement then
        [Block; Block; Block; Block]
      else [Pass; Pass; Pass; Pass]
    in
    return (op_hash, op, propagation_vector)
  in
  let check_chain_on_success0 node_label ~chain =
    match List.nth (List.rev chain) 2 with
    | None -> failwith "Node %s has empty chain" node_label
    | Some (block : block) ->
        verify_payload_hash
          ~protocol_data:block.protocol_data
          ~original_proposal:b_proposal_2_0
          ~message:
            (Format.sprintf
               "%s did not switch to B's proposal (level 2, round 0)"
               node_label)
  in
  let module Node_a_hooks : Hooks = struct
    include Default_hooks

    let on_inject_block ~level:_ ~round:_ ~block_hash ~block_header ~operations
        ~protocol_data:_ =
      return (block_hash, block_header, operations, [Pass; Pass; Pass; Pass])

    let on_inject_operation = on_inject_operation0

    let stop_on_event = stop_on_event0

    let check_chain_on_success = check_chain_on_success0 "A"
  end in
  let module Node_b_hooks : Hooks = struct
    include Default_hooks

    let on_inject_block ~level ~round ~block_hash ~block_header ~operations
        ~protocol_data =
      (match (level, round) with
      | 1l, 1l -> return [Block; Delay 0.1; Delay 0.1; Delay 0.1]
      | 2l, 0l ->
          save_proposal_payload ~protocol_data ~var:b_proposal_2_0
          >>=? fun () -> return [Block; Pass; Pass; Pass]
      | _ -> return [Pass; Pass; Pass; Pass])
      >>=? fun propagation_vector ->
      return (block_hash, block_header, operations, propagation_vector)

    let on_inject_operation = on_inject_operation0

    let stop_on_event = stop_on_event0

    let check_chain_on_success = check_chain_on_success0 "B"
  end in
  let module Node_c_hooks : Hooks = struct
    include Default_hooks

    let on_inject_block ~level ~round ~block_hash ~block_header ~operations
        ~protocol_data:_ =
      let propagation_vector =
        match (level, round) with
        | 2l, 1l -> [Block; Pass; Pass; Pass]
        | _ -> [Pass; Pass; Pass; Pass]
      in
      return (block_hash, block_header, operations, propagation_vector)

    let on_inject_operation = on_inject_operation0

    let stop_on_event = stop_on_event0

    let check_chain_on_success = check_chain_on_success0 "C"
  end in
  let module Node_d_hooks : Hooks = struct
    include Default_hooks

    let on_inject_block ~level:_ ~round:_ ~block_hash ~block_header ~operations
        ~protocol_data:_ =
      return (block_hash, block_header, operations, [Pass; Pass; Pass; Pass])

    let on_inject_operation = on_inject_operation0

    let stop_on_event = stop_on_event0

    let check_chain_on_success = check_chain_on_success0 "D"
  end in
  let config =
    {
      default_config with
      initial_seed =
        some_seed "rngFy2zFmgg25SXrE6aawqQVhD1kdw9eCCRxc843RLQjz5MZ6MGER";
      delegate_selection =
        [
          ( 1l,
            [
              (0l, bootstrap1);
              (1l, bootstrap2);
              (2l, bootstrap3);
              (3l, bootstrap4);
            ] );
          ( 2l,
            [
              (0l, bootstrap2);
              (1l, bootstrap3);
              (2l, bootstrap1);
              (3l, bootstrap4);
            ] );
        ];
      timeout = 60;
    }
  in
  run
    ~config
    [
      (1, (module Node_a_hooks));
      (1, (module Node_b_hooks));
      (1, (module Node_c_hooks));
      (1, (module Node_d_hooks));
    ]

<<<<<<< HEAD
let tests =
  let open Tezos_base_test_helpers.Tztest in
  [
    tztest "reaches level 5" `Quick test_level_5;
    tztest "cannot progress without new head" `Quick test_preendorse_on_valid;
    tztest "reset delayed pqc" `Quick test_reset_delayed_pqc;
    tztest "scenario t1" `Quick test_scenario_t1;
    tztest "scenario t2" `Quick test_scenario_t2;
    tztest "scenario t3" `Quick test_scenario_t3;
    tztest "scenario f1" `Quick test_scenario_f1;
    tztest "scenario f2" `Quick test_scenario_f2;
    tztest "scenario m1" `Quick test_scenario_m1;
    tztest "scenario m2" `Quick test_scenario_m2;
    tztest "scenario m3" `Quick test_scenario_m3;
    tztest "scenario m4" `Quick test_scenario_m4;
    tztest "scenario m5" `Quick test_scenario_m5;
    tztest "scenario m6" `Quick test_scenario_m6;
    tztest "scenario m7" `Quick test_scenario_m7;
    tztest "scenario m8" `Quick test_scenario_m8;
  ]
=======
let () =
  Alcotest_lwt.run "mockup_baking" ~__FILE__
  @@ List.map
       (fun (title, body) ->
         let open Tezos_base_test_helpers.Tztest in
         (title, [tztest title `Quick body]))
       [
         (Protocol.name ^ ": reaches level 5", test_level_5);
         ( Protocol.name ^ ": cannot progress without new head",
           test_preendorse_on_valid );
         (Protocol.name ^ ": reset delayed pqc", test_reset_delayed_pqc);
         (Protocol.name ^ ": scenario t1", test_scenario_t1);
         (Protocol.name ^ ": scenario t2", test_scenario_t2);
         (Protocol.name ^ ": scenario t3", test_scenario_t3);
         (Protocol.name ^ ": scenario f1", test_scenario_f1);
         (Protocol.name ^ ": scenario f2", test_scenario_f2);
         (Protocol.name ^ ": scenario m1", test_scenario_m1);
         (Protocol.name ^ ": scenario m2", test_scenario_m2);
         (Protocol.name ^ ": scenario m3", test_scenario_m3);
         (Protocol.name ^ ": scenario m4", test_scenario_m4);
         (Protocol.name ^ ": scenario m5", test_scenario_m5);
         (Protocol.name ^ ": scenario m6", test_scenario_m6);
         (Protocol.name ^ ": scenario m7", test_scenario_m7);
         (Protocol.name ^ ": scenario m8", test_scenario_m8);
       ]
  |> Lwt_main.run
>>>>>>> 3ef1d63a
<|MERGE_RESOLUTION|>--- conflicted
+++ resolved
@@ -1588,28 +1588,6 @@
       (1, (module Node_d_hooks));
     ]
 
-<<<<<<< HEAD
-let tests =
-  let open Tezos_base_test_helpers.Tztest in
-  [
-    tztest "reaches level 5" `Quick test_level_5;
-    tztest "cannot progress without new head" `Quick test_preendorse_on_valid;
-    tztest "reset delayed pqc" `Quick test_reset_delayed_pqc;
-    tztest "scenario t1" `Quick test_scenario_t1;
-    tztest "scenario t2" `Quick test_scenario_t2;
-    tztest "scenario t3" `Quick test_scenario_t3;
-    tztest "scenario f1" `Quick test_scenario_f1;
-    tztest "scenario f2" `Quick test_scenario_f2;
-    tztest "scenario m1" `Quick test_scenario_m1;
-    tztest "scenario m2" `Quick test_scenario_m2;
-    tztest "scenario m3" `Quick test_scenario_m3;
-    tztest "scenario m4" `Quick test_scenario_m4;
-    tztest "scenario m5" `Quick test_scenario_m5;
-    tztest "scenario m6" `Quick test_scenario_m6;
-    tztest "scenario m7" `Quick test_scenario_m7;
-    tztest "scenario m8" `Quick test_scenario_m8;
-  ]
-=======
 let () =
   Alcotest_lwt.run "mockup_baking" ~__FILE__
   @@ List.map
@@ -1635,5 +1613,4 @@
          (Protocol.name ^ ": scenario m7", test_scenario_m7);
          (Protocol.name ^ ": scenario m8", test_scenario_m8);
        ]
-  |> Lwt_main.run
->>>>>>> 3ef1d63a
+  |> Lwt_main.run