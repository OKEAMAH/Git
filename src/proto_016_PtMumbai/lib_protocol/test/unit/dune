--- conflicted
+++ resolved
@@ -23,13 +23,7 @@
   tezos-crypto-dal
   tezos-scoru-wasm
   tezos-webassembly-interpreter-extra)
-<<<<<<< HEAD
- (link_flags
-  (:standard)
-  (:include %{workspace_root}/macos-link-flags.sexp))
-=======
  (library_flags (:standard -linkall))
->>>>>>> 3ef1d63a
  (flags
   (:standard)
   -open Tezt_core
