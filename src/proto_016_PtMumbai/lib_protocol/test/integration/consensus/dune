--- conflicted
+++ resolved
@@ -14,13 +14,7 @@
   tezos-base-test-helpers
   tezos-protocol-016-PtMumbai.parameters
   tezos-protocol-plugin-016-PtMumbai)
-<<<<<<< HEAD
- (link_flags
-  (:standard)
-  (:include %{workspace_root}/macos-link-flags.sexp))
-=======
  (library_flags (:standard -linkall))
->>>>>>> 3ef1d63a
  (flags
   (:standard)
   -open Tezt_core
