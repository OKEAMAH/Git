--- conflicted
+++ resolved
@@ -11,13 +11,7 @@
   tezos-protocol-016-PtMumbai
   tezos-016-PtMumbai-test-helpers
   tezos-base-test-helpers)
-<<<<<<< HEAD
- (link_flags
-  (:standard)
-  (:include %{workspace_root}/macos-link-flags.sexp))
-=======
  (library_flags (:standard -linkall))
->>>>>>> 3ef1d63a
  (flags
   (:standard)
   -open Tezt_core
