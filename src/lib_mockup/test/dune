--- conflicted
+++ resolved
@@ -14,15 +14,8 @@
   tezos-mockup-registration
   tezos-client-base
   qcheck-alcotest
-<<<<<<< HEAD
-  alcotest-lwt)
- (link_flags
-  (:standard)
-  (:include %{workspace_root}/macos-link-flags.sexp))
-=======
   octez-alcotezt)
  (library_flags (:standard -linkall))
->>>>>>> 3ef1d63a
  (flags
   (:standard)
   -open Tezt_core
