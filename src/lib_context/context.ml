(*****************************************************************************)
(*                                                                           *)
(* Open Source License                                                       *)
(* Copyright (c) 2018 Dynamic Ledger Solutions, Inc. <contact@tezos.com>     *)
(* Copyright (c) 2018-2021 Nomadic Labs <contact@nomadic-labs.com>           *)
(* Copyright (c) 2018-2020 Tarides <contact@tarides.com>                     *)
(* Copyright (c) 2020 Metastate AG <hello@metastate.dev>                     *)
(* Copyright (c) 2021 DaiLambda, Inc. <contact@dailambda.com>                *)
(*                                                                           *)
(* Permission is hereby granted, free of charge, to any person obtaining a   *)
(* copy of this software and associated documentation files (the "Software"),*)
(* to deal in the Software without restriction, including without limitation *)
(* the rights to use, copy, modify, merge, publish, distribute, sublicense,  *)
(* and/or sell copies of the Software, and to permit persons to whom the     *)
(* Software is furnished to do so, subject to the following conditions:      *)
(*                                                                           *)
(* The above copyright notice and this permission notice shall be included   *)
(* in all copies or substantial portions of the Software.                    *)
(*                                                                           *)
(* THE SOFTWARE IS PROVIDED "AS IS", WITHOUT WARRANTY OF ANY KIND, EXPRESS OR*)
(* IMPLIED, INCLUDING BUT NOT LIMITED TO THE WARRANTIES OF MERCHANTABILITY,  *)
(* FITNESS FOR A PARTICULAR PURPOSE AND NONINFRINGEMENT. IN NO EVENT SHALL   *)
(* THE AUTHORS OR COPYRIGHT HOLDERS BE LIABLE FOR ANY CLAIM, DAMAGES OR OTHER*)
(* LIABILITY, WHETHER IN AN ACTION OF CONTRACT, TORT OR OTHERWISE, ARISING   *)
(* FROM, OUT OF OR IN CONNECTION WITH THE SOFTWARE OR THE USE OR OTHER       *)
(* DEALINGS IN THE SOFTWARE.                                                 *)
(*                                                                           *)
(*****************************************************************************)

(* Errors *)

type error +=
  | Cannot_create_file of string
  | Cannot_open_file of string
  | Cannot_find_protocol
  | Suspicious_file of int

let () =
  register_error_kind
    `Permanent
    ~id:"context_dump.write.cannot_open"
    ~title:"Cannot open file for context dump"
    ~description:""
    ~pp:(fun ppf uerr ->
      Format.fprintf
        ppf
        "@[Error while opening file for context dumping: %s@]"
        uerr)
    Data_encoding.(obj1 (req "context_dump_cannot_open" string))
    (function Cannot_create_file e -> Some e | _ -> None)
    (fun e -> Cannot_create_file e) ;
  register_error_kind
    `Permanent
    ~id:"context_dump.read.cannot_open"
    ~title:"Cannot open file for context restoring"
    ~description:""
    ~pp:(fun ppf uerr ->
      Format.fprintf
        ppf
        "@[Error while opening file for context restoring: %s@]"
        uerr)
    Data_encoding.(obj1 (req "context_restore_cannot_open" string))
    (function Cannot_open_file e -> Some e | _ -> None)
    (fun e -> Cannot_open_file e) ;
  register_error_kind
    `Permanent
    ~id:"context_dump.cannot_find_protocol"
    ~title:"Cannot find protocol"
    ~description:""
    ~pp:(fun ppf () -> Format.fprintf ppf "@[Cannot find protocol in context@]")
    Data_encoding.unit
    (function Cannot_find_protocol -> Some () | _ -> None)
    (fun () -> Cannot_find_protocol) ;
  register_error_kind
    `Permanent
    ~id:"context_dump.read.suspicious"
    ~title:"Suspicious file: data after end"
    ~description:""
    ~pp:(fun ppf uerr ->
      Format.fprintf
        ppf
        "@[Remaining bytes in file after context restoring: %d@]"
        uerr)
    Data_encoding.(obj1 (req "context_restore_suspicious" int31))
    (function Suspicious_file e -> Some e | _ -> None)
    (fun e -> Suspicious_file e)

(** Tezos - Versioned (key x value) store (over Irmin) *)

open Tezos_context_encoding.Context

let reporter () =
  let report src level ~over k msgf =
    let k _ =
      over () ;
      k ()
    in
    let with_stamp h _tags k fmt =
      let dt = Mtime.Span.to_us (Mtime_clock.elapsed ()) in
      Fmt.kpf
        k
        Fmt.stderr
        ("%+04.0fus %a %a @[" ^^ fmt ^^ "@]@.")
        dt
        Fmt.(styled `Magenta string)
        (Logs.Src.name src)
        Logs_fmt.pp_header
        (level, h)
    in
    msgf @@ fun ?header ?tags fmt -> with_stamp header tags k fmt
  in
  {Logs.report}

let index_log_size = ref None

let auto_flush = ref 10_000
(* This limit ensures that no trees with more than [auto_flush]
   mutations can exist in memory, bounding the memory usage of a
   single commit performed by a read-write process. As a trade-off,
   the intermediate flushed trees to the store might be unused and
   will have to be garbage collected later on to save space. *)

let () =
  let verbose_info () =
    Logs.set_level (Some Logs.Info) ;
    Logs.set_reporter (reporter ())
  in
  let verbose_debug () =
    Logs.set_level (Some Logs.Debug) ;
    Logs.set_reporter (reporter ())
  in
  let index_log_size n = index_log_size := Some (int_of_string n) in
  let auto_flush n = auto_flush := int_of_string n in
  match Unix.getenv "TEZOS_CONTEXT" with
  | exception Not_found -> ()
  | v ->
      let args = String.split ',' v in
      List.iter
        (function
          | "v" | "verbose" -> verbose_info ()
          | "vv" -> verbose_debug ()
          | v -> (
              match String.split '=' v with
              | ["index-log-size"; n] -> index_log_size n
              | ["auto-flush"; n] -> auto_flush n
              | _ -> ()))
        args

module Store =
  Irmin_pack.Make_ext (Irmin_pack.Version.V1) (Conf) (Node) (Commit) (Metadata)
    (Contents)
    (Path)
    (Branch)
    (Hash)
module P = Store.Private

module Checks = struct
  module Maker (V : Irmin_pack.Version.S) =
    Irmin_pack.Make_ext (V) (Conf) (Node) (Commit) (Metadata) (Contents) (Path)
      (Branch)
      (Hash)

  module Pack : Irmin_pack.Checks.S = Irmin_pack.Checks.Make (Maker)

  module Index = struct
    module I = Irmin_pack.Index.Make (Hash)
    include I.Checks
  end
end

type index = {
  path : string;
  repo : Store.Repo.t;
  patch_context : (context -> context tzresult Lwt.t) option;
  readonly : bool;
}

and context = {
  index : index;
  parents : Store.Commit.t list;
  tree : Store.tree;
  (* number of [remove], [add_tree] and [add] calls, not yet flushed *)
  ops : int;
}

type t = context

module type S = Tezos_context_sigs.Context.S

(*-- Version Access and Update -----------------------------------------------*)

let current_protocol_key = ["protocol"]

let current_test_chain_key = ["test_chain"]

let current_data_key = ["data"]

let current_predecessor_block_metadata_hash_key =
  ["predecessor_block_metadata_hash"]

let current_predecessor_ops_metadata_hash_key =
  ["predecessor_ops_metadata_hash"]

let sync index =
  if index.readonly then Store.sync index.repo ;
  Lwt.return ()

let exists index key =
  sync index >>= fun () ->
  Store.Commit.of_hash index.repo (Hash.of_context_hash key) >|= function
  | None -> false
  | Some _ -> true

let checkout index key =
  sync index >>= fun () ->
  Store.Commit.of_hash index.repo (Hash.of_context_hash key)
  >|= Option.map (fun commit ->
          let tree = Store.Commit.tree commit in
          {index; tree; parents = [commit]; ops = 0})

let checkout_exn index key =
  checkout index key >>= function
  | None -> Lwt.fail Not_found
  | Some p -> Lwt.return p

(* unshallow possible 1-st level objects from previous partial
   checkouts ; might be better to pass directly the list of shallow
   objects. *)
let unshallow context =
  Store.Tree.list context.tree [] >>= fun children ->
  P.Repo.batch context.index.repo (fun x y _ ->
      List.iter_s
        (fun (s, k) ->
          match Store.Tree.destruct k with
          | `Contents _ -> Lwt.return ()
          | `Node _ ->
              Store.Tree.get_tree context.tree [s] >>= fun tree ->
              Store.save_tree ~clear:true context.index.repo x y tree
              >|= fun _ -> ())
        children)

let get_hash_version _c = Context_hash.Version.of_int 0

let set_hash_version c v =
  if Context_hash.Version.(of_int 0 = v) then return c
  else fail (Tezos_context_helpers.Context.Unsupported_context_hash_version v)

let raw_commit ~time ?(message = "") context =
  let info =
    Info.v ~author:"Tezos" ~date:(Time.Protocol.to_seconds time) message
  in
  let parents = List.map Store.Commit.hash context.parents in
  unshallow context >>= fun () ->
  Store.Commit.v context.index.repo ~info ~parents context.tree >|= fun c ->
  Store.Tree.clear context.tree ;
  c

let hash ~time ?(message = "") context =
  let info =
    Info.v ~author:"Tezos" ~date:(Time.Protocol.to_seconds time) message
  in
  let parents = List.map (fun c -> Store.Commit.hash c) context.parents in
  let node = Store.Tree.hash context.tree in
  let commit = P.Commit.Val.v ~parents ~node ~info in
  let x = P.Commit.Key.hash commit in
  Hash.to_context_hash x

let commit ~time ?message context =
  raw_commit ~time ?message context >|= fun commit ->
  Hash.to_context_hash (Store.Commit.hash commit)

(*-- Generic Store Primitives ------------------------------------------------*)

let data_key key = current_data_key @ key

type key = string list

type value = bytes

type tree = Store.tree

module Tree = Tezos_context_helpers.Context.Make_tree (Store)

let mem ctxt key = Tree.mem ctxt.tree (data_key key)

let mem_tree ctxt key = Tree.mem_tree ctxt.tree (data_key key)

let raw_find ctxt key = Tree.find ctxt.tree key

let list ctxt ?offset ?length key =
  Tree.list ctxt.tree ?offset ?length (data_key key)

let find ctxt key = raw_find ctxt (data_key key)

let incr_ops ctxt = {ctxt with ops = ctxt.ops + 1}

let raw_add ctxt key data =
  Tree.add ctxt.tree key data >|= fun tree -> incr_ops {ctxt with tree}

let add ctxt key data = raw_add ctxt (data_key key) data

let raw_remove ctxt k =
  Tree.remove ctxt.tree k >|= fun tree -> incr_ops {ctxt with tree}

let remove ctxt key = raw_remove ctxt (data_key key)

let find_tree ctxt key = Tree.find_tree ctxt.tree (data_key key)

let flush context =
  P.Repo.batch context.index.repo (fun x y _ ->
      Store.save_tree ~clear:true context.index.repo x y context.tree)
  >|= fun _ -> {context with ops = 0}

let may_flush context =
  if (not context.index.readonly) && context.ops >= !auto_flush then
    flush context
  else Lwt.return context

let add_tree ctxt key tree =
  may_flush ctxt >>= fun ctxt ->
  Tree.add_tree ctxt.tree (data_key key) tree >|= fun tree ->
  incr_ops {ctxt with tree}

let fold ?depth ctxt key ~init ~f =
  Tree.fold ?depth ctxt.tree (data_key key) ~init ~f

(** The light mode relies on the implementation of this
    function, because it uses Irmin.Type.of_string to rebuild values
    of type Irmin.Hash.t. This is a temporary workaround until we
    do that in a type safe manner when there are less moving pieces. *)
let merkle_hash_to_string = Irmin.Type.to_string Store.Hash.t

let rec tree_to_raw_context tree =
  match Store.Tree.destruct tree with
  | `Contents (v, _) ->
      Store.Tree.Contents.force_exn v >|= fun v -> Block_services.Key v
  | `Node _ ->
      Store.Tree.list tree [] >|= List.map fst >>= fun keys ->
      let f acc key =
        (* get_tree is safe, because we iterate over keys *)
        Store.Tree.get_tree tree [key] >>= tree_to_raw_context
        >|= fun sub_raw_context -> TzString.Map.add key sub_raw_context acc
      in
      Lwt_list.fold_left_s f TzString.Map.empty keys >|= fun res ->
      Block_services.Dir res

let merkle_hash tree =
  let merkle_hash_kind =
    match Store.Tree.destruct tree with
    | `Contents _ -> Block_services.Contents
    | `Node _ -> Block_services.Node
  in
  let hash_str = Store.Tree.hash tree |> merkle_hash_to_string in
  Block_services.Hash (merkle_hash_kind, hash_str)

let merkle_tree t leaf_kind key =
  Store.Tree.find_tree t.tree (data_key []) >>= fun subtree_opt ->
  match subtree_opt with
  | None -> Lwt.return TzString.Map.empty
  | Some subtree ->
      let key_to_string k = String.concat ";" k in
      let rec key_to_merkle_tree t target =
        match (Store.Tree.destruct t, target) with
        | (_, []) ->
            (* We cannot use this case as the base case, because a merkle_node
               is a map from string to something. In this case, we have
               no key to put in the map's domain. *)
            raise
              (Invalid_argument
                 (Printf.sprintf "Reached end of key (top-level key was: %s)"
                 @@ key_to_string key))
        | (_, [hd]) ->
            let finally key =
              (* get_tree is safe because we iterate on keys *)
              Store.Tree.get_tree t [key] >>= fun tree ->
              if key = hd then
                (* on the target path: the final leaf *)
                match leaf_kind with
                | Block_services.Hole -> Lwt.return @@ merkle_hash tree
                | Block_services.Raw_context ->
                    tree_to_raw_context tree >|= fun raw_context ->
                    Block_services.Data raw_context
              else
                (* a sibling of the target path: return a hash *)
                Lwt.return @@ merkle_hash tree
            in
            Store.Tree.list t []
            >>= Lwt_list.fold_left_s
                  (fun acc (key, _) ->
                    finally key >|= fun v -> TzString.Map.add key v acc)
                  TzString.Map.empty
        | (`Node _, target_hd :: target_tl) ->
            let continue key =
              (* get_tree is safe because we iterate on keys *)
              Store.Tree.get_tree t [key] >>= fun tree ->
              if key = target_hd then
                (* on the target path: recurse *)
                key_to_merkle_tree tree target_tl >|= fun sub ->
                Block_services.Continue sub
              else
                (* a sibling of the target path: return a hash *)
                Lwt.return @@ merkle_hash tree
            in
            Store.Tree.list t []
            >>= Lwt_list.fold_left_s
                  (fun acc (key, _) ->
                    continue key >|= fun atom -> TzString.Map.add key atom acc)
                  TzString.Map.empty
        | (`Contents _, _) ->
            raise
              (Invalid_argument
                 (Printf.sprintf
                    "(`Contents _, l) when l <> [_] (in other words: found a \
                     leaf node whereas key %s (top-level key: %s) wasn't fully \
                     consumed)"
                    (key_to_string target)
                    (key_to_string key)))
      in
      key_to_merkle_tree subtree key

(*-- Predefined Fields -------------------------------------------------------*)

let get_protocol v =
  raw_find v current_protocol_key >|= function
  | None -> assert false
  | Some data -> Protocol_hash.of_bytes_exn data

let add_protocol v key =
  let key = Protocol_hash.to_bytes key in
  raw_add v current_protocol_key key

let get_test_chain v =
  raw_find v current_test_chain_key >>= function
  | None -> Lwt.fail (Failure "Unexpected error (Context.get_test_chain)")
  | Some data -> (
      match Data_encoding.Binary.of_bytes Test_chain_status.encoding data with
      | Error re ->
          Format.kasprintf
            (fun s -> Lwt.fail (Failure s))
            "Error in Context.get_test_chain: %a"
            Data_encoding.Binary.pp_read_error
            re
      | Ok r -> Lwt.return r)

let add_test_chain v id =
  let id = Data_encoding.Binary.to_bytes_exn Test_chain_status.encoding id in
  raw_add v current_test_chain_key id

let remove_test_chain v = raw_remove v current_test_chain_key

let fork_test_chain v ~protocol ~expiration =
  add_test_chain v (Forking {protocol; expiration})

let find_predecessor_block_metadata_hash v =
  raw_find v current_predecessor_block_metadata_hash_key >>= function
  | None -> Lwt.return_none
  | Some data -> (
      match
        Data_encoding.Binary.of_bytes_opt Block_metadata_hash.encoding data
      with
      | None ->
          Lwt.fail
            (Failure
               "Unexpected error (Context.get_predecessor_block_metadata_hash)")
      | Some r -> Lwt.return_some r)

let add_predecessor_block_metadata_hash v hash =
  let data =
    Data_encoding.Binary.to_bytes_exn Block_metadata_hash.encoding hash
  in
  raw_add v current_predecessor_block_metadata_hash_key data

let find_predecessor_ops_metadata_hash v =
  raw_find v current_predecessor_ops_metadata_hash_key >>= function
  | None -> Lwt.return_none
  | Some data -> (
      match
        Data_encoding.Binary.of_bytes_opt
          Operation_metadata_list_list_hash.encoding
          data
      with
      | None ->
          Lwt.fail
            (Failure
               "Unexpected error (Context.get_predecessor_ops_metadata_hash)")
      | Some r -> Lwt.return_some r)

let add_predecessor_ops_metadata_hash v hash =
  let data =
    Data_encoding.Binary.to_bytes_exn
      Operation_metadata_list_list_hash.encoding
      hash
  in
  raw_add v current_predecessor_ops_metadata_hash_key data

(*-- Initialisation ----------------------------------------------------------*)

let init ?patch_context ?(readonly = false) root =
  let index_log_size = Option.value ~default:2_500_000 !index_log_size in
  Store.Repo.v (Irmin_pack.config ~readonly ~index_log_size root)
  >|= fun repo -> {path = root; repo; patch_context; readonly}

let close index = Store.Repo.close index.repo

let get_branch chain_id = Format.asprintf "%a" Chain_id.pp chain_id

let commit_genesis index ~chain_id ~time ~protocol =
  let tree = Store.Tree.empty in
  let ctxt = {index; tree; parents = []; ops = 0} in
  (match index.patch_context with
  | None -> return ctxt
  | Some patch_context -> patch_context ctxt)
  >>=? fun ctxt ->
  add_protocol ctxt protocol >>= fun ctxt ->
  add_test_chain ctxt Not_running >>= fun ctxt ->
  raw_commit ~time ~message:"Genesis" ctxt >>= fun commit ->
  Store.Branch.set index.repo (get_branch chain_id) commit >>= fun () ->
  return (Hash.to_context_hash (Store.Commit.hash commit))

let compute_testchain_chain_id genesis =
  let genesis_hash = Block_hash.hash_bytes [Block_hash.to_bytes genesis] in
  Chain_id.of_block_hash genesis_hash

let compute_testchain_genesis forked_block =
  let genesis = Block_hash.hash_bytes [Block_hash.to_bytes forked_block] in
  genesis

let commit_test_chain_genesis ctxt (forked_header : Block_header.t) =
  let message =
    Format.asprintf "Forking testchain at level %ld." forked_header.shell.level
  in
  raw_commit ~time:forked_header.shell.timestamp ~message ctxt >>= fun commit ->
  let faked_shell_header : Block_header.shell_header =
    {
      forked_header.shell with
      proto_level = succ forked_header.shell.proto_level;
      predecessor = Block_hash.zero;
      validation_passes = 0;
      operations_hash = Operation_list_list_hash.empty;
      context = Hash.to_context_hash (Store.Commit.hash commit);
    }
  in
  let forked_block = Block_header.hash forked_header in
  let genesis_hash = compute_testchain_genesis forked_block in
  let chain_id = compute_testchain_chain_id genesis_hash in
  let genesis_header : Block_header.t =
    {
      shell = {faked_shell_header with predecessor = genesis_hash};
      protocol_data = Bytes.create 0;
    }
  in
  let branch = get_branch chain_id in
  Store.Branch.set ctxt.index.repo branch commit >|= fun () -> genesis_header

let clear_test_chain index chain_id =
  (* TODO remove commits... ??? *)
  let branch = get_branch chain_id in
  Store.Branch.remove index.repo branch

let set_head index chain_id commit =
  let branch = get_branch chain_id in
  Store.Commit.of_hash index.repo (Hash.of_context_hash commit) >>= function
  | None -> assert false
  | Some commit -> Store.Branch.set index.repo branch commit

let set_master index commit =
  Store.Commit.of_hash index.repo (Hash.of_context_hash commit) >>= function
  | None -> assert false
  | Some commit -> Store.Branch.set index.repo Store.Branch.master commit

(* Context dumping *)

module Dumpable_context = struct
  type nonrec index = index

  type nonrec context = context

  type tree = Store.tree

  type hash = Store.hash

  module Kinded_hash = struct
    type t = [`Blob of hash | `Node of hash]

    let encoding : t Data_encoding.t =
      let open Data_encoding in
      let kind_encoding = string_enum [("node", `Node); ("blob", `Blob)] in
      conv
        (function
          | `Blob h -> (`Blob, Context_hash.to_bytes (Hash.to_context_hash h))
          | `Node h -> (`Node, Context_hash.to_bytes (Hash.to_context_hash h)))
        (function
          | (`Blob, h) ->
              `Blob (Hash.of_context_hash (Context_hash.of_bytes_exn h))
          | (`Node, h) ->
              `Node (Hash.of_context_hash (Context_hash.of_bytes_exn h)))
        (obj2 (req "kind" kind_encoding) (req "value" bytes))
  end

  type commit_info = Info.t

  type batch =
    | Batch of
        Store.repo * [`Read | `Write] P.Contents.t * [`Read | `Write] P.Node.t

  let batch index f =
    P.Repo.batch index.repo (fun x y _ -> f (Batch (index.repo, x, y)))

  let commit_info_encoding =
    let open Data_encoding in
    conv
      (fun irmin_info ->
        let author = Info.author irmin_info in
        let message = Info.message irmin_info in
        let date = Info.date irmin_info in
        (author, message, date))
      (fun (author, message, date) -> Info.v ~author ~date message)
      (obj3 (req "author" string) (req "message" string) (req "date" int64))

  let hash_equal (h1 : hash) (h2 : hash) = h1 = h2

  let context_parents ctxt =
    match ctxt with
    | {parents = [commit]; _} ->
        let parents = Store.Commit.parents commit in
        let parents = List.map Hash.to_context_hash parents in
        List.sort Context_hash.compare parents
    | _ -> assert false

  let context_info = function
    | {parents = [c]; _} -> Store.Commit.info c
    | _ -> assert false

  let checkout idx h = checkout idx h

  let set_context ~info ~parents ctxt context_hash =
    let parents = List.sort Context_hash.compare parents in
    let parents = List.map Hash.of_context_hash parents in
    Store.Commit.v ctxt.index.repo ~info ~parents ctxt.tree >>= fun c ->
    let h = Store.Commit.hash c in
    Lwt.return (Context_hash.equal context_hash (Hash.to_context_hash h))

  let context_tree ctxt = ctxt.tree

  type binding = {
    key : string;
    value : tree;
    value_kind : [`Node | `Contents];
    value_hash : hash;
  }

  (** Unpack the bindings in a tree node (in lexicographic order) and clear its
       internal cache. *)
  let bindings tree : binding list Lwt.t =
    Store.Tree.list tree [] >>= fun keys ->
    keys
    |> List.sort (fun (a, _) (b, _) -> String.compare a b)
    |> List.map_s (fun (key, value) ->
           Store.Tree.kind value [] >|= function
           | None ->
               (* The value must exist in the tree, because we're
                   iterating over existing keys *)
               assert false
           | Some value_kind ->
               let value_hash = Store.Tree.hash value in
               {key; value; value_kind; value_hash})
    >|= fun bindings ->
    Store.Tree.clear tree ;
    bindings

  module Hashset = struct
    module String_set = Utils.String_set

    let create () =
      String_set.create ~elt_length:Hash.hash_size ~initial_capacity:100_000

    let mem t h = String_set.mem t (Hash.to_raw_string h)

    let add t h = String_set.add t (Hash.to_raw_string h)
  end

  let tree_iteri_unique f tree =
    let total_visited = ref 0 in
    (* Noting the visited hashes *)
    let visited_hash = Hashset.create () in
    let visited h = Hashset.mem visited_hash h in
    let set_visit h =
      incr total_visited ;
      Hashset.add visited_hash h
    in
    let rec aux : type a. tree -> (unit -> a) -> a Lwt.t =
     fun tree k ->
      bindings tree
      >>= List.map_s (fun {key; value; value_hash; value_kind} ->
              let kinded_value_hash =
                match value_kind with
                | `Node -> `Node value_hash
                | `Contents -> `Blob value_hash
              in
              let kv = (key, kinded_value_hash) in
              if visited value_hash then Lwt.return kv
              else
                match value_kind with
                | `Node ->
                    (* Visit children first, in left-to-right order. *)
                    (aux [@ocaml.tailcall]) value (fun () ->
                        (* There cannot be a cycle. *)
                        set_visit value_hash ;
                        kv)
                | `Contents ->
                    Store.Tree.get value [] >>= fun data ->
                    f (`Leaf data) >|= fun () ->
                    set_visit value_hash ;
                    kv)
      >>= fun sub_keys -> f (`Branch sub_keys) >|= k
    in
    aux tree Fun.id >>= fun () -> Lwt.return !total_visited

  let make_context index =
    {index; tree = Store.Tree.empty; parents = []; ops = 0}

  let update_context context tree = {context with tree}

  let add_hash (Batch (repo, _, _)) tree key hash =
    let irmin_hash =
      match hash with `Blob hash -> `Contents (hash, ()) | `Node _ as n -> n
    in
    Store.Tree.of_hash repo irmin_hash >>= function
    | None -> Lwt.return_none
    | Some t -> Store.Tree.add_tree tree key (t :> tree) >|= Option.some

  let add_bytes (Batch (_, t, _)) bytes =
    (* Save the contents in the store *)
    Store.save_contents t bytes >|= fun _ -> Store.Tree.of_contents bytes

  let add_dir batch l =
    let rec fold_list sub_tree = function
      | [] -> Lwt.return_some sub_tree
      | (step, hash) :: tl -> (
          add_hash batch sub_tree [step] hash >>= function
          | None -> Lwt.return_none
          | Some sub_tree -> fold_list sub_tree tl)
    in
    fold_list Store.Tree.empty l >>= function
    | None -> Lwt.return_none
    | Some tree ->
        let (Batch (repo, x, y)) = batch in
        (* Save the node in the store ... *)
        Store.save_tree ~clear:true repo x y tree >|= fun _ -> Some tree

  module Commit_hash = Context_hash
  module Block_header = Block_header
end

(* Context dumping: legacy *)

module Protocol_data_legacy = struct
  type t = Int32.t * data

  and info = {author : string; message : string; timestamp : Time.Protocol.t}

  and data = {
    info : info;
    protocol_hash : Protocol_hash.t;
    test_chain_status : Test_chain_status.t;
    data_key : Context_hash.t;
    predecessor_block_metadata_hash : Block_metadata_hash.t option;
    predecessor_ops_metadata_hash : Operation_metadata_list_list_hash.t option;
    parents : Context_hash.t list;
  }

  let info_encoding =
    let open Data_encoding in
    conv
      (fun {author; message; timestamp} -> (author, message, timestamp))
      (fun (author, message, timestamp) -> {author; message; timestamp})
      (obj3
         (req "author" string)
         (req "message" string)
         (req "timestamp" Time.Protocol.encoding))

  let data_encoding =
    let open Data_encoding in
    conv
      (fun {
             predecessor_block_metadata_hash;
             predecessor_ops_metadata_hash;
             info;
             protocol_hash;
             test_chain_status;
             data_key;
             parents;
           } ->
        ( predecessor_block_metadata_hash,
          predecessor_ops_metadata_hash,
          info,
          protocol_hash,
          test_chain_status,
          data_key,
          parents ))
      (fun ( predecessor_block_metadata_hash,
             predecessor_ops_metadata_hash,
             info,
             protocol_hash,
             test_chain_status,
             data_key,
             parents ) ->
        {
          predecessor_block_metadata_hash;
          predecessor_ops_metadata_hash;
          info;
          protocol_hash;
          test_chain_status;
          data_key;
          parents;
        })
      (obj7
         (opt "predecessor_block_metadata_hash" Block_metadata_hash.encoding)
         (opt
            "predecessor_ops_metadata_hash"
            Operation_metadata_list_list_hash.encoding)
         (req "info" info_encoding)
         (req "protocol_hash" Protocol_hash.encoding)
         (req "test_chain_status" Test_chain_status.encoding)
         (req "data_key" Context_hash.encoding)
         (req "parents" (list Context_hash.encoding)))

  (* This version didn't include the optional fields
     [predecessor_block_metadata_hash] and [predecessor_ops_metadata_hashes],
     but we can still restore this version by setting these to [None]. *)
  let data_encoding_1_0_0 =
    let open Data_encoding in
    conv
      (fun {
             predecessor_block_metadata_hash = _;
             predecessor_ops_metadata_hash = _;
             info;
             protocol_hash;
             test_chain_status;
             data_key;
             parents;
           } -> (info, protocol_hash, test_chain_status, data_key, parents))
      (fun (info, protocol_hash, test_chain_status, data_key, parents) ->
        {
          predecessor_block_metadata_hash = None;
          predecessor_ops_metadata_hash = None;
          info;
          protocol_hash;
          test_chain_status;
          data_key;
          parents;
        })
      (obj5
         (req "info" info_encoding)
         (req "protocol_hash" Protocol_hash.encoding)
         (req "test_chain_status" Test_chain_status.encoding)
         (req "data_key" Context_hash.encoding)
         (req "parents" (list Context_hash.encoding)))

  let encoding =
    let open Data_encoding in
    tup2 int32 data_encoding

  let encoding_1_0_0 =
    let open Data_encoding in
    tup2 int32 data_encoding_1_0_0

  let to_bytes = Data_encoding.Binary.to_bytes_exn encoding

  let of_bytes = Data_encoding.Binary.of_bytes_opt encoding
end

module Block_data_legacy = struct
  type t = {block_header : Block_header.t; operations : Operation.t list list}

  let encoding =
    let open Data_encoding in
    conv
      (fun {block_header; operations} -> (operations, block_header))
      (fun (operations, block_header) -> {block_header; operations})
      (obj2
         (req "operations" (list (list (dynamic_size Operation.encoding))))
         (req "block_header" Block_header.encoding))

  let to_bytes = Data_encoding.Binary.to_bytes_exn encoding

  let of_bytes = Data_encoding.Binary.of_bytes_opt encoding

  let header {block_header; _} = block_header
end

module Pruned_block_legacy = struct
  type t = {
    block_header : Block_header.t;
    operations : (int * Operation.t list) list;
    operation_hashes : (int * Operation_hash.t list) list;
  }

  let encoding =
    let open Data_encoding in
    conv
      (fun {block_header; operations; operation_hashes} ->
        (operations, operation_hashes, block_header))
      (fun (operations, operation_hashes, block_header) ->
        {block_header; operations; operation_hashes})
      (obj3
         (req
            "operations"
            (list (tup2 int31 (list (dynamic_size Operation.encoding)))))
         (req
            "operation_hashes"
            (list (tup2 int31 (list (dynamic_size Operation_hash.encoding)))))
         (req "block_header" Block_header.encoding))

  let to_bytes pruned_block =
    Data_encoding.Binary.to_bytes_exn encoding pruned_block

  let of_bytes pruned_block =
    Data_encoding.Binary.of_bytes_opt encoding pruned_block

  let header {block_header; _} = block_header
end

module Dumpable_context_legacy = struct
  type nonrec index = index

  type nonrec context = context

  type tree = Store.tree

  type hash = Store.hash

  module Kinded_hash = struct
    type t = [`Blob of hash | `Node of hash]

<<<<<<< HEAD
=======
    let encoding : t Data_encoding.t =
      let open Data_encoding in
      let kind_encoding = string_enum [("node", `Node); ("blob", `Blob)] in
      conv
        (function
          | `Blob h -> (`Blob, Context_hash.to_bytes (Hash.to_context_hash h))
          | `Node h -> (`Node, Context_hash.to_bytes (Hash.to_context_hash h)))
        (function
          | (`Blob, h) ->
              `Blob (Hash.of_context_hash (Context_hash.of_bytes_exn h))
          | (`Node, h) ->
              `Node (Hash.of_context_hash (Context_hash.of_bytes_exn h)))
        (obj2 (req "kind" kind_encoding) (req "value" bytes))
  end

>>>>>>> 0bdf2e90
  type commit_info = Info.t

  type batch =
    | Batch of
        Store.repo * [`Read | `Write] P.Contents.t * [`Read | `Write] P.Node.t

  let batch index f =
    P.Repo.batch index.repo (fun x y _ -> f (Batch (index.repo, x, y)))

  let commit_info_encoding =
    let open Data_encoding in
    conv
      (fun irmin_info ->
        let author = Info.author irmin_info in
        let message = Info.message irmin_info in
        let date = Info.date irmin_info in
        (author, message, date))
      (fun (author, message, date) -> Info.v ~author ~date message)
      (obj3 (req "author" string) (req "message" string) (req "date" int64))

  let hash_equal (h1 : hash) (h2 : hash) = h1 = h2

  let context_parents ctxt =
    match ctxt with
    | {parents = [commit]; _} ->
        let parents = Store.Commit.parents commit in
        let parents = List.map Hash.to_context_hash parents in
        List.sort Context_hash.compare parents
    | _ -> assert false

  let context_info = function
    | {parents = [c]; _} -> Store.Commit.info c
    | _ -> assert false

  let get_context idx bh = checkout idx bh.Block_header.shell.context

  let set_context ~info ~parents ctxt bh =
    let parents = List.sort Context_hash.compare parents in
    let parents = List.map Hash.of_context_hash parents in
    Store.Commit.v ctxt.index.repo ~info ~parents ctxt.tree >>= fun c ->
    let h = Store.Commit.hash c in
    Lwt.return
      (Context_hash.equal
         bh.Block_header.shell.context
         (Hash.to_context_hash h))

  let context_tree ctxt = ctxt.tree

  type binding = {
    key : string;
    value : tree;
    value_kind : [`Node | `Contents];
    value_hash : hash;
  }

  (** Unpack the bindings in a tree node (in lexicographic order) and clear its
      internal cache. *)
  let bindings tree : binding list Lwt.t =
    Store.Tree.list tree [] >>= fun keys ->
    keys
    |> List.sort (fun (a, _) (b, _) -> String.compare a b)
    |> List.map_s (fun (key, value) ->
           Store.Tree.kind value [] >|= function
           | None ->
               (* The value must exist in the tree, because we're
                  iterating over existing keys *)
               assert false
           | Some value_kind ->
               let value_hash = Store.Tree.hash value in
               {key; value; value_kind; value_hash})
    >|= fun bindings ->
    Store.Tree.clear tree ;
    bindings

  module Hashset = struct
    module String_set = Utils.String_set

    let create () =
      String_set.create ~elt_length:Hash.hash_size ~initial_capacity:100_000

    let mem t h = String_set.mem t (Hash.to_raw_string h)

    let add t h = String_set.add t (Hash.to_raw_string h)
  end

  let tree_iteri_unique f tree =
    let total_visited = ref 0 in
    (* Noting the visited hashes *)
    let visited_hash = Hashset.create () in
    let visited h = Hashset.mem visited_hash h in
    let set_visit h =
      incr total_visited ;
      Hashset.add visited_hash h
    in
    let rec aux : type a. tree -> (unit -> a) -> a Lwt.t =
     fun tree k ->
      bindings tree
      >>= List.map_s (fun {key; value; value_hash; value_kind} ->
              let kinded_value_hash =
                match value_kind with
                | `Node -> `Node value_hash
                | `Contents -> `Blob value_hash
              in
              let kv = (key, kinded_value_hash) in
              if visited value_hash then Lwt.return kv
              else
                match value_kind with
                | `Node ->
                    (* Visit children first, in left-to-right order. *)
                    (aux [@ocaml.tailcall]) value (fun () ->
                        (* There cannot be a cycle. *)
                        set_visit value_hash ;
                        kv)
                | `Contents ->
                    Store.Tree.get value [] >>= fun data ->
                    f !total_visited (`Leaf data) >|= fun () ->
                    set_visit value_hash ;
                    kv)
      >>= fun sub_keys -> f !total_visited (`Branch sub_keys) >|= k
    in
    aux tree Fun.id

  let make_context index =
    {index; tree = Store.Tree.empty; parents = []; ops = 0}

  let update_context context tree = {context with tree}

  let add_hash (Batch (repo, _, _)) tree key hash =
    let irmin_hash =
      match hash with `Blob hash -> `Contents (hash, ()) | `Node _ as n -> n
    in
    Store.Tree.of_hash repo irmin_hash >>= function
    | None -> Lwt.return_none
    | Some t -> Store.Tree.add_tree tree key (t :> tree) >>= Lwt.return_some

  let add_bytes (Batch (_, t, _)) b =
    (* Save the contents in the store *)
    Store.save_contents t b >|= fun _ -> Store.Tree.of_contents b

  let add_dir batch l =
    let rec fold_list sub_tree = function
      | [] -> Lwt.return_some sub_tree
      | (step, hash) :: tl -> (
          add_hash batch sub_tree [step] hash >>= function
          | None -> Lwt.return_none
          | Some sub_tree -> fold_list sub_tree tl)
    in
    fold_list Store.Tree.empty l >>= function
    | None -> Lwt.return_none
    | Some tree ->
        let (Batch (repo, x, y)) = batch in
        (* Save the node in the store ... *)
        Store.save_tree ~clear:true repo x y tree >|= fun _ -> Some tree

  module Commit_hash = Context_hash
  module Block_header = Block_header
  module Block_data = Block_data_legacy
  module Pruned_block = Pruned_block_legacy
  module Protocol_data = Protocol_data_legacy
end

(* Protocol data *)

let data_node_hash context =
  Store.Tree.get_tree context.tree current_data_key >|= fun tree ->
  Hash.to_context_hash (Store.Tree.hash tree)

let retrieve_commit_info index block_header =
  checkout_exn index block_header.Block_header.shell.context >>= fun context ->
  let irmin_info = Dumpable_context.context_info context in
  let author = Info.author irmin_info in
  let message = Info.message irmin_info in
  let timestamp = Time.Protocol.of_seconds (Info.date irmin_info) in
  get_protocol context >>= fun protocol_hash ->
  get_test_chain context >>= fun test_chain_status ->
  find_predecessor_block_metadata_hash context
  >>= fun predecessor_block_metadata_hash ->
  find_predecessor_ops_metadata_hash context
  >>= fun predecessor_ops_metadata_hash ->
  data_node_hash context >>= fun data_key ->
  let parents_contexts = Dumpable_context.context_parents context in
  return
    ( protocol_hash,
      author,
      message,
      timestamp,
      test_chain_status,
      data_key,
      predecessor_block_metadata_hash,
      predecessor_ops_metadata_hash,
      parents_contexts )

let check_protocol_commit_consistency index ~expected_context_hash
    ~given_protocol_hash ~author ~message ~timestamp ~test_chain_status
    ~predecessor_block_metadata_hash ~predecessor_ops_metadata_hash
    ~data_merkle_root ~parents_contexts =
  let data_merkle_root = Hash.of_context_hash data_merkle_root in
  let parents = List.map Hash.of_context_hash parents_contexts in
  let protocol_hash_bytes = Protocol_hash.to_bytes given_protocol_hash in
  let tree = Store.Tree.empty in
  Store.Tree.add tree current_protocol_key protocol_hash_bytes >>= fun tree ->
  let test_chain_status_bytes =
    Data_encoding.Binary.to_bytes_exn
      Test_chain_status.encoding
      test_chain_status
  in
  Store.Tree.add tree current_test_chain_key test_chain_status_bytes
  >>= fun tree ->
  (match predecessor_block_metadata_hash with
  | Some predecessor_block_metadata_hash ->
      let predecessor_block_metadata_hash_value =
        Block_metadata_hash.to_bytes predecessor_block_metadata_hash
      in
      Store.Tree.add
        tree
        current_predecessor_block_metadata_hash_key
        predecessor_block_metadata_hash_value
  | None -> Lwt.return tree)
  >>= fun tree ->
  (match predecessor_ops_metadata_hash with
  | Some predecessor_ops_metadata_hash ->
      let predecessor_ops_metadata_hash_value =
        Operation_metadata_list_list_hash.to_bytes predecessor_ops_metadata_hash
      in
      Store.Tree.add
        tree
        current_predecessor_ops_metadata_hash_key
        predecessor_ops_metadata_hash_value
  | None -> Lwt.return tree)
  >>= fun tree ->
  let info =
    Info.v ~author ~date:(Time.Protocol.to_seconds timestamp) message
  in
  let data_tree = Store.Tree.shallow index.repo (`Node data_merkle_root) in
  Store.Tree.add_tree tree current_data_key data_tree >>= fun node ->
  let node = Store.Tree.hash node in
  let commit = P.Commit.Val.v ~parents ~node ~info in
  let computed_context_hash = Hash.to_context_hash (P.Commit.Key.hash commit) in
  if Context_hash.equal expected_context_hash computed_context_hash then
    let ctxt =
      let parent = Store.of_private_commit index.repo commit in
      {index; tree = Store.Tree.empty; parents = [parent]; ops = 0}
    in
    add_test_chain ctxt test_chain_status >>= fun ctxt ->
    add_protocol ctxt given_protocol_hash >>= fun ctxt ->
    (match predecessor_block_metadata_hash with
    | Some predecessor_block_metadata_hash ->
        add_predecessor_block_metadata_hash ctxt predecessor_block_metadata_hash
    | None -> Lwt.return ctxt)
    >>= fun ctxt ->
    (match predecessor_ops_metadata_hash with
    | Some predecessor_ops_metadata_hash ->
        add_predecessor_ops_metadata_hash ctxt predecessor_ops_metadata_hash
    | None -> Lwt.return ctxt)
    >>= fun ctxt ->
    let data_t = Store.Tree.shallow index.repo (`Node data_merkle_root) in
    Store.Tree.add_tree ctxt.tree current_data_key data_t >>= fun new_tree ->
    Store.Commit.v ctxt.index.repo ~info ~parents new_tree >|= fun commit ->
    let ctxt_h = Hash.to_context_hash (Store.Commit.hash commit) in
    Context_hash.equal ctxt_h expected_context_hash
  else Lwt.return_false

(* Context dumper *)

module Context_dumper = Context_dump.Make (Dumpable_context)
module Context_dumper_legacy = Context_dump.Make_legacy (Dumpable_context_legacy)

(* provides functions dump_context and restore_context *)
let dump_context idx data ~fd =
  Context_dumper.dump_context_fd idx data ~context_fd:fd >>= fun res ->
  Lwt_unix.fsync fd >>= fun () -> Lwt.return res

let restore_context idx ~expected_context_hash ~nb_context_elements ~fd =
  Context_dumper.restore_context_fd
    idx
    ~expected_context_hash
    ~fd
    ~nb_context_elements

let legacy_restore_contexts idx ~filename k_store_pruned_block
    pipeline_validation =
  let file_init () =
    Lwt_unix.openfile filename Lwt_unix.[O_RDONLY; O_CLOEXEC] 0o600 >>= return
  in
  Lwt.catch file_init (function
      | Unix.Unix_error (e, _, _) ->
          fail @@ Cannot_open_file (Unix.error_message e)
      | exc ->
          let msg =
            Printf.sprintf "unknown error: %s" (Printexc.to_string exc)
          in
          fail (Cannot_open_file msg))
  >>=? fun fd ->
  Lwt.finalize
    (fun () ->
      Context_dumper_legacy.legacy_restore_contexts_fd
        idx
        ~fd
        k_store_pruned_block
        pipeline_validation
      >>=? fun result ->
      Lwt_unix.lseek fd 0 Lwt_unix.SEEK_CUR >>= fun current ->
      Lwt_unix.fstat fd >>= fun stats ->
      let total = stats.Lwt_unix.st_size in
      if current = total then return result
      else fail @@ Suspicious_file (total - current))
    (fun () -> Lwt_unix.close fd)

let legacy_get_protocol_data_from_header index block_header =
  let open Protocol_data_legacy in
  checkout_exn index block_header.Block_header.shell.context >>= fun context ->
  let level = block_header.shell.level in
  let irmin_info = Dumpable_context.context_info context in
  let date = Info.date irmin_info in
  let author = Info.author irmin_info in
  let message = Info.message irmin_info in
  let info = {timestamp = Time.Protocol.of_seconds date; author; message} in
  let parents = Dumpable_context.context_parents context in
  get_protocol context >>= fun protocol_hash ->
  get_test_chain context >>= fun test_chain_status ->
  find_predecessor_block_metadata_hash context
  >>= fun predecessor_block_metadata_hash ->
  find_predecessor_ops_metadata_hash context
  >>= fun predecessor_ops_metadata_hash ->
  data_node_hash context >>= fun data_key ->
  Lwt.return
    ( level,
      {
        predecessor_block_metadata_hash;
        predecessor_ops_metadata_hash;
        parents;
        protocol_hash;
        test_chain_status;
        data_key;
        info;
      } )

let legacy_restore_context ?expected_block idx ~snapshot_file ~handle_block
    ~handle_protocol_data ~block_validation =
  Lwt.catch
    (fun () -> Lwt_unix.openfile snapshot_file [Unix.O_RDONLY] 0o600 >>= return)
    (function
      | Unix.Unix_error (e, _, _) ->
          fail (Cannot_open_file (Unix.error_message e))
      | exc ->
          let msg =
            Printf.sprintf "unknown error: %s" (Printexc.to_string exc)
          in
          fail (Cannot_open_file msg))
  >>=? fun fd ->
  Lwt.finalize
    (fun () ->
      Context_dumper_legacy.restore_context_fd
        idx
        ~fd
        ?expected_block
        ~handle_block
        ~handle_protocol_data
        ~block_validation
      >>=? fun result ->
      Lwt_unix.lseek fd 0 Lwt_unix.SEEK_CUR >>= fun current ->
      Lwt_unix.fstat fd >>= fun stats ->
      let total = stats.Lwt_unix.st_size in
      if current = total then return result
      else fail (Suspicious_file (total - current)))
    (fun () -> Lwt_unix.close fd)

let legacy_read_metadata ~snapshot_file =
  Lwt.catch
    (fun () -> Lwt_unix.openfile snapshot_file [Unix.O_RDONLY] 0o600 >>= return)
    (function
      | Unix.Unix_error (e, _, _) ->
          fail (Cannot_open_file (Unix.error_message e))
      | exc ->
          let msg =
            Printf.sprintf "unknown error: %s" (Printexc.to_string exc)
          in
          fail (Cannot_open_file msg))
  >>=? fun fd ->
  Lwt.finalize
    (fun () -> Context_dumper_legacy.get_snapshot_metadata ~snapshot_fd:fd)
    (fun () -> Lwt_unix.close fd)

(* For testing purposes only *)
let legacy_dump_snapshot idx datas ~filename =
  Lwt.catch
    (fun () ->
      Lwt_unix.openfile filename Lwt_unix.[O_WRONLY; O_CREAT; O_TRUNC] 0o666
      >>= fun fd ->
      Lwt.finalize
        (fun () -> Context_dumper_legacy.dump_contexts_fd idx datas ~fd)
        (fun () -> Lwt_unix.close fd))
    (function
      | Unix.Unix_error (e, _, _) ->
          fail @@ Cannot_create_file (Unix.error_message e)
      | exc ->
          let msg =
            Printf.sprintf "unknown error: %s" (Printexc.to_string exc)
          in
          fail (Cannot_create_file msg))

(* For testing purposes only *)
let validate_context_hash_consistency_and_commit ~data_hash
    ~expected_context_hash ~timestamp ~test_chain ~protocol_hash ~message
    ~author ~parents ~predecessor_block_metadata_hash
    ~predecessor_ops_metadata_hash ~index =
  let data_hash = Hash.of_context_hash data_hash in
  let parents = List.map Hash.of_context_hash parents in
  let protocol_value = Protocol_hash.to_bytes protocol_hash in
  let test_chain_value =
    Data_encoding.Binary.to_bytes_exn Test_chain_status.encoding test_chain
  in
  let tree = Store.Tree.empty in
  Store.Tree.add tree current_protocol_key protocol_value >>= fun tree ->
  Store.Tree.add tree current_test_chain_key test_chain_value >>= fun tree ->
  (match predecessor_block_metadata_hash with
  | Some predecessor_block_metadata_hash ->
      let predecessor_block_metadata_hash_value =
        Block_metadata_hash.to_bytes predecessor_block_metadata_hash
      in
      Store.Tree.add
        tree
        current_predecessor_block_metadata_hash_key
        predecessor_block_metadata_hash_value
  | None -> Lwt.return tree)
  >>= fun tree ->
  (match predecessor_ops_metadata_hash with
  | Some predecessor_ops_metadata_hash ->
      let predecessor_ops_metadata_hash_value =
        Operation_metadata_list_list_hash.to_bytes predecessor_ops_metadata_hash
      in
      Store.Tree.add
        tree
        current_predecessor_ops_metadata_hash_key
        predecessor_ops_metadata_hash_value
  | None -> Lwt.return tree)
  >>= fun tree ->
  let info =
    Info.v ~author ~date:(Time.Protocol.to_seconds timestamp) message
  in
  let data_tree = Store.Tree.shallow index.repo (`Node data_hash) in
  Store.Tree.add_tree tree current_data_key data_tree >>= fun node ->
  let node = Store.Tree.hash node in
  let commit = P.Commit.Val.v ~parents ~node ~info in
  let computed_context_hash = Hash.to_context_hash (P.Commit.Key.hash commit) in
  if Context_hash.equal expected_context_hash computed_context_hash then
    let ctxt =
      let parent = Store.of_private_commit index.repo commit in
      {index; tree = Store.Tree.empty; parents = [parent]; ops = 0}
    in
    add_test_chain ctxt test_chain >>= fun ctxt ->
    add_protocol ctxt protocol_hash >>= fun ctxt ->
    (match predecessor_block_metadata_hash with
    | Some predecessor_block_metadata_hash ->
        add_predecessor_block_metadata_hash ctxt predecessor_block_metadata_hash
    | None -> Lwt.return ctxt)
    >>= fun ctxt ->
    (match predecessor_ops_metadata_hash with
    | Some predecessor_ops_metadata_hash ->
        add_predecessor_ops_metadata_hash ctxt predecessor_ops_metadata_hash
    | None -> Lwt.return ctxt)
    >>= fun ctxt ->
    let data_t = Store.Tree.shallow index.repo (`Node data_hash) in
    Store.Tree.add_tree ctxt.tree current_data_key data_t >>= fun new_tree ->
    Store.Commit.v ctxt.index.repo ~info ~parents new_tree >|= fun commit ->
    let ctxt_h = Hash.to_context_hash (Store.Commit.hash commit) in
    Context_hash.equal ctxt_h expected_context_hash
  else Lwt.return_false<|MERGE_RESOLUTION|>--- conflicted
+++ resolved
@@ -933,8 +933,6 @@
   module Kinded_hash = struct
     type t = [`Blob of hash | `Node of hash]
 
-<<<<<<< HEAD
-=======
     let encoding : t Data_encoding.t =
       let open Data_encoding in
       let kind_encoding = string_enum [("node", `Node); ("blob", `Blob)] in
@@ -950,7 +948,6 @@
         (obj2 (req "kind" kind_encoding) (req "value" bytes))
   end
 
->>>>>>> 0bdf2e90
   type commit_info = Info.t
 
   type batch =
