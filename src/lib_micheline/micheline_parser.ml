--- conflicted
+++ resolved
@@ -663,11 +663,7 @@
         else (errors, contents)
       in
       let bytes =
-<<<<<<< HEAD
-        MBytes.of_hex
-=======
         Hex.to_bytes
->>>>>>> fc8990b1
           (`Hex (String.sub contents 2 (String.length contents - 2)))
       in
       let expr : node = Bytes (loc, bytes) in
