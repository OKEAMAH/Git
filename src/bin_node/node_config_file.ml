--- conflicted
+++ resolved
@@ -269,41 +269,6 @@
         "kathmandunet.teztnets.xyz";
         "kathmandunet.boot.ecadinfra.com";
         "kathmandunet.stakenow.de:9733";
-      ]
-
-let blockchain_network_jakartanet =
-  make_blockchain_network
-    ~alias:"jakartanet"
-    {
-      time = Time.Protocol.of_notation_exn "2022-04-27T15:00:00Z";
-      block =
-        Block_hash.of_b58check_exn
-          "BLockGenesisGenesisGenesisGenesisGenesisbd16dciJxo9";
-      protocol =
-        Protocol_hash.of_b58check_exn
-          "Ps9mPmXaRzmzk35gbAYNCAw6UXdE2qoABTHbN2oEEc1qM7CwT9P";
-    }
-    ~genesis_parameters:
-      {
-        context_key = "sandbox_parameter";
-        values =
-          `O
-            [
-              ( "genesis_pubkey",
-                `String "edpkuYLienS3Xdt5c1vfRX1ibMxQuvfM67ByhJ9nmRYYKGAAoTq1UC"
-              );
-            ];
-      }
-    ~chain_name:"TEZOS_JAKARTANET_2022-04-27T15:00:00Z"
-    ~sandboxed_chain_name:"SANDBOXED_TEZOS"
-    ~user_activated_upgrades:
-      [(8192l, "PtJakart2xVj7pYXJBXrqHgd82rdkLey5ZeeGwDgPp9rhQUbSqY")]
-    ~default_bootstrap_peers:
-      [
-        "jakartanet.teztnets.xyz";
-        "jakartanet.boot.ecadinfra.com";
-        "jakartanet.kaml.fr";
-        "jakartanet.visualtez.com";
       ]
 
 let blockchain_network_sandbox =
@@ -405,14 +370,9 @@
     (1, blockchain_network_sandbox);
     (4, blockchain_network_mainnet);
     (16, blockchain_network_hangzhounet);
-<<<<<<< HEAD
-    (17, blockchain_network_ithacanet);
-    (18, blockchain_network_jakartanet);
-=======
     (18, blockchain_network_jakartanet);
     (19, blockchain_network_ghostnet);
     (20, blockchain_network_kathmandunet);
->>>>>>> b6c300b4
   ]
   |> List.map (fun (tag, network) ->
          match network.alias with
