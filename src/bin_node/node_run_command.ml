--- conflicted
+++ resolved
@@ -11,17 +11,10 @@
 
 let genesis : State.Chain.genesis = {
   time =
-<<<<<<< HEAD
-    Time.of_notation_exn "2018-04-17T09:47:00Z" ;
+    Time.of_notation_exn "2018-05-17T10:58:43Z" ;
   block =
     Block_hash.of_b58check_exn
-      "BLockGenesisGenesisGenesisGenesisGenesis385e5hNnQTe" ;
-=======
-    Time.of_notation_exn "2018-04-17T11:46:23Z" ;
-  block =
-    Block_hash.of_b58check_exn
-      "BLockGenesisGenesisGenesisGenesisGenesisa52f8bUWPcg" ;
->>>>>>> 01941fa7
+      "BLockGenesisGenesisGenesisGenesisGenesise9aefcyoeHk" ;
   protocol =
     Protocol_hash.of_b58check_exn
       "ProtoGenesisGenesisGenesisGenesisGenesisGenesk612im" ;
@@ -195,8 +188,6 @@
     config.shell.prevalidator_limits
     config.shell.chain_validator_limits
 
-<<<<<<< HEAD
-=======
 (* Add default accepted CORS headers *)
 let sanitize_cors_headers ~default headers =
   List.map String.lowercase_ascii headers |>
@@ -204,7 +195,6 @@
   String.Set.(union (of_list default)) |>
   String.Set.elements
 
->>>>>>> 01941fa7
 let init_rpc (rpc_config: Node_config_file.rpc) node =
   match rpc_config.listen_addr with
   | None ->
