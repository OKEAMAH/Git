(*****************************************************************************)
(*                                                                           *)
(* Open Source License                                                       *)
(* Copyright (c) 2018 Dynamic Ledger Solutions, Inc. <contact@tezos.com>     *)
(* Copyright (c) 2019 Nomadic Labs, <contact@nomadic-labs.com>               *)
(*                                                                           *)
(* Permission is hereby granted, free of charge, to any person obtaining a   *)
(* copy of this software and associated documentation files (the "Software"),*)
(* to deal in the Software without restriction, including without limitation *)
(* the rights to use, copy, modify, merge, publish, distribute, sublicense,  *)
(* and/or sell copies of the Software, and to permit persons to whom the     *)
(* Software is furnished to do so, subject to the following conditions:      *)
(*                                                                           *)
(* The above copyright notice and this permission notice shall be included   *)
(* in all copies or substantial portions of the Software.                    *)
(*                                                                           *)
(* THE SOFTWARE IS PROVIDED "AS IS", WITHOUT WARRANTY OF ANY KIND, EXPRESS OR*)
(* IMPLIED, INCLUDING BUT NOT LIMITED TO THE WARRANTIES OF MERCHANTABILITY,  *)
(* FITNESS FOR A PARTICULAR PURPOSE AND NONINFRINGEMENT. IN NO EVENT SHALL   *)
(* THE AUTHORS OR COPYRIGHT HOLDERS BE LIABLE FOR ANY CLAIM, DAMAGES OR OTHER*)
(* LIABILITY, WHETHER IN AN ACTION OF CONTRACT, TORT OR OTHERWISE, ARISING   *)
(* FROM, OUT OF OR IN CONNECTION WITH THE SOFTWARE OR THE USE OR OTHER       *)
(* DEALINGS IN THE SOFTWARE.                                                 *)
(*                                                                           *)
(*****************************************************************************)

open Cmdliner
open Node_logging

let (//) = Filename.concat

type t = {
  data_dir: string option ;
  config_file: string ;
  min_connections: int option ;
  expected_connections: int option ;
  max_connections: int option ;
  max_download_speed: int option ;
  max_upload_speed: int option ;
  binary_chunks_size: int option ;
  peer_table_size: int option ;
  expected_pow: float option ;
  peers: string list ;
  no_bootstrap_peers: bool ;
  listen_addr: string option ;
  discovery_addr: string option ;
  rpc_listen_addr: string option ;
  private_mode: bool ;
  disable_mempool: bool ;
  disable_testchain: bool ;
  cors_origins: string list ;
  cors_headers: string list ;
  rpc_tls: Node_config_file.tls option ;
  log_output: Logging_unix.Output.t option ;
  bootstrap_threshold: int option ;
  history_mode: History_mode.t option ;
}

let wrap
    data_dir config_file
    connections max_download_speed max_upload_speed binary_chunks_size
    peer_table_size
    listen_addr discovery_addr peers no_bootstrap_peers bootstrap_threshold private_mode
    disable_mempool disable_testchain
    expected_pow rpc_listen_addr rpc_tls
    cors_origins cors_headers log_output history_mode =

  let actual_data_dir =
    Option.unopt ~default:Node_config_file.default_data_dir data_dir in

  let config_file =
    Option.unopt ~default:(actual_data_dir // "config.json") config_file in

  let rpc_tls =
    Option.map
      ~f:(fun (cert, key) -> { Node_config_file.cert ; key })
      rpc_tls in

  (* when `--connections` is used,
     override all the bounds defined in the configuration file. *)
  let bootstrap_threshold,
      min_connections, expected_connections, max_connections,
      peer_table_size =
    match connections with
    | None -> bootstrap_threshold, None, None, None, peer_table_size
    | Some x ->
        let peer_table_size =
          match peer_table_size with
          | None -> Some (8*x)
          | Some _ -> peer_table_size in
        begin match bootstrap_threshold with
          | None -> Some (min (x/4) 2), Some (x/2), Some x, Some (3*x/2), peer_table_size
          | Some bs -> Some bs, Some (x/2), Some x, Some (3*x/2), peer_table_size
        end
  in
  { data_dir ;
    config_file ;
    min_connections ;
    expected_connections ;
    max_connections ;
    max_download_speed ;
    max_upload_speed ;
    binary_chunks_size ;
    expected_pow ;
    peers ;
    no_bootstrap_peers ;
    listen_addr ;
    discovery_addr ;
    rpc_listen_addr ;
    private_mode ;
    disable_mempool ;
    disable_testchain ;
    cors_origins ;
    cors_headers ;
    rpc_tls ;
    log_output ;
    peer_table_size ;
    bootstrap_threshold ;
    history_mode ;
  }

module Manpage = struct

  let misc_section = "MISC OPTIONS"
  let p2p_section = "P2P OPTIONS"
  let rpc_section = "RPC OPTIONS"

  let args = [
    `S p2p_section ;
    `S rpc_section ;
    `S misc_section ;
  ]

  let bugs = [
    `S "BUGS";
    `P "Check bug reports at https://gitlab.com/tezos/tezos/issues.";
  ]

end

module Term = struct

  let log_output_converter =
    (fun s -> match Logging_unix.Output.of_string s with
       | Some res -> `Ok res
       | None -> `Error s),
    Logging_unix.Output.pp

  (* misc args *)

  let docs = Manpage.misc_section

  let log_output =
    let doc =
      "Log output. Either $(i,stdout), $(i,stderr), \
       $(i,syslog:<facility>) or a file path." in
    Arg.(value & opt (some log_output_converter) None &
         info ~docs ~docv:"OUTPUT" ~doc ["log-output"])

  let data_dir =
    let doc =
      "The directory where the Tezos node will store all its data." in
    Arg.(value & opt (some string) None &
         info ~docs ~doc ~docv:"DIR" ["data-dir"])

  let config_file =
    let doc = "The main configuration file." in
    Arg.(value & opt (some string) None &
         info ~docs ~doc ~docv:"FILE" ["config-file"])

  (* P2p args *)

  let docs = Manpage.p2p_section

  let connections =
    let doc =
      "Sets min_connections, expected_connections, max_connections to NUM / 2, \
       NUM, (3 * NUM) / 2, respectively. Sets peer_table_size to 8 * NUM \
       unless it is already defined in the configuration file. Sets \
       bootstrap_threshold to min(NUM / 4, 2) unless it is already defined in \
       the configuration file." in
    Arg.(value & opt (some int) None &
         info ~docs ~doc ~docv:"NUM" ["connections"])

  let max_download_speed =
    let doc =
      "The maximum number of bytes read per second." in
    Arg.(value & opt (some int) None &
         info ~docs ~doc ~docv:"NUM" ["max-download-speed"])

  let max_upload_speed =
    let doc =
      "The maximum number of bytes sent per second." in
    Arg.(value & opt (some int) None &
         info ~docs ~doc ~docv:"NUM" ["max-upload-speed"])

  let binary_chunks_size =
    let doc =
      "Size limit (in kB) of binary blocks that are sent to other peers." in
    Arg.(value & opt (some int) None &
         info ~docs ~doc ~docv:"NUM" ["binary-chunks-size"])

  let peer_table_size =
    let doc = "Maximum size of internal peer tables, \
               used to store metadata/logs about a peer or about a \
               to-be-authenticated host:port couple." in
    Arg.(value & opt (some int) None &
         info ~docs ~doc ~docv:"NUM" ["peer-table-size"])

  let listen_addr =
    let doc =
      "The TCP address and port at which this instance can be reached." in
    Arg.(value & opt (some string) None &
         info ~docs ~doc ~docv:"ADDR:PORT" ["net-addr"])

  let discovery_addr =
    let doc = "The UDP address and port used for local peer discovery." in
    Arg.(value & opt (some string) None &
         info ~docs ~doc ~docv:"ADDR:PORT" ["discovery-addr"])

  let no_bootstrap_peers =
    let doc =
      "Ignore the peers found in the config file (or the hard-coded \
       bootstrap peers in the absence of config file)." in
    Arg.(value & flag &
         info ~docs ~doc ["no-bootstrap-peers"])

  let bootstrap_threshold =
    let doc =
      "Set the number of peers with whom a chain synchronization must \
       be completed to bootstrap the node" in
    Arg.(value & opt (some int) None &
         info ~docs ~doc ~docv:"NUM" ["bootstrap-threshold"])

  let peers =
    let doc =
      "A peer to bootstrap the network from. \
       Can be used several times to add several peers." in
    Arg.(value & opt_all string [] &
         info ~docs ~doc ~docv:"ADDR:PORT" ["peer"])

  let expected_pow =
    let doc =
      "Expected level of proof-of-work for peers identity." in
    Arg.(value & opt (some float) None &
         info ~docs ~doc ~docv:"FLOAT" ["expected-pow"])

  let private_mode =
    let doc =
      "Only open outgoing/accept incoming connections to/from peers \
       listed in 'bootstrap-peers' or provided with '--peer' option." in
    Arg.(value & flag & info ~docs ~doc ["private-mode"])

  let disable_mempool =
    let doc =
      "If set to [true], the node will not participate in the propagation \
       of pending operations (mempool). \
       Default value is [false]. \
       It can be used to decrease the memory and computation footprints \
       of the node." in
    Arg.(value & flag & info ~docs ~doc ["disable-mempool"])

  let disable_testchain =
    let doc =
      "If set to [true], the node will not spawn a testchain during \
       the protocol's testing voting period. \
       Default value is [false]. It may be used used to decrease the \
       node storage usage and computation by droping the validation \
       of the test network blocks." in
    Arg.(value & flag & info ~docs ~doc ["disable-testchain"])

  (* rpc args *)
  let docs = Manpage.rpc_section

  let rpc_listen_addr =
    let doc =
      "The TCP socket address at which this RPC server \
       instance can be reached." in
    Arg.(value & opt (some string) None &
         info ~docs ~doc ~docv:"ADDR:PORT" ["rpc-addr"])

  let rpc_tls =
    let doc =
      "Enable TLS for this RPC server \
       with the provided certificate and key." in
    Arg.(value & opt (some (pair string string)) None &
         info ~docs ~doc ~docv:"crt,key" ["rpc-tls"])

  let cors_origins =
    let doc =
      "CORS origin allowed by the RPC server \
       via Access-Control-Allow-Origin; may be used multiple times" in
    Arg.(value & opt_all string [] &
         info ~docs ~doc ~docv:"ORIGIN" ["cors-origin"])

  let cors_headers =
    let doc =
      "Header reported by Access-Control-Allow-Headers \
       reported during CORS preflighting; may be used multiple times" in
    Arg.(value & opt_all string [] &
         info ~docs ~doc ~docv:"HEADER" ["cors-header"])

  (* History mode. *)

  let history_mode_converter =
    let open History_mode in
    let conv s = match s with
      | "archive" -> `Ok Archive
      | "full" -> `Ok Full
      | "rolling" -> `Ok Rolling
      | s -> `Error s in
    let to_string = Format.asprintf "%a" History_mode.pp in
    let pp fmt mode = Format.fprintf fmt "%s" (to_string mode) in
    (conv, pp)

  let history_mode =
    let doc = "History mode." in
    Arg.(value & opt (some history_mode_converter) None &
         info ~docs ~doc ~docv:"History mode" ["history-mode"])

  (* Args. *)

  let args =
    let open Term in
    const wrap $ data_dir $ config_file
    $ connections
    $ max_download_speed $ max_upload_speed $ binary_chunks_size
    $ peer_table_size
    $ listen_addr $ discovery_addr $ peers $ no_bootstrap_peers $ bootstrap_threshold
    $ private_mode $ disable_mempool $ disable_testchain
    $ expected_pow $ rpc_listen_addr $ rpc_tls
    $ cors_origins $ cors_headers
    $ log_output
    $ history_mode

end

let read_and_patch_config_file ?(ignore_bootstrap_peers=false) args =
  begin
    if Sys.file_exists args.config_file then
      Node_config_file.read args.config_file
    else
      return Node_config_file.default_config
  end >>=? fun cfg ->
  let { data_dir ;
        min_connections ; expected_connections ; max_connections ;
        max_download_speed ; max_upload_speed ; binary_chunks_size ;
        peer_table_size ;
        expected_pow ;
        peers ; no_bootstrap_peers ;
        listen_addr ; private_mode ;
        discovery_addr ;
        disable_mempool ; disable_testchain ;
        rpc_listen_addr ; rpc_tls ;
        cors_origins ; cors_headers ;
        log_output ;
        bootstrap_threshold ;
        history_mode ;
      } = args in
  let bootstrap_peers =
    if no_bootstrap_peers || ignore_bootstrap_peers
    then begin
      log_info "Ignoring bootstrap peers" ;
      peers
    end else
      cfg.p2p.bootstrap_peers @ peers in
  Node_config_file.update
    ?data_dir ?min_connections ?expected_connections ?max_connections
    ?max_download_speed ?max_upload_speed ?binary_chunks_size
    ?peer_table_size ?expected_pow
    ~bootstrap_peers ?listen_addr ?discovery_addr ?rpc_listen_addr ~private_mode
    ~disable_mempool ~disable_testchain ~cors_origins ~cors_headers
<<<<<<< HEAD
    ?rpc_tls ?log_output ?bootstrap_threshold ?history_mode cfg
=======
    ?rpc_tls ?log_output ?bootstrap_threshold cfg
>>>>>>> 9f69abe8
<|MERGE_RESOLUTION|>--- conflicted
+++ resolved
@@ -53,7 +53,6 @@
   rpc_tls: Node_config_file.tls option ;
   log_output: Logging_unix.Output.t option ;
   bootstrap_threshold: int option ;
-  history_mode: History_mode.t option ;
 }
 
 let wrap
@@ -63,7 +62,7 @@
     listen_addr discovery_addr peers no_bootstrap_peers bootstrap_threshold private_mode
     disable_mempool disable_testchain
     expected_pow rpc_listen_addr rpc_tls
-    cors_origins cors_headers log_output history_mode =
+    cors_origins cors_headers log_output =
 
   let actual_data_dir =
     Option.unopt ~default:Node_config_file.default_data_dir data_dir in
@@ -116,7 +115,6 @@
     log_output ;
     peer_table_size ;
     bootstrap_threshold ;
-    history_mode ;
   }
 
 module Manpage = struct
@@ -299,26 +297,6 @@
        reported during CORS preflighting; may be used multiple times" in
     Arg.(value & opt_all string [] &
          info ~docs ~doc ~docv:"HEADER" ["cors-header"])
-
-  (* History mode. *)
-
-  let history_mode_converter =
-    let open History_mode in
-    let conv s = match s with
-      | "archive" -> `Ok Archive
-      | "full" -> `Ok Full
-      | "rolling" -> `Ok Rolling
-      | s -> `Error s in
-    let to_string = Format.asprintf "%a" History_mode.pp in
-    let pp fmt mode = Format.fprintf fmt "%s" (to_string mode) in
-    (conv, pp)
-
-  let history_mode =
-    let doc = "History mode." in
-    Arg.(value & opt (some history_mode_converter) None &
-         info ~docs ~doc ~docv:"History mode" ["history-mode"])
-
-  (* Args. *)
 
   let args =
     let open Term in
@@ -331,7 +309,6 @@
     $ expected_pow $ rpc_listen_addr $ rpc_tls
     $ cors_origins $ cors_headers
     $ log_output
-    $ history_mode
 
 end
 
@@ -355,7 +332,6 @@
         cors_origins ; cors_headers ;
         log_output ;
         bootstrap_threshold ;
-        history_mode ;
       } = args in
   let bootstrap_peers =
     if no_bootstrap_peers || ignore_bootstrap_peers
@@ -370,8 +346,4 @@
     ?peer_table_size ?expected_pow
     ~bootstrap_peers ?listen_addr ?discovery_addr ?rpc_listen_addr ~private_mode
     ~disable_mempool ~disable_testchain ~cors_origins ~cors_headers
-<<<<<<< HEAD
-    ?rpc_tls ?log_output ?bootstrap_threshold ?history_mode cfg
-=======
-    ?rpc_tls ?log_output ?bootstrap_threshold cfg
->>>>>>> 9f69abe8
+    ?rpc_tls ?log_output ?bootstrap_threshold cfg