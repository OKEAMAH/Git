--- conflicted
+++ resolved
@@ -184,24 +184,6 @@
       Node_storage_command.cmd;
       Node_metrics_command.cmd;
     ]
-<<<<<<< HEAD
-
-(* This call is not strictly necessary as the parameters are initialized
-   lazily the first time a Sapling operation (validation or forging) is
-   done. This is what the client does.
-   For a long running binary however it is important to make sure that the
-   parameters files are there at the start and avoid failing much later while
-   validating an operation. Plus paying this cost upfront means that the first
-   validation will not be more expensive. *)
-let () =
-  try Tezos_sapling.Core.Validator.init_params ()
-  with exn ->
-    Printf.eprintf
-      "Failed to initialize Zcash parameters: %s"
-      (Printexc.to_string exn) ;
-    exit 1
-=======
->>>>>>> b6c300b4
 
 let () =
   Random.self_init () ;
