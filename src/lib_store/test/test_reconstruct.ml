--- conflicted
+++ resolved
@@ -116,40 +116,7 @@
         ~context_dir
         ~allow_testchains:false
         genesis
-<<<<<<< HEAD
-        ~user_activated_upgrades:[]
-        ~user_activated_protocol_overrides:[]
-        ~operation_metadata_size_limit:None
-      >>=? fun () -> return_false)
-    ~on_error:(function
-      | [Reconstruction.(Reconstruction_failure Nothing_to_reconstruct)] as e ->
-          if Compare.Int32.(snd savepoint = 0l) then
-            (* It is expected as nothing was pruned *)
-            return_true
-          else (
-            Format.printf "@\nTest failed:@\n%a@." Error_monad.pp_print_trace e ;
-            Alcotest.fail
-              "Should not fail to reconstruct (nothing_to_reconstruct raised).")
-      | [Reconstruction.(Cannot_reconstruct History_mode.Archive)]
-      | [Reconstruction.(Cannot_reconstruct (History_mode.Rolling _))] ->
-          (* In both Archive and Rolling _ modes, the reconstruction should fail *)
-          return_true
-      | err ->
-          Format.printf "@\nTest failed:@\n%a@." Error_monad.pp_print_trace err ;
-          Alcotest.fail "Should not fail")
-  >>=? fun expected_to_fail ->
-  if expected_to_fail then return_unit
-  else
-    Store.init
-      ~patch_context
-      ~store_dir
-      ~context_dir
-      ~allow_testchains:false
-      genesis
-    >>=? fun store' ->
-=======
     in
->>>>>>> 55b3bab8
     let chain_store' = Store.main_chain_store store' in
     let* () = check_flags descr store' last in
     let* () =
@@ -223,49 +190,6 @@
   let dir = store_dir // "imported_store" in
   let dst_store_dir = dir // "store" in
   let dst_context_dir = dir // "context" in
-<<<<<<< HEAD
-  Error_monad.protect
-    (fun () ->
-      let last_hash = Store.Block.hash last in
-      let snapshot_path = store_dir // "snapshot.full" in
-      let chain_name = Distributed_db_version.Name.of_string "test" in
-      (*FIXME test over Raw formats as well *)
-      Snapshots.export
-        Snapshots.Tar
-        ~rolling:false
-        ~block:(`Hash (last_hash, 0))
-        ~store_dir
-        ~context_dir
-        ~chain_name
-        ~snapshot_path
-        genesis
-      >>=? fun () ->
-      Snapshots.import
-        ~patch_context
-        ~block:last_hash
-        ~snapshot_path
-        ~dst_store_dir
-        ~dst_context_dir
-        ~chain_name
-        ~user_activated_upgrades:[]
-        ~user_activated_protocol_overrides:[]
-        ~operation_metadata_size_limit:None
-        genesis
-      >>=? fun () ->
-      Reconstruction.reconstruct
-        ~patch_context
-        ~store_dir:dst_store_dir
-        ~context_dir:dst_context_dir
-        genesis
-        ~user_activated_upgrades:[]
-        ~user_activated_protocol_overrides:[]
-        ~operation_metadata_size_limit:None
-      >>=? fun () -> return_false)
-    ~on_error:(function
-      | [Reconstruction.(Reconstruction_failure Nothing_to_reconstruct)] as e ->
-          if Compare.Int32.(lafl = 0l) || snd savepoint = 0l then
-            (* It is expected as nothing was pruned *)
-=======
   let* expected_to_fail =
     Error_monad.protect
       (fun () ->
@@ -330,7 +254,6 @@
                  raised).")
         | [Reconstruction.(Cannot_reconstruct History_mode.Archive)] ->
             (* In Archive, the reconstruction should fail *)
->>>>>>> 55b3bab8
             return_true
         | Snapshots.[Invalid_export_block {reason = `Genesis; _}] -> return_true
         | err ->
