--- conflicted
+++ resolved
@@ -41,15 +41,6 @@
      Alcotest_lwt.run
        "tezos-store"
        [
-<<<<<<< HEAD
-         Test_cemented_store.tests;
-         Test_block_store.tests;
-         Test_store.tests;
-         Test_consistency.tests;
-         Test_protocol_store.tests;
-         Test_testchain.tests;
-=======
->>>>>>> 69b6b8ba
          Test_snapshots.tests speed;
          Test_reconstruct.tests speed;
          Test_history_mode_switch.tests speed;
