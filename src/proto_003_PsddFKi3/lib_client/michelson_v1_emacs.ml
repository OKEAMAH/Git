(*****************************************************************************)
(*                                                                           *)
(* Open Source License                                                       *)
(* Copyright (c) 2018 Dynamic Ledger Solutions, Inc. <contact@tezos.com>     *)
(*                                                                           *)
(* Permission is hereby granted, free of charge, to any person obtaining a   *)
(* copy of this software and associated documentation files (the "Software"),*)
(* to deal in the Software without restriction, including without limitation *)
(* the rights to use, copy, modify, merge, publish, distribute, sublicense,  *)
(* and/or sell copies of the Software, and to permit persons to whom the     *)
(* Software is furnished to do so, subject to the following conditions:      *)
(*                                                                           *)
(* The above copyright notice and this permission notice shall be included   *)
(* in all copies or substantial portions of the Software.                    *)
(*                                                                           *)
(* THE SOFTWARE IS PROVIDED "AS IS", WITHOUT WARRANTY OF ANY KIND, EXPRESS OR*)
(* IMPLIED, INCLUDING BUT NOT LIMITED TO THE WARRANTIES OF MERCHANTABILITY,  *)
(* FITNESS FOR A PARTICULAR PURPOSE AND NONINFRINGEMENT. IN NO EVENT SHALL   *)
(* THE AUTHORS OR COPYRIGHT HOLDERS BE LIABLE FOR ANY CLAIM, DAMAGES OR OTHER*)
(* LIABILITY, WHETHER IN AN ACTION OF CONTRACT, TORT OR OTHERWISE, ARISING   *)
(* FROM, OUT OF OR IN CONNECTION WITH THE SOFTWARE OR THE USE OR OTHER       *)
(* DEALINGS IN THE SOFTWARE.                                                 *)
(*                                                                           *)
(*****************************************************************************)

open Protocol
open Tezos_micheline
open Micheline

let print_expr ppf expr =
  let print_annot ppf = function
    | [] ->
        ()
    | annots ->
        Format.fprintf ppf " %s" (String.concat " " annots)
  in
  let rec print_expr ppf = function
    | Int (_, value) ->
        Format.fprintf ppf "%s" (Z.to_string value)
    | String (_, value) ->
        Micheline_printer.print_string ppf value
    | Bytes (_, value) ->
<<<<<<< HEAD
        Format.fprintf ppf "0x%a" MBytes.pp_hex value
=======
        Format.fprintf ppf "0x%a" Hex.pp (Hex.of_bytes value)
>>>>>>> fc8990b1
    | Seq (_, items) ->
        Format.fprintf
          ppf
          "(seq %a)"
          (Format.pp_print_list ~pp_sep:Format.pp_print_space print_expr)
          items
    | Prim (_, name, [], []) ->
        Format.fprintf ppf "%s" name
    | Prim (_, name, items, annot) ->
        Format.fprintf
          ppf
          "(%s%a%s%a)"
          name
          print_annot
          annot
          (if items = [] then "" else " ")
          (Format.pp_print_list ~pp_sep:Format.pp_print_space print_expr)
          items
  in
  let root = root (Michelson_v1_primitives.strings_of_prims expr) in
  Format.fprintf ppf "@[<h>%a@]" print_expr root

let print_var_annots ppf = List.iter (Format.fprintf ppf "%s ")

let print_annot_expr ppf (expr, annot) =
  Format.fprintf ppf "(%a%a)" print_var_annots annot print_expr expr

open Micheline_parser
open Script_tc_errors

let print_type_map ppf (parsed, type_map) =
  let rec print_expr_types ppf = function
    | Seq (loc, [])
    | Prim (loc, _, [], _)
    | Int (loc, _)
    | Bytes (loc, _)
    | String (loc, _) ->
        print_item ppf loc
    | Seq (loc, items) | Prim (loc, _, items, _) ->
        print_item ppf loc ;
        List.iter (print_expr_types ppf) items
  and print_stack ppf items =
    Format.fprintf
      ppf
      "(%a)"
      (Format.pp_print_list ~pp_sep:Format.pp_print_space print_annot_expr)
      items
  and print_item ppf loc =
    try
      let ({start = {point = s; _}; stop = {point = e; _}}, locs) =
        List.assoc loc parsed.Michelson_v1_parser.expansion_table
      in
      let locs = List.sort compare locs in
      let (bef, aft) = List.assoc (List.hd locs) type_map in
      Format.fprintf
        ppf
        "(@[<h>%d %d %a %a@])@,"
        s
        e
        print_stack
        bef
        print_stack
        aft
    with Not_found -> ()
  in
  Format.fprintf ppf "(@[<v 0>%a@])" print_expr_types (root parsed.unexpanded)

let first_error_location errs =
  let rec find = function
    | [] ->
        0
    | ( Inconsistent_type_annotations (loc, _, _)
      | Unexpected_annotation loc
      | Ill_formed_type (_, _, loc)
      | Invalid_arity (loc, _, _, _)
      | Invalid_namespace (loc, _, _, _)
      | Invalid_primitive (loc, _, _)
      | Invalid_kind (loc, _, _)
      | Fail_not_in_tail_position loc
      | Undefined_binop (loc, _, _, _)
      | Undefined_unop (loc, _, _)
      | Bad_return (loc, _, _)
      | Bad_stack (loc, _, _, _)
      | Unmatched_branches (loc, _, _)
      | Invalid_constant (loc, _, _)
      | Invalid_contract (loc, _)
      | Comparable_type_expected (loc, _)
      | Michelson_v1_primitives.Invalid_primitive_name (_, loc) )
      :: _ ->
        loc
    | _ :: rest ->
        find rest
  in
  find errs

let report_errors ppf (parsed, errs) =
  let (eco, out) =
    List.fold_left
      (fun (eco, out) -> function Environment.Ecoproto_error err ->
            (err :: eco, out) | err -> (eco, err :: out))
      ([], [])
      errs
  in
  let (eco, out) = (List.rev eco, List.rev out) in
  Format.fprintf
    ppf
    "(@[<v 0>%a@,%a@])"
    (fun ppf errs ->
      let find_location loc =
        let oloc =
          List.assoc loc parsed.Michelson_v1_parser.unexpansion_table
        in
        fst (List.assoc oloc parsed.expansion_table)
      in
      match errs with
      | top :: errs ->
          let (errs, loc) =
            ( List.map (fun e -> Environment.Ecoproto_error e) (top :: errs),
              match top with
              | Ill_typed_contract (expr, _) | Ill_typed_data (_, expr, _) ->
                  if expr = parsed.expanded then
                    find_location (first_error_location (top :: errs))
                  else find_location 0
              | Michelson_v1_primitives.Invalid_primitive_name (expr, loc) ->
                  if
                    Micheline.strip_locations
                      (Michelson_v1_macros.unexpand_rec (Micheline.root expr))
                    = parsed.Michelson_v1_parser.unexpanded
                  then find_location loc
                  else find_location 0
              | _ ->
                  find_location 0 )
          in
          let message =
            Format.asprintf
              "%a"
              (Michelson_v1_error_reporter.report_errors
                 ~details:false
                 ~show_source:false
                 ~parsed)
              errs
          in
          let {start = {point = s; _}; stop = {point = e; _}} = loc in
          Format.fprintf ppf "(%d %d %S)" (s + 1) (e + 1) message
      | [] ->
          ())
    eco
    (Format.pp_print_list (fun ppf err ->
         let find_location loc =
           let oloc =
             List.assoc loc parsed.Michelson_v1_parser.unexpansion_table
           in
           fst (List.assoc oloc parsed.expansion_table)
         in
         let loc =
           match err with
           | Invalid_utf8_sequence (point, _)
           | Unexpected_character (point, _)
           | Undefined_escape_sequence (point, _)
           | Missing_break_after_number point ->
               {start = point; stop = point}
           | Unterminated_string loc
           | Unterminated_integer loc
           | Unterminated_comment loc
           | Odd_lengthed_bytes loc
           | Unclosed {loc; _}
           | Unexpected {loc; _}
           | Extra {loc; _} ->
               loc
           | Misaligned node ->
               location node
           | _ ->
               find_location 0
         in
         let message =
           Format.asprintf
             "%a"
             (Michelson_v1_error_reporter.report_errors
                ~details:false
                ~show_source:false
                ~parsed)
             [err]
         in
         let {start = {point = s; _}; stop = {point = e; _}} = loc in
         Format.fprintf ppf "(%d %d %S)" (s + 1) (e + 1) message))
    out<|MERGE_RESOLUTION|>--- conflicted
+++ resolved
@@ -40,11 +40,7 @@
     | String (_, value) ->
         Micheline_printer.print_string ppf value
     | Bytes (_, value) ->
-<<<<<<< HEAD
-        Format.fprintf ppf "0x%a" MBytes.pp_hex value
-=======
         Format.fprintf ppf "0x%a" Hex.pp (Hex.of_bytes value)
->>>>>>> fc8990b1
     | Seq (_, items) ->
         Format.fprintf
           ppf
