(*****************************************************************************)
(*                                                                           *)
(* Open Source License                                                       *)
(* Copyright (c) 2018 Dynamic Ledger Solutions, Inc. <contact@tezos.com>     *)
(* Copyright (c) 2018-2021 Nomadic Labs. <contact@nomadic-labs.com>          *)
(*                                                                           *)
(* Permission is hereby granted, free of charge, to any person obtaining a   *)
(* copy of this software and associated documentation files (the "Software"),*)
(* to deal in the Software without restriction, including without limitation *)
(* the rights to use, copy, modify, merge, publish, distribute, sublicense,  *)
(* and/or sell copies of the Software, and to permit persons to whom the     *)
(* Software is furnished to do so, subject to the following conditions:      *)
(*                                                                           *)
(* The above copyright notice and this permission notice shall be included   *)
(* in all copies or substantial portions of the Software.                    *)
(*                                                                           *)
(* THE SOFTWARE IS PROVIDED "AS IS", WITHOUT WARRANTY OF ANY KIND, EXPRESS OR*)
(* IMPLIED, INCLUDING BUT NOT LIMITED TO THE WARRANTIES OF MERCHANTABILITY,  *)
(* FITNESS FOR A PARTICULAR PURPOSE AND NONINFRINGEMENT. IN NO EVENT SHALL   *)
(* THE AUTHORS OR COPYRIGHT HOLDERS BE LIABLE FOR ANY CLAIM, DAMAGES OR OTHER*)
(* LIABILITY, WHETHER IN AN ACTION OF CONTRACT, TORT OR OTHERWISE, ARISING   *)
(* FROM, OUT OF OR IN CONNECTION WITH THE SOFTWARE OR THE USE OR OTHER       *)
(* DEALINGS IN THE SOFTWARE.                                                 *)
(*                                                                           *)
(*****************************************************************************)

type chain = [`Main | `Test | `Hash of Chain_id.t]

type chain_prefix = unit * chain

val chain_path : (unit, chain_prefix) RPC_path.t

val parse_chain : string -> (chain, string) result

val chain_to_string : chain -> string

val chain_arg : chain RPC_arg.t

(** A representation of a block's position relatively to a known
    block of a chain. *)
type block =
  [ `Genesis  (** The genesis block *)
  | `Head of int
    (** The [n]th predecessor of the [current_head] block if [n > 0].
      If [n = 0], represents the [current_head]. [n] should
      not be negative since the [current_head] does not have
      successors. *)
  | `Alias of [`Caboose | `Checkpoint | `Savepoint] * int
    (** The [n]th predecessor of the [caboose], the [checkpoint]
      or the [savepoint] if [n > 0]. If [n = 0], represents the block itself.
      If [n < 0], represents the [n]th successor.  *)
  | `Hash of Block_hash.t * int
    (** The [n]th predecessor of the block of given [hash] if [n > 0].
      If [n = 0], represents the block itself.
      Otherwise, if [n < 0], represents the [n]th successor.*)
  | `Level of Int32.t  (** The block at a given [level] *) ]

val parse_block : string -> (block, string) result

val to_string : block -> string

type prefix = (unit * chain) * block

val dir_path : (chain_prefix, chain_prefix) RPC_path.t

val path : (chain_prefix, chain_prefix * block) RPC_path.t

val mempool_path : ('a, 'b) RPC_path.t -> ('a, 'b) RPC_path.t

val live_blocks_path : ('a, 'b) RPC_path.t -> ('a, 'b) RPC_path.t

type operation_list_quota = {max_size : int; max_op : int option}

(** The low-level storage exposed as a tree *)
type raw_context =
  | Key of Bytes.t  (** A leaf, containing a value *)
  | Dir of raw_context TzString.Map.t
      (** A directory, mapping keys to nested [raw_context]s *)
  | Cut
      (** An omitted piece, because it is too deep compared to the maximum
          depth requested in the
          /chains/<chain_id>/blocks/<block_id/context/raw/bytes RPC *)

(** [raw_context_eq rc1 rc2] tests whether [rc1] and [rc2] are equal,
 *  that is, have the same constructors; and the constructor's content
 *  are recursively equal *)
val raw_context_eq : raw_context -> raw_context -> bool

val raw_context_encoding : raw_context Data_encoding.t

val pp_raw_context : Format.formatter -> raw_context -> unit

(** [raw_context_insert (k,v) c] inserts a key-value pair [(k,v)] in a raw_context [c].
    If [k] collides to a existing sub-tree in [c], the sub-tree is replaced by a new key-value pair. *)
val raw_context_insert : string list * raw_context -> raw_context -> raw_context
<<<<<<< HEAD

type error += Invalid_depth_arg of int
=======
>>>>>>> e445371a

(** The kind of a [merkle_node] *)
type merkle_hash_kind =
  | Contents  (** The kind associated to leaves *)
  | Node  (** The kind associated to directories *)

(** A node in a [merkle_tree] *)
type merkle_node =
  | Hash of (merkle_hash_kind * string)  (** A shallow node: just a hash *)
  | Data of raw_context  (** A full-fledged node containing actual data *)
  | Continue of merkle_tree  (** An edge to a more nested tree *)

(** The type of Merkle tree used by the light mode *)
and merkle_tree = merkle_node TzString.Map.t

(** [merkle_tree_eq mtree1 mtree2] tests whether [mtree1] and [mtree2] are equal,
 *  that is, have the same constructors; and the constructor's content
 *  are recursively equal *)
val merkle_tree_eq : merkle_tree -> merkle_tree -> bool

(** Whether an RPC caller requests an entirely shallow Merkle tree ([Hole])
    or whether the returned tree should contain data at the given key
    ([Raw_context]) *)
type merkle_leaf_kind = Hole | Raw_context

val pp_merkle_node : Format.formatter -> merkle_node -> unit

val pp_merkle_tree : Format.formatter -> merkle_tree -> unit

module type PROTO = sig
  val hash : Protocol_hash.t

  type block_header_data

  val block_header_data_encoding : block_header_data Data_encoding.t

  type block_header_metadata

  val block_header_metadata_encoding : block_header_metadata Data_encoding.t

  type operation_data

  type operation_receipt

  type operation = {
    shell : Operation.shell_header;
    protocol_data : operation_data;
  }

  val operation_data_encoding : operation_data Data_encoding.t

  val operation_receipt_encoding : operation_receipt Data_encoding.t

  val operation_data_and_receipt_encoding :
    (operation_data * operation_receipt) Data_encoding.t
end

type protocols = {
  current_protocol : Protocol_hash.t;
  next_protocol : Protocol_hash.t;
}

val protocols :
  #RPC_context.simple ->
  ?chain:chain ->
  ?block:block ->
  unit ->
  protocols tzresult Lwt.t

module Make (Proto : PROTO) (Next_proto : PROTO) : sig
  val path : (unit, chain_prefix * block) RPC_path.t

  type raw_block_header = {
    shell : Block_header.shell_header;
    protocol_data : Proto.block_header_data;
  }

  type block_header = {
    chain_id : Chain_id.t;
    hash : Block_hash.t;
    shell : Block_header.shell_header;
    protocol_data : Proto.block_header_data;
  }

  type block_metadata = {
    protocol_data : Proto.block_header_metadata;
    test_chain_status : Test_chain_status.t;
    max_operations_ttl : int;
    max_operation_data_length : int;
    max_block_header_length : int;
    operation_list_quota : operation_list_quota list;
  }

  type operation = {
    chain_id : Chain_id.t;
    hash : Operation_hash.t;
    shell : Operation.shell_header;
    protocol_data : Proto.operation_data;
    receipt : Proto.operation_receipt option;
  }

  type block_info = {
    chain_id : Chain_id.t;
    hash : Block_hash.t;
    header : raw_block_header;
    metadata : block_metadata option;
    operations : operation list list;
  }

  val block_info_encoding : block_info Data_encoding.t

  open RPC_context

  val info :
    #simple -> ?chain:chain -> ?block:block -> unit -> block_info tzresult Lwt.t

  val hash :
    #simple ->
    ?chain:chain ->
    ?block:block ->
    unit ->
    Block_hash.t tzresult Lwt.t

  val raw_header :
    #simple -> ?chain:chain -> ?block:block -> unit -> Bytes.t tzresult Lwt.t

  val header :
    #simple ->
    ?chain:chain ->
    ?block:block ->
    unit ->
    block_header tzresult Lwt.t

  val metadata :
    #simple ->
    ?chain:chain ->
    ?block:block ->
    unit ->
    block_metadata tzresult Lwt.t

  val metadata_hash :
    #simple ->
    ?chain:chain ->
    ?block:block ->
    unit ->
    Block_metadata_hash.t tzresult Lwt.t

  module Header : sig
    val shell_header :
      #simple ->
      ?chain:chain ->
      ?block:block ->
      unit ->
      Block_header.shell_header tzresult Lwt.t

    val protocol_data :
      #simple ->
      ?chain:chain ->
      ?block:block ->
      unit ->
      Proto.block_header_data tzresult Lwt.t

    val raw_protocol_data :
      #simple -> ?chain:chain -> ?block:block -> unit -> Bytes.t tzresult Lwt.t
  end

  module Operations : sig
    val operations :
      #simple ->
      ?chain:chain ->
      ?block:block ->
      unit ->
      operation list list tzresult Lwt.t

    val operations_in_pass :
      #simple ->
      ?chain:chain ->
      ?block:block ->
      int ->
      operation list tzresult Lwt.t

    val operation :
      #simple ->
      ?chain:chain ->
      ?block:block ->
      int ->
      int ->
      operation tzresult Lwt.t
  end

  module Operation_hashes : sig
    val operation_hashes :
      #simple ->
      ?chain:chain ->
      ?block:block ->
      unit ->
      Operation_hash.t list list tzresult Lwt.t

    val operation_hashes_in_pass :
      #simple ->
      ?chain:chain ->
      ?block:block ->
      int ->
      Operation_hash.t list tzresult Lwt.t

    val operation_hash :
      #simple ->
      ?chain:chain ->
      ?block:block ->
      int ->
      int ->
      Operation_hash.t tzresult Lwt.t
  end

  module Operation_metadata_hashes : sig
    val root :
      #simple ->
      ?chain:chain ->
      ?block:block ->
      unit ->
      Operation_metadata_list_list_hash.t tzresult Lwt.t

    val operation_metadata_hashes :
      #simple ->
      ?chain:chain ->
      ?block:block ->
      unit ->
      Operation_metadata_hash.t list list tzresult Lwt.t

    val operation_metadata_hashes_in_pass :
      #simple ->
      ?chain:chain ->
      ?block:block ->
      int ->
      Operation_metadata_hash.t list tzresult Lwt.t

    val operation_metadata_hash :
      #simple ->
      ?chain:chain ->
      ?block:block ->
      int ->
      int ->
      Operation_metadata_hash.t tzresult Lwt.t
  end

  module Context : sig
    val read :
      #simple ->
      ?chain:chain ->
      ?block:block ->
      ?depth:int ->
      string list ->
      raw_context tzresult Lwt.t

    val merkle_tree :
      #simple ->
      ?chain:chain ->
      ?block:block ->
      ?holey:bool ->
      string list ->
      merkle_tree option tzresult Lwt.t
  end

  module Helpers : sig
    module Forge : sig
      val block_header :
        #RPC_context.simple ->
        ?chain:chain ->
        ?block:block ->
        Block_header.t ->
        Bytes.t tzresult Lwt.t
    end

    module Preapply : sig
      val block :
        #simple ->
        ?chain:chain ->
        ?block:block ->
        ?sort:bool ->
        ?timestamp:Time.Protocol.t ->
        protocol_data:Next_proto.block_header_data ->
        Next_proto.operation list list ->
        (Block_header.shell_header * error Preapply_result.t list) tzresult
        Lwt.t

      val operations :
        #simple ->
        ?chain:chain ->
        ?block:block ->
        Next_proto.operation list ->
        (Next_proto.operation_data * Next_proto.operation_receipt) list tzresult
        Lwt.t
    end

    val complete :
      #simple ->
      ?chain:chain ->
      ?block:block ->
      string ->
      string list tzresult Lwt.t
  end

  module Mempool : sig
    type t = {
      applied : (Operation_hash.t * Next_proto.operation) list;
      refused : (Next_proto.operation * error list) Operation_hash.Map.t;
      outdated : (Next_proto.operation * error list) Operation_hash.Map.t;
      branch_refused : (Next_proto.operation * error list) Operation_hash.Map.t;
      branch_delayed : (Next_proto.operation * error list) Operation_hash.Map.t;
      unprocessed : Next_proto.operation Operation_hash.Map.t;
    }

    type t_with_version

    val pending_operations_version_dispatcher :
      version:int -> t -> t_with_version RPC_answer.t Lwt.t

    (** Call RPC GET /chains/[chain]/mempool/pending_operations *)
    val pending_operations :
      #simple -> ?chain:chain -> ?version:int -> unit -> t tzresult Lwt.t

    (** Call RPC POST /chains/[chain]/mempool/ban_operation *)
    val ban_operation :
      #simple ->
      ?chain:chain ->
      Operation_hash.t ->
      unit Tezos_error_monad.Error_monad.tzresult Lwt.t

    (** Call RPC POST /chains/[chain]/mempool/unban_operation *)
    val unban_operation :
      #simple ->
      ?chain:chain ->
      Operation_hash.t ->
      unit Tezos_error_monad.Error_monad.tzresult Lwt.t

    (** Call RPC POST /chains/[chain]/mempool/unban_all_operations *)
    val unban_all_operations :
      #simple ->
      ?chain:chain ->
      unit ->
      unit Tezos_error_monad.Error_monad.tzresult Lwt.t

    (** Call RPC GET /chains/[chain]/mempool/monitor_operations *)
    val monitor_operations :
      #streamed ->
      ?chain:chain ->
      ?applied:bool ->
      ?branch_delayed:bool ->
      ?branch_refused:bool ->
      ?refused:bool ->
      ?outdated:bool ->
      unit ->
      (((Operation_hash.t * Next_proto.operation) * error trace option) list
       Lwt_stream.t
      * stopper)
      tzresult
      Lwt.t

    (** Call RPC POST /chains/[chain]/mempool/request_operations *)
    val request_operations :
      #simple ->
      ?chain:chain ->
      ?peer_id:P2p_peer.Id.t ->
      unit ->
      unit tzresult Lwt.t
  end

  val live_blocks :
    #simple ->
    ?chain:chain ->
    ?block:block ->
    unit ->
    Block_hash.Set.t tzresult Lwt.t

  module S : sig
    val hash : ([`GET], prefix, prefix, unit, unit, Block_hash.t) RPC_service.t

    val info : ([`GET], prefix, prefix, unit, unit, block_info) RPC_service.t

    val header :
      ([`GET], prefix, prefix, unit, unit, block_header) RPC_service.t

    val raw_header : ([`GET], prefix, prefix, unit, unit, Bytes.t) RPC_service.t

    val metadata :
      ([`GET], prefix, prefix, unit, unit, block_metadata) RPC_service.t

    val metadata_hash :
      ([`GET], prefix, prefix, unit, unit, Block_metadata_hash.t) RPC_service.t

    val protocols :
      ([`GET], prefix, prefix, unit, unit, protocols) RPC_service.t

    module Header : sig
      val shell_header :
        ( [`GET],
          prefix,
          prefix,
          unit,
          unit,
          Block_header.shell_header )
        RPC_service.t

      val protocol_data :
        ( [`GET],
          prefix,
          prefix,
          unit,
          unit,
          Proto.block_header_data )
        RPC_service.t

      val raw_protocol_data :
        ([`GET], prefix, prefix, unit, unit, Bytes.t) RPC_service.t
    end

    module Operations : sig
      val operations :
        ([`GET], prefix, prefix, unit, unit, operation list list) RPC_service.t

      val operations_in_pass :
        ([`GET], prefix, prefix * int, unit, unit, operation list) RPC_service.t

      val operation :
        ( [`GET],
          prefix,
          (prefix * int) * int,
          unit,
          unit,
          operation )
        RPC_service.t
    end

    module Operation_hashes : sig
      val operation_hashes :
        ( [`GET],
          prefix,
          prefix,
          unit,
          unit,
          Tezos_crypto.Operation_hash.t list list )
        RPC_service.t

      val operation_hashes_in_pass :
        ( [`GET],
          prefix,
          prefix * int,
          unit,
          unit,
          Tezos_crypto.Operation_hash.t list )
        RPC_service.t

      val operation_hash :
        ( [`GET],
          prefix,
          (prefix * int) * int,
          unit,
          unit,
          Tezos_crypto.Operation_hash.t )
        RPC_service.t
    end

    module Operation_metadata_hashes : sig
      val root :
        ( [`GET],
          prefix,
          prefix,
          unit,
          unit,
          Operation_metadata_list_list_hash.t )
        RPC_service.t

      val operation_metadata_hashes :
        ( [`GET],
          prefix,
          prefix,
          unit,
          unit,
          Tezos_crypto.Operation_metadata_hash.t list list )
        RPC_service.t

      val operation_metadata_hashes_in_pass :
        ( [`GET],
          prefix,
          prefix * int,
          unit,
          unit,
          Tezos_crypto.Operation_metadata_hash.t list )
        RPC_service.t

      val operation_metadata_hash :
        ( [`GET],
          prefix,
          (prefix * int) * int,
          unit,
          unit,
          Tezos_crypto.Operation_metadata_hash.t )
        RPC_service.t
    end

    module Context : sig
      val read :
        ( [`GET],
          prefix,
          prefix * string list,
          < depth : int option >,
          unit,
          raw_context )
        RPC_service.t

      val merkle_tree :
        ( [`GET],
          prefix,
          prefix * string list,
          < holey : bool option >,
          unit,
          merkle_tree option )
        RPC_service.t
    end

    module Helpers : sig
      module Forge : sig
        val block_header :
          ( [`POST],
            prefix,
            prefix,
            unit,
            Block_header.t,
            Bytes.t )
          RPC_service.service
      end

      module Preapply : sig
        type block_param = {
          protocol_data : Next_proto.block_header_data;
          operations : Next_proto.operation list list;
        }

        val block :
          ( [`POST],
            prefix,
            prefix,
            < sort_operations : bool ; timestamp : Time.Protocol.t option >,
            block_param,
            Block_header.shell_header * error Preapply_result.t list )
          RPC_service.t

        val operations :
          ( [`POST],
            prefix,
            prefix,
            unit,
            Next_proto.operation list,
            (Next_proto.operation_data * Next_proto.operation_receipt) list )
          RPC_service.t
      end

      val complete :
        ([`GET], prefix, prefix * string, unit, unit, string list) RPC_service.t
    end

    module Mempool : sig
      val encoding : Mempool.t Data_encoding.t

      (** Define RPC GET /chains/[chain]/mempool/pending_operations *)
      val pending_operations :
        ('a, 'b) RPC_path.t ->
        ( [`GET],
          'a,
          'b,
          < version : int >,
          unit,
          Mempool.t_with_version )
        RPC_service.t

      (** Define RPC POST /chains/[chain]/mempool/ban_operation *)
      val ban_operation :
        ('a, 'b) RPC_path.t ->
        ([`POST], 'a, 'b, unit, Operation_hash.t, unit) RPC_service.t

      (** Define RPC POST /chains/[chain]/mempool/unban_operation *)
      val unban_operation :
        ('a, 'b) RPC_path.t ->
        ([`POST], 'a, 'b, unit, Operation_hash.t, unit) RPC_service.t

      (** Define RPC POST /chains/[chain]/mempool/unban_all_operations *)
      val unban_all_operations :
        ('a, 'b) RPC_path.t -> ([`POST], 'a, 'b, unit, unit, unit) RPC_service.t

      (** Define RPC GET /chains/[chain]/mempool/monitor_operations *)
      val monitor_operations :
        ('a, 'b) RPC_path.t ->
        ( [`GET],
          'a,
          'b,
          < applied : bool
          ; branch_delayed : bool
          ; branch_refused : bool
          ; refused : bool
          ; outdated : bool >,
          unit,
          ((Operation_hash.t * Next_proto.operation) * error trace option) list
        )
        RPC_service.t

      (** Define RPC GET /chains/[chain]/mempool/filter *)
      val get_filter :
        ('a, 'b) RPC_path.t ->
        ( [`GET],
          'a,
          'b,
          < include_default : bool >,
          unit,
          Data_encoding.json )
        RPC_service.t

      (** Define RPC POST /chains/[chain]/mempool/filter *)
      val set_filter :
        ('a, 'b) RPC_path.t ->
        ( [`POST],
          'a,
          'b,
          unit,
          Data_encoding.json,
          Data_encoding.json )
        RPC_service.t

      (** Define RPC POST /chains/[chain]/mempool/request_operations *)
      val request_operations :
        ('a, 'b) RPC_path.t ->
        ( [`POST],
          'a,
          'b,
          < peer_id : P2p_peer_id.t option >,
          unit,
          unit )
        RPC_service.t
    end

    val live_blocks :
      ([`GET], prefix, prefix, unit, unit, Block_hash.Set.t) RPC_service.t
  end
end

module Fake_protocol : PROTO

module Empty : module type of Make (Fake_protocol) (Fake_protocol)<|MERGE_RESOLUTION|>--- conflicted
+++ resolved
@@ -93,11 +93,6 @@
 (** [raw_context_insert (k,v) c] inserts a key-value pair [(k,v)] in a raw_context [c].
     If [k] collides to a existing sub-tree in [c], the sub-tree is replaced by a new key-value pair. *)
 val raw_context_insert : string list * raw_context -> raw_context -> raw_context
-<<<<<<< HEAD
-
-type error += Invalid_depth_arg of int
-=======
->>>>>>> e445371a
 
 (** The kind of a [merkle_node] *)
 type merkle_hash_kind =
