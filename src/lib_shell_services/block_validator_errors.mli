(*****************************************************************************)
(*                                                                           *)
(* Open Source License                                                       *)
(* Copyright (c) 2018 Dynamic Ledger Solutions, Inc. <contact@tezos.com>     *)
(* Copyright (c) 2018-2021 Nomadic Labs. <contact@nomadic-labs.com>          *)
(*                                                                           *)
(* Permission is hereby granted, free of charge, to any person obtaining a   *)
(* copy of this software and associated documentation files (the "Software"),*)
(* to deal in the Software without restriction, including without limitation *)
(* the rights to use, copy, modify, merge, publish, distribute, sublicense,  *)
(* and/or sell copies of the Software, and to permit persons to whom the     *)
(* Software is furnished to do so, subject to the following conditions:      *)
(*                                                                           *)
(* The above copyright notice and this permission notice shall be included   *)
(* in all copies or substantial portions of the Software.                    *)
(*                                                                           *)
(* THE SOFTWARE IS PROVIDED "AS IS", WITHOUT WARRANTY OF ANY KIND, EXPRESS OR*)
(* IMPLIED, INCLUDING BUT NOT LIMITED TO THE WARRANTIES OF MERCHANTABILITY,  *)
(* FITNESS FOR A PARTICULAR PURPOSE AND NONINFRINGEMENT. IN NO EVENT SHALL   *)
(* THE AUTHORS OR COPYRIGHT HOLDERS BE LIABLE FOR ANY CLAIM, DAMAGES OR OTHER*)
(* LIABILITY, WHETHER IN AN ACTION OF CONTRACT, TORT OR OTHERWISE, ARISING   *)
(* FROM, OUT OF OR IN CONNECTION WITH THE SOFTWARE OR THE USE OR OTHER       *)
(* DEALINGS IN THE SOFTWARE.                                                 *)
(*                                                                           *)
(*****************************************************************************)

type block_error =
  | Cannot_parse_operation of Operation_hash.t
  | Invalid_fitness of {expected : Fitness.t; found : Fitness.t}
  | Non_increasing_timestamp
  | Non_increasing_fitness
  | Invalid_level of {expected : Int32.t; found : Int32.t}
  | Invalid_proto_level of {expected : int; found : int}
  | Replayed_operation of Operation_hash.t
  | Outdated_operation of {
      operation : Operation_hash.t;
      originating_block : Block_hash.t;
    }
  | Expired_chain of {
      chain_id : Chain_id.t;
      expiration : Time.Protocol.t;
      timestamp : Time.Protocol.t;
    }
  | Unexpected_number_of_validation_passes of int (* uint8 *)
  | Too_many_operations of {pass : int; found : int; max : int}
  | Oversized_operation of {operation : Operation_hash.t; size : int; max : int}
  | Unallowed_pass of {
      operation : Operation_hash.t;
      pass : int;
      allowed_pass : int option;
    }
  | Cannot_parse_block_header
  | Economic_protocol_error
  | Invalid_protocol_environment_transition of
      Protocol.env_version * Protocol.env_version

type validation_process_error =
  | Missing_handshake
  | Inconsistent_handshake of string
  | Protocol_dynlink_failure of string
  | Socket_path_too_long of string
  | Socket_path_wrong_permission of string
  | Cannot_run_external_validator of string

type error +=
  | Invalid_block of {block : Block_hash.t; error : block_error}
  | Unavailable_protocol of {block : Block_hash.t; protocol : Protocol_hash.t}
  | Inconsistent_operations_hash of {
      block : Block_hash.t;
      expected : Operation_list_list_hash.t;
      found : Operation_list_list_hash.t;
    }
<<<<<<< HEAD
  | Applying_non_prechecked_block of Block_hash.t
=======
  | Applying_non_validated_block of Block_hash.t
>>>>>>> 69b6b8ba
  | Failed_to_checkout_context of Context_hash.t
  | System_error of {errno : string; fn : string; msg : string}
  | Missing_test_protocol of Protocol_hash.t
  | Validation_process_failed of validation_process_error
  | Cannot_validate_while_shutting_down

val invalid_block : Block_hash.t -> block_error -> error<|MERGE_RESOLUTION|>--- conflicted
+++ resolved
@@ -70,11 +70,7 @@
       expected : Operation_list_list_hash.t;
       found : Operation_list_list_hash.t;
     }
-<<<<<<< HEAD
-  | Applying_non_prechecked_block of Block_hash.t
-=======
   | Applying_non_validated_block of Block_hash.t
->>>>>>> 69b6b8ba
   | Failed_to_checkout_context of Context_hash.t
   | System_error of {errno : string; fn : string; msg : string}
   | Missing_test_protocol of Protocol_hash.t
