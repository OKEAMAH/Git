--- conflicted
+++ resolved
@@ -160,11 +160,7 @@
 let list_contract_labels cctxt ~chain ~block =
   Alpha_services.Contract.list cctxt (chain, block)
   >>=? fun contracts ->
-<<<<<<< HEAD
-  map_s
-=======
   rev_map_s
->>>>>>> fc8990b1
     (fun h ->
       ( match Contract.is_implicit h with
       | Some m -> (
@@ -342,11 +338,7 @@
   | Some t ->
       (* TODO: unicode normalization (NFKD)... *)
       let passphrase =
-<<<<<<< HEAD
-        MBytes.(concat "" [of_string key.email; of_string key.password])
-=======
         Bigstring.(concat "" [of_string key.email; of_string key.password])
->>>>>>> fc8990b1
       in
       let sk = Bip39.to_seed ~passphrase t in
       let sk = Bigstring.sub_bytes sk 0 32 in
