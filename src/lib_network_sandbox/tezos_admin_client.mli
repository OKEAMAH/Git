(** Wrapper around the [tezos-admin-client] application. *)
open Internal_pervasives

(** [t] is very similar to {!Tezos_client.t}. *)
type t = private {id: string; port: int; exec: Tezos_executable.t}

val of_client : exec:Tezos_executable.t -> Tezos_client.t -> t
val of_node : exec:Tezos_executable.t -> Tezos_node.t -> t

val make_command :
  t -> < paths: Paths.t ; .. > -> string list -> unit Genspio.EDSL.t
(** Build a [Genspio.EDSL.t] command. *)

module Command_error : sig
  type t = [`Admin_command_error of string * string list option]

  val failf :
    ?args:string list
    -> ('a, unit, string, ('b, [> t]) Asynchronous_result.t) format4
    -> 'a

  val pp : Format.formatter -> t -> unit
end

val successful_command :
  t
  -> < application_name: string
     ; console: Console.t
     ; paths: Paths.t
     ; runner: Running_processes.State.t
     ; .. >
  -> string list
  -> ( Process_result.t
     , [> Command_error.t | `Lwt_exn of exn] )
<<<<<<< HEAD
    Asynchronous_result.t
=======
     Asynchronous_result.t

val inject_protocol :
     t
  -> < application_name: string
     ; console: Console.t
     ; paths: Paths.t
     ; runner: Running_processes.State.t
     ; .. >
  -> path:string
  -> ( Process_result.t * string
     , [> Command_error.t | `Lwt_exn of exn] )
     Asynchronous_result.t
>>>>>>> ec3576fd
<|MERGE_RESOLUTION|>--- conflicted
+++ resolved
@@ -15,7 +15,7 @@
   type t = [`Admin_command_error of string * string list option]
 
   val failf :
-    ?args:string list
+       ?args:string list
     -> ('a, unit, string, ('b, [> t]) Asynchronous_result.t) format4
     -> 'a
 
@@ -23,7 +23,7 @@
 end
 
 val successful_command :
-  t
+     t
   -> < application_name: string
      ; console: Console.t
      ; paths: Paths.t
@@ -32,9 +32,6 @@
   -> string list
   -> ( Process_result.t
      , [> Command_error.t | `Lwt_exn of exn] )
-<<<<<<< HEAD
-    Asynchronous_result.t
-=======
      Asynchronous_result.t
 
 val inject_protocol :
@@ -47,5 +44,4 @@
   -> path:string
   -> ( Process_result.t * string
      , [> Command_error.t | `Lwt_exn of exn] )
-     Asynchronous_result.t
->>>>>>> ec3576fd
+     Asynchronous_result.t