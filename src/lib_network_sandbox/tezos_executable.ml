open Internal_pervasives

module Make_cli = struct
  let flag name = [sprintf "--%s" name]
  let opt name s = [sprintf "--%s" name; s]
  let optf name fmt = ksprintf (opt name) fmt
end

module Unix_files_sink = struct
  type t = {matches: string list option; level_at_least: string}

  let all_notices = {matches= None; level_at_least= "notice"}
  let all_info = {matches= None; level_at_least= "info"}
end

type kind = [`Node | `Baker | `Endorser | `Accuser | `Client | `Admin]

<<<<<<< HEAD
type 'kind t =
  { kind:
      'kind
  (* if needed, it's easy to remove this overengineered type parameter. *)
=======
type t =
  { kind: kind
>>>>>>> ec3576fd
  ; binary: string option
  ; unix_files_sink: Unix_files_sink.t option
  ; environment: (string * string) list }

let make ?binary ?unix_files_sink ?(environment = []) (kind : [< kind]) =
  {kind; binary; unix_files_sink; environment}

let kind_string (kind : [< kind]) =
  match kind with
  | `Accuser -> "accuser-alpha"
  | `Baker -> "baker-alpha"
  | `Endorser -> "endorser-alpha"
  | `Node -> "node"
  | `Client -> "client"
  | `Admin -> "admin-client"

let default_binary t = sprintf "tezos-%s" (kind_string t.kind)
let get t = Option.value t.binary ~default:(default_binary t)

let call t ~path args =
  let open Genspio.EDSL in
  seq
    ( Option.value_map t.unix_files_sink ~default:[] ~f:(function
<<<<<<< HEAD
          | {matches= None; level_at_least} ->
              [ setenv
                  ~var:(str "TEZOS_EVENTS_CONFIG")
                  (ksprintf str "unix-files://%s?level-at-least=%s"
                     (path // "events") level_at_least) ]
          | _other -> assert false )
      @ [ exec ["mkdir"; "-p"; path]
        ; write_stdout
            ~path:(path // "last-cmd" |> str)
            (printf (str "ARGS: %s\\n") [str (String.concat ~sep:" " args)])
        ; exec (Option.value t.binary ~default:(default_binary t) :: args) ] )
=======
        | {matches= None; level_at_least} ->
            [ setenv
                ~var:(str "TEZOS_EVENTS_CONFIG")
                (ksprintf str "unix-files://%s?level-at-least=%s"
                   (path // "events") level_at_least) ]
        | _other -> assert false )
    @ [ exec ["mkdir"; "-p"; path]
      ; write_stdout
          ~path:(path // "last-cmd" |> str)
          (printf (str "ARGS: %s\\n") [str (String.concat ~sep:" " args)])
      ; exec (get t :: args) ] )
>>>>>>> ec3576fd

let cli_term kind prefix =
  let open Cmdliner in
  let open Term in
  pure (fun binary ->
      { kind
      ; binary
      ; unix_files_sink= Some Unix_files_sink.all_info
      ; environment= [] } )
  $ Arg.(
      value
      & opt (some string) None
      & info
        [sprintf "%s-%s-binary" prefix (kind_string kind)]
        ~doc:(sprintf "Binary for the `tezos-%s` to use." (kind_string kind)))<|MERGE_RESOLUTION|>--- conflicted
+++ resolved
@@ -15,15 +15,8 @@
 
 type kind = [`Node | `Baker | `Endorser | `Accuser | `Client | `Admin]
 
-<<<<<<< HEAD
-type 'kind t =
-  { kind:
-      'kind
-  (* if needed, it's easy to remove this overengineered type parameter. *)
-=======
 type t =
   { kind: kind
->>>>>>> ec3576fd
   ; binary: string option
   ; unix_files_sink: Unix_files_sink.t option
   ; environment: (string * string) list }
@@ -47,19 +40,6 @@
   let open Genspio.EDSL in
   seq
     ( Option.value_map t.unix_files_sink ~default:[] ~f:(function
-<<<<<<< HEAD
-          | {matches= None; level_at_least} ->
-              [ setenv
-                  ~var:(str "TEZOS_EVENTS_CONFIG")
-                  (ksprintf str "unix-files://%s?level-at-least=%s"
-                     (path // "events") level_at_least) ]
-          | _other -> assert false )
-      @ [ exec ["mkdir"; "-p"; path]
-        ; write_stdout
-            ~path:(path // "last-cmd" |> str)
-            (printf (str "ARGS: %s\\n") [str (String.concat ~sep:" " args)])
-        ; exec (Option.value t.binary ~default:(default_binary t) :: args) ] )
-=======
         | {matches= None; level_at_least} ->
             [ setenv
                 ~var:(str "TEZOS_EVENTS_CONFIG")
@@ -71,7 +51,6 @@
           ~path:(path // "last-cmd" |> str)
           (printf (str "ARGS: %s\\n") [str (String.concat ~sep:" " args)])
       ; exec (get t :: args) ] )
->>>>>>> ec3576fd
 
 let cli_term kind prefix =
   let open Cmdliner in
@@ -85,5 +64,5 @@
       value
       & opt (some string) None
       & info
-        [sprintf "%s-%s-binary" prefix (kind_string kind)]
-        ~doc:(sprintf "Binary for the `tezos-%s` to use." (kind_string kind)))+          [sprintf "%s-%s-binary" prefix (kind_string kind)]
+          ~doc:(sprintf "Binary for the `tezos-%s` to use." (kind_string kind)))