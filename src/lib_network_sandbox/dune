--- conflicted
+++ resolved
@@ -13,10 +13,5 @@
     base
     genspio
     ezjsonm
-<<<<<<< HEAD
-    tezos-signer-backends
+    tezos-signer-backends.unix
     tezos-client-004-Pt24m4xi))
-=======
-    tezos-signer-backends.unix
-    tezos-client-alpha))
->>>>>>> c614a8dd
