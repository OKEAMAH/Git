--- conflicted
+++ resolved
@@ -76,22 +76,12 @@
 module IPBlacklist : sig
   val add : t -> P2p_addr.t -> unit
 
-<<<<<<< HEAD
-  val remove : t -> P2p_addr.t -> unit
-
-=======
->>>>>>> fc8990b1
   val mem : t -> P2p_addr.t -> bool
 end
 
 module PeerBlacklist : sig
   val add : t -> P2p_peer.Id.t -> unit
 
-<<<<<<< HEAD
-  val remove : t -> P2p_peer.Id.t -> unit
-
-=======
->>>>>>> fc8990b1
   val mem : t -> P2p_peer.Id.t -> bool
 end
 
