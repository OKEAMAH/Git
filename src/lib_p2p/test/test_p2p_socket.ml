--- conflicted
+++ resolved
@@ -185,8 +185,6 @@
       log_notice "Error: %a" pp_print_error err ;
       false
 
-<<<<<<< HEAD
-=======
 module Crypto_test = struct
   (* maximal size of the buffer *)
   let bufsize = (1 lsl 16) - 1
@@ -286,25 +284,16 @@
             Format.kasprintf Pervasives.failwith "%a" pp_print_error error)
 end
 
->>>>>>> fc8990b1
 module Low_level = struct
   let simple_msg = Rand.generate (1 lsl 4)
 
   let client _ch sched addr port =
-<<<<<<< HEAD
-    let msg = MBytes.create (MBytes.length simple_msg) in
-=======
     let msg = Bytes.create (Bytes.length simple_msg) in
->>>>>>> fc8990b1
     raw_connect sched addr port
     >>= fun fd ->
     P2p_io_scheduler.read_full fd msg
     >>=? fun () ->
-<<<<<<< HEAD
-    _assert (MBytes.compare simple_msg msg = 0) __LOC__ ""
-=======
     _assert (Bytes.compare simple_msg msg = 0) __LOC__ ""
->>>>>>> fc8990b1
     >>=? fun () -> P2p_io_scheduler.close fd >>=? fun () -> return_unit
 
   let server _ch sched socket =
@@ -379,11 +368,7 @@
     >>=? fun () ->
     P2p_socket.read conn
     >>=? fun (_msg_size, msg) ->
-<<<<<<< HEAD
-    _assert (MBytes.compare simple_msg2 msg = 0) __LOC__ ""
-=======
     _assert (Bytes.compare simple_msg2 msg = 0) __LOC__ ""
->>>>>>> fc8990b1
     >>=? fun () ->
     sync ch >>=? fun () -> P2p_socket.close conn >>= fun _stat -> return_unit
 
@@ -396,11 +381,7 @@
     >>=? fun () ->
     P2p_socket.read conn
     >>=? fun (_msg_size, msg) ->
-<<<<<<< HEAD
-    _assert (MBytes.compare simple_msg msg = 0) __LOC__ ""
-=======
     _assert (Bytes.compare simple_msg msg = 0) __LOC__ ""
->>>>>>> fc8990b1
     >>=? fun () ->
     sync ch >>=? fun () -> P2p_socket.close conn >>= fun _stat -> return_unit
 
@@ -423,11 +404,7 @@
     >>=? fun () ->
     P2p_socket.read conn
     >>=? fun (_msg_size, msg) ->
-<<<<<<< HEAD
-    _assert (MBytes.compare simple_msg2 msg = 0) __LOC__ ""
-=======
     _assert (Bytes.compare simple_msg2 msg = 0) __LOC__ ""
->>>>>>> fc8990b1
     >>=? fun () ->
     sync ch >>=? fun () -> P2p_socket.close conn >>= fun _stat -> return_unit
 
@@ -440,11 +417,7 @@
     >>=? fun () ->
     P2p_socket.read conn
     >>=? fun (_msg_size, msg) ->
-<<<<<<< HEAD
-    _assert (MBytes.compare simple_msg msg = 0) __LOC__ ""
-=======
     _assert (Bytes.compare simple_msg msg = 0) __LOC__ ""
->>>>>>> fc8990b1
     >>=? fun () ->
     sync ch >>=? fun () -> P2p_socket.close conn >>= fun _stat -> return_unit
 
@@ -467,11 +440,7 @@
     >>=? fun () ->
     P2p_socket.read conn
     >>=? fun (_msg_size, msg) ->
-<<<<<<< HEAD
-    _assert (MBytes.compare simple_msg2 msg = 0) __LOC__ ""
-=======
     _assert (Bytes.compare simple_msg2 msg = 0) __LOC__ ""
->>>>>>> fc8990b1
     >>=? fun () ->
     sync ch >>=? fun () -> P2p_socket.close conn >>= fun _stat -> return_unit
 
@@ -484,11 +453,7 @@
     >>=? fun () ->
     P2p_socket.read conn
     >>=? fun (_msg_size, msg) ->
-<<<<<<< HEAD
-    _assert (MBytes.compare simple_msg msg = 0) __LOC__ ""
-=======
     _assert (Bytes.compare simple_msg msg = 0) __LOC__ ""
->>>>>>> fc8990b1
     >>=? fun () ->
     sync ch >>=? fun () -> P2p_socket.close conn >>= fun _stat -> return_unit
 
@@ -559,19 +524,11 @@
   (* generate a fixed garbled_msg to avoid 'Data_encoding.Binary.Await
      _', which blocks 'make test' *)
   let garbled_msg =
-<<<<<<< HEAD
-    let buf = MBytes.create (1 lsl 4) in
-    MBytes.set_int32 buf 0 (Int32.of_int 4) ;
-    MBytes.set_int32 buf 4 (Int32.of_int (-1)) ;
-    MBytes.set_int32 buf 8 (Int32.of_int (-1)) ;
-    MBytes.set_int32 buf 12 (Int32.of_int (-1)) ;
-=======
     let buf = Bytes.create (1 lsl 4) in
     TzEndian.set_int32 buf 0 (Int32.of_int 4) ;
     TzEndian.set_int32 buf 4 (Int32.of_int (-1)) ;
     TzEndian.set_int32 buf 8 (Int32.of_int (-1)) ;
     TzEndian.set_int32 buf 12 (Int32.of_int (-1)) ;
->>>>>>> fc8990b1
     buf
 
   let server _ch sched socket =
@@ -655,12 +612,8 @@
           wrap "oversized-message" Oversized_message.run;
           wrap "close-on-read" Close_on_read.run;
           wrap "close-on-write" Close_on_write.run;
-<<<<<<< HEAD
-          wrap "garbled-data" Garbled_data.run ] ) ]
-=======
           wrap "garbled-data" Garbled_data.run;
           Crypto_test.wrap () ] ) ]
->>>>>>> fc8990b1
 
 let () =
   Sys.catch_break true ;
