(*****************************************************************************)
(*                                                                           *)
(* Open Source License                                                       *)
(* Copyright (c) 2018 Dynamic Ledger Solutions, Inc. <contact@tezos.com>     *)
(* Copyright (c) 2019 Nomadic Labs, <contact@nomadic-labs.com>               *)
(*                                                                           *)
(* Permission is hereby granted, free of charge, to any person obtaining a   *)
(* copy of this software and associated documentation files (the "Software"),*)
(* to deal in the Software without restriction, including without limitation *)
(* the rights to use, copy, modify, merge, publish, distribute, sublicense,  *)
(* and/or sell copies of the Software, and to permit persons to whom the     *)
(* Software is furnished to do so, subject to the following conditions:      *)
(*                                                                           *)
(* The above copyright notice and this permission notice shall be included   *)
(* in all copies or substantial portions of the Software.                    *)
(*                                                                           *)
(* THE SOFTWARE IS PROVIDED "AS IS", WITHOUT WARRANTY OF ANY KIND, EXPRESS OR*)
(* IMPLIED, INCLUDING BUT NOT LIMITED TO THE WARRANTIES OF MERCHANTABILITY,  *)
(* FITNESS FOR A PARTICULAR PURPOSE AND NONINFRINGEMENT. IN NO EVENT SHALL   *)
(* THE AUTHORS OR COPYRIGHT HOLDERS BE LIABLE FOR ANY CLAIM, DAMAGES OR OTHER*)
(* LIABILITY, WHETHER IN AN ACTION OF CONTRACT, TORT OR OTHERWISE, ARISING   *)
(* FROM, OUT OF OR IN CONNECTION WITH THE SOFTWARE OR THE USE OR OTHER       *)
(* DEALINGS IN THE SOFTWARE.                                                 *)
(*                                                                           *)
(*****************************************************************************)

include Internal_event.Legacy_logging.Make (struct
  let name = "p2p.discovery"
end)

type pool = Pool : ('msg, 'meta, 'meta_conn) P2p_pool.t -> pool

module Message = struct
  let encoding =
    Data_encoding.(tup3 (Fixed.string 10) P2p_peer.Id.encoding int16)

  let length = Data_encoding.Binary.fixed_length_exn encoding

  let key = "DISCOMAGIC"

  let make peer_id port =
    Data_encoding.Binary.to_bytes_exn encoding (key, peer_id, port)
end

module Answer = struct
  type t = {
    my_peer_id : P2p_peer.Id.t;
    pool : pool;
    discovery_port : int;
    canceler : Lwt_canceler.t;
    trust_discovered_peers : bool;
    mutable worker : unit Lwt.t;
  }

  let create_socket st =
    Lwt.catch
      (fun () ->
        let socket = Lwt_unix.socket PF_INET SOCK_DGRAM 0 in
        Lwt_canceler.on_cancel st.canceler (fun () ->
            Lwt_utils_unix.safe_close socket) ;
        Lwt_unix.setsockopt socket SO_BROADCAST true ;
        Lwt_unix.setsockopt socket SO_REUSEADDR true ;
        let addr =
          Lwt_unix.ADDR_INET (Unix.inet_addr_any, st.discovery_port)
        in
        Lwt_unix.bind socket addr >>= fun () -> Lwt.return socket)
      (fun exn ->
        lwt_debug "Error creating a socket" >>= fun () -> Lwt.fail exn)

  let loop st =
    protect ~canceler:st.canceler (fun () ->
        create_socket st >>= fun socket -> return socket)
    >>=? fun socket ->
    (* Infinite loop, should never exit. *)
    let rec aux () =
<<<<<<< HEAD
      let buf = MBytes.create Message.length in
      protect ~canceler:st.canceler (fun () ->
          Lwt_bytes.recvfrom socket buf 0 Message.length []
=======
      let buf = Bytes.create Message.length in
      protect ~canceler:st.canceler (fun () ->
          Lwt_unix.recvfrom socket buf 0 Message.length []
>>>>>>> fc8990b1
          >>= fun content ->
          lwt_debug "Received discovery message..."
          >>= fun () -> return content)
      >>=? function
      | (len, Lwt_unix.ADDR_INET (remote_addr, _))
        when Compare.Int.equal len Message.length -> (
        match Data_encoding.Binary.of_bytes Message.encoding buf with
        | Some (key, remote_peer_id, remote_port)
          when Compare.String.equal key Message.key
               && not (P2p_peer.Id.equal remote_peer_id st.my_peer_id) -> (
            let s_addr = Unix.string_of_inet_addr remote_addr in
            match P2p_addr.of_string_opt s_addr with
            | None ->
                lwt_debug "Failed to parse %S\n@." s_addr >>= fun () -> aux ()
            | Some addr ->
                let (Pool pool) = st.pool in
                lwt_log_info
                  "Registering new point %a:%d"
                  P2p_addr.pp
                  addr
                  remote_port
                >>= fun () ->
                P2p_pool.register_new_point
                  ~trusted:st.trust_discovered_peers
                  pool
                  st.my_peer_id
                  (addr, remote_port) ;
                aux () )
        | _ ->
            aux () )
      | _ ->
          aux ()
    in
    aux ()

  let worker_loop st =
    loop st
    >>= function
    | Error (Canceled :: _) ->
        Lwt.return_unit
    | Error err ->
        lwt_log_error
          "@[<v 2>Unexpected error in answer worker@ %a@]"
          pp_print_error
          err
        >>= fun () -> Lwt_canceler.cancel st.canceler
    | Ok () ->
        lwt_log_error "@[<v 2>Unexpected exit in answer worker@]"
        >>= fun () -> Lwt_canceler.cancel st.canceler

  let create my_peer_id pool ~trust_discovered_peers ~discovery_port =
    {
      canceler = Lwt_canceler.create ();
      my_peer_id;
      discovery_port;
      trust_discovered_peers;
      pool = Pool pool;
      worker = Lwt.return_unit;
    }

  let activate st =
    st.worker <-
      Lwt_utils.worker
        "discovery_answer"
        ~on_event:Internal_event.Lwt_worker_event.on_event
        ~run:(fun () -> worker_loop st)
        ~cancel:(fun () -> Lwt_canceler.cancel st.canceler)
end

(* ************************************************************ *)
(* Sender  *)

module Sender = struct
  type t = {
    canceler : Lwt_canceler.t;
    my_peer_id : P2p_peer.Id.t;
    listening_port : int;
    discovery_port : int;
    discovery_addr : Ipaddr.V4.t;
    pool : pool;
    restart_discovery : unit Lwt_condition.t;
    mutable worker : unit Lwt.t;
  }

  module Config = struct
    type t = {delay : float; loop : int}

    let initial = {delay = 0.1; loop = 0}

    let increase_delay config = {config with delay = 2.0 *. config.delay}

    let max_loop = 10
  end

  let broadcast_message st =
    let msg = Message.make st.my_peer_id st.listening_port in
    Lwt.catch
      (fun () ->
        let socket = Lwt_unix.(socket PF_INET SOCK_DGRAM 0) in
        Lwt_canceler.on_cancel st.canceler (fun () ->
            Lwt_utils_unix.safe_close socket) ;
        Lwt_unix.setsockopt socket Lwt_unix.SO_BROADCAST true ;
        let broadcast_ipv4 = Ipaddr_unix.V4.to_inet_addr st.discovery_addr in
        let addr = Lwt_unix.ADDR_INET (broadcast_ipv4, st.discovery_port) in
        Lwt_unix.connect socket addr
        >>= fun () ->
        lwt_debug "Broadcasting discovery message..."
        >>= fun () ->
<<<<<<< HEAD
        Lwt_bytes.sendto socket msg 0 Message.length [] addr
=======
        Lwt_unix.sendto socket msg 0 Message.length [] addr
>>>>>>> fc8990b1
        >>= fun _len -> Lwt_utils_unix.safe_close socket)
      (fun _exn -> lwt_debug "Error broadcasting a discovery request")

  let rec worker_loop sender_config st =
    protect ~canceler:st.canceler (fun () ->
        broadcast_message st >>= fun () -> return_unit)
    >>=? (fun () ->
           protect ~canceler:st.canceler (fun () ->
               Lwt.pick
                 [ ( Lwt_condition.wait st.restart_discovery
                   >>= fun () -> return Config.initial );
                   ( Lwt_unix.sleep sender_config.Config.delay
                   >>= fun () ->
                   return
                     {sender_config with Config.loop = succ sender_config.loop}
                   ) ]))
    >>= function
    | Ok config when config.Config.loop = Config.max_loop ->
        let new_sender_config = {config with Config.loop = pred config.loop} in
        worker_loop new_sender_config st
    | Ok config ->
        let new_sender_config = Config.increase_delay config in
        worker_loop new_sender_config st
    | Error (Canceled :: _) ->
        Lwt.return_unit
    | Error err ->
        lwt_log_error
          "@[<v 2>Unexpected error in sender worker@ %a@]"
          pp_print_error
          err
        >>= fun () -> Lwt_canceler.cancel st.canceler

  let create my_peer_id pool ~listening_port ~discovery_port ~discovery_addr =
    {
      canceler = Lwt_canceler.create ();
      my_peer_id;
      listening_port;
      discovery_port;
      discovery_addr;
      restart_discovery = Lwt_condition.create ();
      pool = Pool pool;
      worker = Lwt.return_unit;
    }

  let activate st =
    st.worker <-
      Lwt_utils.worker
        "discovery_sender"
        ~on_event:Internal_event.Lwt_worker_event.on_event
        ~run:(fun () -> worker_loop Config.initial st)
        ~cancel:(fun () -> Lwt_canceler.cancel st.canceler)
end

(* ********************************************************************** *)

type t = {answer : Answer.t; sender : Sender.t}

let create ~listening_port ~discovery_port ~discovery_addr
    ~trust_discovered_peers pool my_peer_id =
  let answer =
    Answer.create my_peer_id pool ~discovery_port ~trust_discovered_peers
  in
  let sender =
    Sender.create
      my_peer_id
      pool
      ~listening_port
      ~discovery_port
      ~discovery_addr
  in
  {answer; sender}

let activate {answer; sender} = Answer.activate answer ; Sender.activate sender

let wakeup t = Lwt_condition.signal t.sender.restart_discovery ()

let shutdown t =
  Lwt.join
    [ Lwt_canceler.cancel t.answer.canceler;
      Lwt_canceler.cancel t.sender.canceler ]<|MERGE_RESOLUTION|>--- conflicted
+++ resolved
@@ -73,15 +73,9 @@
     >>=? fun socket ->
     (* Infinite loop, should never exit. *)
     let rec aux () =
-<<<<<<< HEAD
-      let buf = MBytes.create Message.length in
-      protect ~canceler:st.canceler (fun () ->
-          Lwt_bytes.recvfrom socket buf 0 Message.length []
-=======
       let buf = Bytes.create Message.length in
       protect ~canceler:st.canceler (fun () ->
           Lwt_unix.recvfrom socket buf 0 Message.length []
->>>>>>> fc8990b1
           >>= fun content ->
           lwt_debug "Received discovery message..."
           >>= fun () -> return content)
@@ -190,11 +184,7 @@
         >>= fun () ->
         lwt_debug "Broadcasting discovery message..."
         >>= fun () ->
-<<<<<<< HEAD
-        Lwt_bytes.sendto socket msg 0 Message.length [] addr
-=======
         Lwt_unix.sendto socket msg 0 Message.length [] addr
->>>>>>> fc8990b1
         >>= fun _len -> Lwt_utils_unix.safe_close socket)
       (fun _exn -> lwt_debug "Error broadcasting a discovery request")
 
