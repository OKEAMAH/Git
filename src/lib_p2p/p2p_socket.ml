--- conflicted
+++ resolved
@@ -80,21 +80,6 @@
     P2p_io_scheduler.read_full ?canceler ~len:header_length fd header_buf
     >>=? fun () ->
     let encrypted_length = TzEndian.get_uint16 header_buf 0 in
-<<<<<<< HEAD
-    (* Ciphertexts have at least length 16. *)
-    fail_unless
-      (encrypted_length >= 16)
-      P2p_errors.Invalid_incoming_ciphertext_size
-    >>=? fun () ->
-    let buf_length = encrypted_length + Crypto_box.boxzerobytes in
-    let buf = Bytes.make buf_length '\x00' in
-    P2p_io_scheduler.read_full
-      ?canceler
-      ~pos:Crypto_box.boxzerobytes
-      ~len:encrypted_length
-      fd
-      buf
-=======
     fail_unless
       (encrypted_length >= tag_length)
       P2p_errors.Invalid_incoming_ciphertext_size
@@ -108,7 +93,6 @@
     ( if msg_length > 0 then
       P2p_io_scheduler.read_full ?canceler ~len:msg_length fd msg
     else return_unit )
->>>>>>> 24ad6e30
     >>=? fun () ->
     let remote_nonce = cryptobox_data.remote_nonce in
     cryptobox_data.remote_nonce <- Crypto_box.increment_nonce remote_nonce ;
