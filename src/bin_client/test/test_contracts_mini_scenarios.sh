--- conflicted
+++ resolved
@@ -65,11 +65,7 @@
 
 # Test IMPLICIT_ACCOUNT
 init_with_transfer $contract_scenarios_dir/default_account.tz \
-<<<<<<< HEAD
-				   Unit 1,000 bootstrap1
-=======
                    Unit 1,000 bootstrap1
->>>>>>> eafe06c6
 bake_after $client transfer 0 from bootstrap1 to default_account  -arg "\"$BOOTSTRAP4_IDENTITY\"" --burn-cap 10
 assert_balance $BOOTSTRAP4_IDENTITY "4000100 ꜩ"
 account=tz1SuakBpFdG9b4twyfrSMqZzruxhpMeSrE5
@@ -78,11 +74,7 @@
 
 # Test bytes, SHA256, CHECK_SIGNATURE
 init_with_transfer $contract_scenarios_dir/reveal_signed_preimage.tz \
-<<<<<<< HEAD
-				   '(Pair 0x9995c2ef7bcc7ae3bd15bdd9b02dc6e877c27b26732340d641a4cbc6524813bb "p2pk66uq221795tFxT7jfNmXtBMdjMf6RAaxRTwv1dbuSHbH6yfqGwz")' 1,000 bootstrap1
-=======
                    '(Pair 0x9995c2ef7bcc7ae3bd15bdd9b02dc6e877c27b26732340d641a4cbc6524813bb "p2pk66uq221795tFxT7jfNmXtBMdjMf6RAaxRTwv1dbuSHbH6yfqGwz")' 1,000 bootstrap1
->>>>>>> eafe06c6
 assert_fails $client transfer 0 from bootstrap1 to reveal_signed_preimage -arg \
              '(Pair 0x050100000027566f756c657a2d766f757320636f75636865722061766563206d6f692c20636520736f6972 "p2sigvgDSBnN1bUsfwyMvqpJA1cFhE5s5oi7SetJVQ6LJsbFrU2idPvnvwJhf5v9DhM9ZTX1euS9DgWozVw6BTHiK9VcQVpAU8")'  --burn-cap 10
 assert_fails $client transfer 0 from bootstrap1 to reveal_signed_preimage -arg \
@@ -97,11 +89,7 @@
 b4='tz1b7tUupMgCNw2cCLpKTkSD1NZzB5TkP2sv'
 b5='tz1ddb9NMYHZi5UzPdzTZMYQQZoMub195zgv'
 init_with_transfer $contract_scenarios_dir/vote_for_delegate.tz \
-<<<<<<< HEAD
-				   "(Pair (Pair \"$b3\" None) (Pair \"$b4\" None))" 1,000 bootstrap1
-=======
                    "(Pair (Pair \"$b3\" None) (Pair \"$b4\" None))" 1,000 bootstrap1
->>>>>>> eafe06c6
 $client get delegate for vote_for_delegate | assert_in_output none
 
 assert_fails $client transfer 0 from bootstrap1 to vote_for_delegate -arg None --burn-cap 10
