--- conflicted
+++ resolved
@@ -8,7 +8,6 @@
 
 start_node 1
 activate_alpha
-
 
 $client -w none config update
 
@@ -47,11 +46,7 @@
 EOF
 assert_fails $client originate contract first_explosion for bootstrap1 \
              transferring 0 from bootstrap1 \
-<<<<<<< HEAD
-             running '{parameter unit;storage unit;code{DROP;PUSH nat 0;DUP;PAIR;DUP;PAIR;DUP;PAIR;DUP;PAIR;DUP;PAIR;DUP;PAIR;DUP;PAIR;DUP;PAIR;}}' -G 8000 --burn-cap 10
-=======
              running /tmp/first_explosion.tz -G 8000 --burn-cap 10
->>>>>>> 4cbc5282
 
 # Serialization gas bounds checks
 tee /tmp/second_explosion.tz <<EOF
@@ -66,302 +61,9 @@
 assert_success $client run script /tmp/second_explosion.tz \
                on storage '{}' \
                and input '{1;2;3;4;5;6;7;8;1;1;1;1;1;1;1;1;1;1;1;1;1;1;1;1;1;1;1;1;1;1}'
-<<<<<<< HEAD
-assert_fails $client run script  '{parameter (list int);storage (list (list (list int)));code{CAR;DIP{NIL (list int)};DUP;ITER{DROP;DUP;DIP{CONS}};DROP;DIP{NIL (list (list int))};DUP;ITER{DROP;DUP;DIP{CONS}};DROP;NIL operation;PAIR}}' \
-               on storage '{}' \
-               and input '{1;2;3;4;5;6;7;8;1;1;1;1;1;1;1;1;1;1;1;1;1;1;1;1;1;1;1;1;1;1;1}'
-
-# Get the current balance of the contract
-assert_storage $contract_dir/balance.tz '111' Unit '4000000000000'
-
-# Test comparisons on tez { EQ ; GT ; LT ; GE ; LE }
-assert_storage $contract_dir/compare.tz '{}' '(Pair 1000000 2000000)' '{ False ; False ; True ; False ; True }'
-assert_storage $contract_dir/compare.tz '{}' '(Pair 2000000 1000000)' '{ False ; True ; False ; True ; False }'
-assert_storage $contract_dir/compare.tz '{}' '(Pair 2370000 2370000)' '{ True ; False ; False ; True ; True }'
-
-# Test addition and subtraction on tez
-assert_storage $contract_dir/tez_add_sub.tz None '(Pair 2000000 1000000)' '(Some (Pair 3000000 1000000))'
-assert_storage $contract_dir/tez_add_sub.tz None '(Pair 2310000 1010000)' '(Some (Pair 3320000 1300000))'
-
-# Test get first element of list
-assert_storage $contract_dir/first.tz '111' '{ 1 ; 2 ; 3 ; 4 }' '1'
-assert_storage $contract_dir/first.tz '111' '{ 4 }' '4'
-
-# Hash input string
-# Test assumed to be correct -- hash is based on encoding of AST
-assert_storage $contract_dir/hash_string.tz '0x00' '"abcdefg"' '0x46fdbcb4ea4eadad5615cdaa17d67f783e01e21149ce2b27de497600b4cd8f4e'
-assert_storage $contract_dir/hash_string.tz '0x00' '"12345"' '0xb4c26c20de52a4eaf0d8a340db47ad8cb1e74049570859c9a9a3952b204c772f'
-
-# Test ASSERT
-assert_storage $contract_dir/assert.tz Unit True Unit
-assert_fails $client run script $contract_dir/assert.tz on storage Unit and input False
-
-# COMPARE; ASSERT_
-assert_storage $contract_dir/assert_eq.tz Unit '(Pair -1 -1)' Unit
-assert_fails $client run script $contract_dir/assert_eq.tz on storage Unit and input '(Pair 0 -1)'
-
-assert_storage $contract_dir/assert_eq.tz Unit '(Pair -1 -1)' Unit
-assert_fails $client run script $contract_dir/assert_eq.tz on storage Unit and input '(Pair 0 -1)'
-
-assert_storage $contract_dir/assert_neq.tz Unit '(Pair 0 -1)' Unit
-assert_fails $client run script $contract_dir/assert_neq.tz on storage Unit and input '(Pair -1 -1)'
-
-assert_storage $contract_dir/assert_lt.tz Unit '(Pair -1 0)' Unit
-assert_fails $client run script $contract_dir/assert_lt.tz on storage Unit and input '(Pair 0 -1)'
-assert_fails $client run script $contract_dir/assert_lt.tz on storage Unit and input '(Pair 0 0)'
-
-assert_storage $contract_dir/assert_le.tz Unit '(Pair 0 0)' Unit
-assert_storage $contract_dir/assert_le.tz Unit '(Pair -1 0)' Unit
-assert_fails $client run script $contract_dir/assert_le.tz on storage Unit and input '(Pair 0 -1)'
-
-assert_storage $contract_dir/assert_gt.tz Unit '(Pair 0 -1)' Unit
-assert_fails $client run script $contract_dir/assert_gt.tz on storage Unit and input '(Pair -1 0)'
-assert_fails $client run script $contract_dir/assert_gt.tz on storage Unit and input '(Pair 0 0)'
-
-assert_storage $contract_dir/assert_ge.tz Unit '(Pair 0 0)' Unit
-assert_storage $contract_dir/assert_ge.tz Unit '(Pair 0 -1)' Unit
-assert_fails $client run script $contract_dir/assert_ge.tz on storage Unit and input '(Pair -1 0)'
-
-# ASSERT_CMP
-assert_storage $contract_dir/assert_cmpeq.tz Unit '(Pair -1 -1)' Unit
-assert_fails $client run script $contract_dir/assert_cmpeq.tz on storage Unit and input '(Pair 0 -1)'
-
-assert_storage $contract_dir/assert_cmpeq.tz Unit '(Pair -1 -1)' Unit
-assert_fails $client run script $contract_dir/assert_cmpeq.tz on storage Unit and input '(Pair 0 -1)'
-
-assert_storage $contract_dir/assert_cmpneq.tz Unit '(Pair 0 -1)' Unit
-assert_fails $client run script $contract_dir/assert_cmpneq.tz on storage Unit and input '(Pair -1 -1)'
-
-assert_storage $contract_dir/assert_cmplt.tz Unit '(Pair -1 0)' Unit
-assert_fails $client run script $contract_dir/assert_cmplt.tz on storage Unit and input '(Pair 0 -1)'
-assert_fails $client run script $contract_dir/assert_cmplt.tz on storage Unit and input '(Pair 0 0)'
-
-assert_storage $contract_dir/assert_cmple.tz Unit '(Pair 0 0)' Unit
-assert_storage $contract_dir/assert_cmple.tz Unit '(Pair -1 0)' Unit
-assert_fails $client run script $contract_dir/assert_cmple.tz on storage Unit and input '(Pair 0 -1)'
-
-assert_storage $contract_dir/assert_cmpgt.tz Unit '(Pair 0 -1)' Unit
-assert_fails $client run script $contract_dir/assert_cmpgt.tz on storage Unit and input '(Pair -1 0)'
-assert_fails $client run script $contract_dir/assert_cmpgt.tz on storage Unit and input '(Pair 0 0)'
-
-assert_storage $contract_dir/assert_cmpge.tz Unit '(Pair 0 0)' Unit
-assert_storage $contract_dir/assert_cmpge.tz Unit '(Pair 0 -1)' Unit
-assert_fails $client run script $contract_dir/assert_cmpge.tz on storage Unit and input '(Pair -1 0)'
-
-# IF_SOME
-assert_storage $contract_dir/if_some.tz '"?"' '(Some "hello")' '"hello"'
-assert_storage $contract_dir/if_some.tz '"?"' 'None' '""'
-
-# Tests the SET_CAR and SET_CDR instructions
-assert_storage  $contract_dir/set_car.tz '(Pair "hello" 0)' '"world"' '(Pair "world" 0)'
-assert_storage  $contract_dir/set_car.tz '(Pair "hello" 0)' '"abc"' '(Pair "abc" 0)'
-assert_storage  $contract_dir/set_car.tz '(Pair "hello" 0)' '""' '(Pair "" 0)'
-assert_fails $client run script $contract_dir/set_car.tz on storage '(Pair %wrong %field "hello" 0)' Unit and input '""'
-
-assert_storage  $contract_dir/set_cdr.tz '(Pair "hello" 0)' '1' '(Pair "hello" 1)'
-assert_storage  $contract_dir/set_cdr.tz '(Pair "hello" 500)' '3' '(Pair "hello" 3)'
-assert_storage  $contract_dir/set_cdr.tz '(Pair "hello" 7)' '100' '(Pair "hello" 100)'
-
-assert_storage  $contract_dir/set_caddaadr.tz \
-'(Pair (Pair 1 (Pair 2 (Pair (Pair (Pair 3 0) 4) 5))) 6)' \
-'3000000' \
-'(Pair (Pair 1 (Pair 2 (Pair (Pair (Pair 3 3000000) 4) 5))) 6)'
-
-assert_storage  $contract_dir/map_caddaadr.tz \
-'(Pair (Pair 1 (Pair 2 (Pair (Pair (Pair 3 0) 4) 5))) 6)' \
-'Unit' \
-'(Pair (Pair 1 (Pair 2 (Pair (Pair (Pair 3 1000000) 4) 5))) 6)'
-
-# Did the given key sign the string? (key is bootstrap1)
-assert_success $client run script $contract_dir/check_signature.tz \
-               on storage '(Pair "edsigthTzJ8X7MPmNeEwybRAvdxS1pupqcM5Mk4uCuyZAe7uEk68YpuGDeViW8wSXMrCi5CwoNgqs8V2w8ayB5dMJzrYCHhD8C7" "hello")' \
-               and input '"edpkuBknW28nW72KG6RoHtYW7p12T6GKc7nAbwYX5m8Wd9sDVC9yav"'
-
-assert_fails $client run script $contract_dir/check_signature.tz \
-             on storage '(Pair "edsigthTzJ8X7MPmNeEwybRAvdxS1pupqcM5Mk4uCuyZAe7uEk68YpuGDeViW8wSXMrCi5CwoNgqs8V2w8ayB5dMJzrYCHhD8C7" "abcd")' \
-             and input '"edpkuBknW28nW72KG6RoHtYW7p12T6GKc7nAbwYX5m8Wd9sDVC9yav"'
-
-
-# Convert a public key to a public key hash
-assert_storage $contract_dir/hash_key.tz None '"edpkuBknW28nW72KG6RoHtYW7p12T6GKc7nAbwYX5m8Wd9sDVC9yav"' \
-               '(Some "tz1KqTpEZ7Yob7QbPE4Hy4Wo8fHG8LhKxZSx")'
-assert_storage $contract_dir/hash_key.tz None '"edpkuJqtDcA2m2muMxViSM47MPsGQzmyjnNTawUPqR8vZTAMcx61ES"' \
-               '(Some "tz1XPTDmvT3vVE5Uunngmixm7gj7zmdbPq6k")'
-
-
-bake_after $client transfer 1,000 from bootstrap1 to $key1 --burn-cap 0.257
-bake_after $client transfer 2,000 from bootstrap1 to $key2 --burn-cap 0.257
-
-assert_balance $key1 "1000 ꜩ"
-assert_balance $key2 "2000 ꜩ"
-
-# Create a contract and transfer 100 ꜩ to it
-init_with_transfer $contract_dir/store_input.tz $key1 '""' 100 bootstrap1
-bake_after $client transfer 100 from bootstrap1 to store_input -arg '"abcdefg"' --burn-cap 0.007
-assert_balance store_input "200 ꜩ"
-assert_storage_contains store_input '"abcdefg"'
-bake_after $client transfer 100 from bootstrap1 to store_input -arg '"xyz"'
-assert_storage_contains store_input '"xyz"'
-
-init_with_transfer $contract_dir/transfer_amount.tz $key1 '0' "100" bootstrap1
-bake_after $client transfer 500 from bootstrap1 to transfer_amount -arg Unit --burn-cap 0.004
-assert_storage_contains transfer_amount 500
-
-# This tests the `NOW` instruction.
-# This test may fail if timings are marginal, though I have not yet seen this happen
-init_with_transfer $contract_dir/store_now.tz $key1 '"2017-07-13T09:19:01Z"' "100" bootstrap1
-bake_after $client transfer 500 from bootstrap1 to store_now -arg Unit
-assert_storage_contains store_now "$($client get timestamp)"
-
-# Test timestamp operations
-assert_storage $contract_dir/add_timestamp_delta.tz None '(Pair 100 100)' '(Some "1970-01-01T00:03:20Z")'
-assert_storage $contract_dir/add_timestamp_delta.tz None '(Pair 100 -100)' '(Some "1970-01-01T00:00:00Z")'
-assert_storage $contract_dir/add_timestamp_delta.tz None '(Pair "1970-01-01T00:00:00Z" 0)' '(Some "1970-01-01T00:00:00Z")'
-
-assert_storage $contract_dir/add_delta_timestamp.tz None '(Pair 100 100)' '(Some "1970-01-01T00:03:20Z")'
-assert_storage $contract_dir/add_delta_timestamp.tz None '(Pair -100 100)' '(Some "1970-01-01T00:00:00Z")'
-assert_storage $contract_dir/add_delta_timestamp.tz None '(Pair 0 "1970-01-01T00:00:00Z")' '(Some "1970-01-01T00:00:00Z")'
-
-assert_storage $contract_dir/sub_timestamp_delta.tz 111 '(Pair 100 100)' '"1970-01-01T00:00:00Z"'
-assert_storage $contract_dir/sub_timestamp_delta.tz 111 '(Pair 100 -100)' '"1970-01-01T00:03:20Z"'
-assert_storage $contract_dir/sub_timestamp_delta.tz 111 '(Pair 100 2000000000000000000)' -1999999999999999900
-
-assert_storage $contract_dir/diff_timestamps.tz 111 '(Pair 0 0)' 0
-assert_storage $contract_dir/diff_timestamps.tz 111 '(Pair 0 1)' -1
-assert_storage $contract_dir/diff_timestamps.tz 111 '(Pair 1 0)' 1
-assert_storage $contract_dir/diff_timestamps.tz 111 '(Pair "1970-01-01T00:03:20Z" "1970-01-01T00:00:00Z")' 200
-
-
-# Tests TRANSFER_TO
-bake_after $client originate account "test_transfer_account1" for $key1 transferring 100 from bootstrap1 --burn-cap 10
-bake_after $client originate account "test_transfer_account2" for $key1 transferring 20 from bootstrap1 --burn-cap 10
-init_with_transfer $contract_dir/transfer_to.tz $key2 Unit 1,000 bootstrap1
-assert_balance test_transfer_account1 "100 ꜩ"
-bake_after $client transfer 100 from bootstrap1 to transfer_to \
-           -arg "\"$(get_contract_addr test_transfer_account1)\""
-assert_balance test_transfer_account1 "200 ꜩ" # Why isn't this 200 ꜩ? Baking fee?
-bake_after $client transfer 100 from bootstrap1 to transfer_to \
-            -arg "\"$(get_contract_addr test_transfer_account2)\""
-assert_balance test_transfer_account2 "120 ꜩ" # Why isn't this 120 ꜩ? Baking fee?
-
-
-# Test replay prevention
-init_with_transfer $contract_dir/replay.tz $key2 Unit 0 bootstrap1
-assert_fails $client transfer 0 from bootstrap1 to replay --burn-cap 1
-
-# Tests create_account
-init_with_transfer $contract_dir/create_account.tz $key2 None 1,000 bootstrap1
-assert_balance create_account "1000 ꜩ"
-created_account=\
-`$client transfer 100 from bootstrap1 to create_account -arg '(Left "tz1KqTpEZ7Yob7QbPE4Hy4Wo8fHG8LhKxZSx")' --burn-cap 0.284 \
-| grep 'New contract' \
-| sed -E 's/.*(KT1[a-zA-Z0-9]+).*/\1/' \
-| head -1`
-bake
-assert_balance $created_account "100 ꜩ"
-assert_balance create_account "1000 ꜩ"
-
-# Creates a contract, transfers data to it and stores the data
-init_with_transfer $contract_dir/create_contract.tz $key2 Unit 1,000 bootstrap1 --burn-cap 0.004
-assert_balance create_contract "1000 ꜩ"
-created_contract=\
-`$client transfer 0 from bootstrap1 to create_contract -arg '(Left "tz1KqTpEZ7Yob7QbPE4Hy4Wo8fHG8LhKxZSx")' --burn-cap 0.305 \
-| grep 'New contract' \
-| sed -E 's/.*(KT1[a-zA-Z0-9]+).*/\1/' \
-| head -1`
-bake
-assert_storage_contains $created_contract '"abcdefg"'
-assert_balance $created_contract "100 ꜩ"
-assert_balance create_contract "900 ꜩ"
-
-# Test IMPLICIT_ACCOUNT
-init_with_transfer $contract_dir/default_account.tz $key1 \
-				   Unit 1,000 bootstrap1
-bake_after $client transfer 0 from bootstrap1 to default_account  -arg "\"$BOOTSTRAP4_IDENTITY\""
-assert_balance $BOOTSTRAP4_IDENTITY "4000100 ꜩ"
-account=tz1SuakBpFdG9b4twyfrSMqZzruxhpMeSrE5
-bake_after $client transfer 0 from bootstrap1 to default_account  -arg "\"$account\"" --burn-cap 0.257
-assert_balance $account "100 ꜩ"
-
-# Test SELF
-init_with_transfer $contract_dir/self.tz $key1 \
-				   '"tz1KqTpEZ7Yob7QbPE4Hy4Wo8fHG8LhKxZSx"' 1,000 bootstrap1
-bake_after $client transfer 0 from bootstrap1 to self
-assert_storage_contains self "\"$(get_contract_addr self)\""
-
-# Test bytes, SHA256, CHECK_SIGNATURE
-init_with_transfer $contract_dir/reveal_signed_preimage.tz bootstrap1 \
-				   '(Pair 0x9995c2ef7bcc7ae3bd15bdd9b02dc6e877c27b26732340d641a4cbc6524813bb "p2pk66uq221795tFxT7jfNmXtBMdjMf6RAaxRTwv1dbuSHbH6yfqGwz")' 1,000 bootstrap1
-assert_fails $client transfer 0 from bootstrap1 to reveal_signed_preimage -arg \
-             '(Pair 0x050100000027566f756c657a2d766f757320636f75636865722061766563206d6f692c20636520736f6972 "p2sigvgDSBnN1bUsfwyMvqpJA1cFhE5s5oi7SetJVQ6LJsbFrU2idPvnvwJhf5v9DhM9ZTX1euS9DgWozVw6BTHiK9VcQVpAU8")' --burn-cap 1
-assert_fails $client transfer 0 from bootstrap1 to reveal_signed_preimage -arg \
-             '(Pair 0x050100000027566f756c657a2d766f757320636f75636865722061766563206d6f692c20636520736f6972203f "p2sigvgDSBnN1bUsfwyMvqpJA1cFhE5s5oi7SetJVQ6LJsbFrU2idPvnvwJhf5v9DhM9ZTX1euS9DgWozVw6BTHiK9VcQVpAU8")' --burn-cap 1
-assert_success $client transfer 0 from bootstrap1 to reveal_signed_preimage -arg \
-               '(Pair 0x050100000027566f756c657a2d766f757320636f75636865722061766563206d6f692c20636520736f6972203f "p2sigsceCzcDw2AeYDzUonj4JT341WC9Px4wdhHBxbZcG1FhfqFVuG7f2fGCzrEHSAZgrsrQWpxduDPk9qZRgrpzwJnSHC3gZJ")' --burn-cap 1
-bake
-
-# Test comparisons on bytes { EQ ; GT ; LT ; GE ; LE }
-assert_storage $contract_dir/compare_bytes.tz '{}' '(Pair 0x33 0x34)' '{ False ; False ; True ; False ; True }'
-assert_storage $contract_dir/compare_bytes.tz '{}' '(Pair 0x33 0x33aa)' '{ False ; False ; True ; False ; True }'
-assert_storage $contract_dir/compare_bytes.tz '{}' '(Pair 0x33 0x33)' '{ True ; False ; False ; True ; True }'
-assert_storage $contract_dir/compare_bytes.tz '{}' '(Pair 0x34 0x33)' '{ False ; True ; False ; True ; False }'
-
-# Test SLICE and SIZE on bytes
-init_with_transfer $contract_dir/slices.tz bootstrap1 \
-				   '"sppk7dBPqMPjDjXgKbb5f7V3PuKUrA4Zuwc3c3H7XqQerqPUWbK7Hna"' 1,000 bootstrap1
-
-assert_fails $client transfer 0 from bootstrap1 to slices -arg \
-        '(Pair 0xe009ab79e8b84ef0e55c43a9a857214d8761e67b75ba63500a5694fb2ffe174acc2de22d01ccb7259342437f05e1987949f0ad82e9f32e9a0b79cb252d7f7b8236ad728893f4e7150742eefdbeda254970f9fcd92c6228c178e1a923e5600758eb83f2a05edd0be7625657901f2ba81eaf145d003dbef78e33f43a32a3788bdf0501000000085341554349535345 "p2sigsceCzcDw2AeYDzUonj4JT341WC9Px4wdhHBxbZcG1FhfqFVuG7f2fGCzrEHSAZgrsrQWpxduDPk9qZRgrpzwJnSHC3gZJ")' --burn-cap 1
-assert_fails $client transfer 0 from bootstrap1 to slices -arg \
-        '(Pair 0xeaa9ab79e8b84ef0e55c43a9a857214d8761e67b75ba63500a5694fb2ffe174acc2de22d01ccb7259342437f05e1987949f0ad82e9f32e9a0b79cb252d7f7b8236ad728893f4e7150742eefdbeda254970f9fcd92c6228c178e1a923e5600758eb83f2a05edd0be7625657901f2ba81eaf145d003dbef78e33f43a32a3788bdf0501000000085341554349535345 "spsig1PPUFZucuAQybs5wsqsNQ68QNgFaBnVKMFaoZZfi1BtNnuCAWnmL9wVy5HfHkR6AeodjVGxpBVVSYcJKyMURn6K1yknYLm")' --burn-cap 1
-assert_fails $client transfer 0 from bootstrap1 to slices -arg \
-        '(Pair 0xe009ab79e8b84ef0e55c43a9a857214d8761e67b75ba63500a5694fb2ffe174acc2deaad01ccb7259342437f05e1987949f0ad82e9f32e9a0b79cb252d7f7b8236ad728893f4e7150742eefdbeda254970f9fcd92c6228c178e1a923e5600758eb83f2a05edd0be7625657901f2ba81eaf145d003dbef78e33f43a32a3788bdf0501000000085341554349535345 "spsig1PPUFZucuAQybs5wsqsNQ68QNgFaBnVKMFaoZZfi1BtNnuCAWnmL9wVy5HfHkR6AeodjVGxpBVVSYcJKyMURn6K1yknYLm")' --burn-cap 1
-assert_fails $client transfer 0 from bootstrap1 to slices -arg \
-        '(Pair 0xe009ab79e8b84ef0e55c43a9a857214d8761e67b75ba63500a5694fb2ffe174acc2de22d01ccb7259342437f05e1987949f0ad82e9f32e9a0b79cb252d7f7b8236ad728893f4e7150733eefdbeda254970f9fcd92c6228c178e1a923e5600758eb83f2a05edd0be7625657901f2ba81eaf145d003dbef78e33f43a32a3788bdf0501000000085341554349535345 "spsig1PPUFZucuAQybs5wsqsNQ68QNgFaBnVKMFaoZZfi1BtNnuCAWnmL9wVy5HfHkR6AeodjVGxpBVVSYcJKyMURn6K1yknYLm")' --burn-cap 1
-assert_fails $client transfer 0 from bootstrap1 to slices -arg \
-        '(Pair 0xe009ab79e8b84ef0 "spsig1PPUFZucuAQybs5wsqsNQ68QNgFaBnVKMFaoZZfi1BtNnuCAWnmL9wVy5HfHkR6AeodjVGxpBVVSYcJKyMURn6K1yknYLm")' --burn-cap 1
-assert_success $client transfer 0 from bootstrap1 to slices -arg \
-        '(Pair 0xe009ab79e8b84ef0e55c43a9a857214d8761e67b75ba63500a5694fb2ffe174acc2de22d01ccb7259342437f05e1987949f0ad82e9f32e9a0b79cb252d7f7b8236ad728893f4e7150742eefdbeda254970f9fcd92c6228c178e1a923e5600758eb83f2a05edd0be7625657901f2ba81eaf145d003dbef78e33f43a32a3788bdf0501000000085341554349535345 "spsig1PPUFZucuAQybs5wsqsNQ68QNgFaBnVKMFaoZZfi1BtNnuCAWnmL9wVy5HfHkR6AeodjVGxpBVVSYcJKyMURn6K1yknYLm")' --burn-cap 1
-bake
-
-init_with_transfer $contract_dir/split_string.tz bootstrap1 '{}' 1,000 bootstrap1
-
-bake_after $client transfer 0 from bootstrap1 to split_string -arg '"abc"' --burn-cap 0.018
-assert_storage_contains split_string '{ "a" ; "b" ; "c" }'
-bake_after $client transfer 0 from bootstrap1 to split_string -arg '"def"' --burn-cap 0.018
-assert_storage_contains split_string '{ "a" ; "b" ; "c" ; "d" ; "e" ; "f" }'
-
-init_with_transfer $contract_dir/split_bytes.tz bootstrap1 '{}' 1,000 bootstrap1
-
-bake_after $client transfer 0 from bootstrap1 to split_bytes -arg '0xaabbcc' --burn-cap 0.018
-assert_storage_contains split_bytes '{ 0xaa ; 0xbb ; 0xcc }'
-bake_after $client transfer 0 from bootstrap1 to split_bytes -arg '0xddeeff' --burn-cap 0.018
-assert_storage_contains split_bytes '{ 0xaa ; 0xbb ; 0xcc ; 0xdd ; 0xee ; 0xff }'
-
-# Test SET_DELEGATE
-b2='tz1gjaF81ZRRvdzjobyfVNsAeSC6PScjfQwN'
-b3='tz1faswCTDciRzE4oJ9jn2Vm2dvjeyA9fUzU'
-b4='tz1b7tUupMgCNw2cCLpKTkSD1NZzB5TkP2sv'
-b5='tz1ddb9NMYHZi5UzPdzTZMYQQZoMub195zgv'
-init_with_transfer $contract_dir/vote_for_delegate.tz bootstrap1 \
-				   "(Pair (Pair \"$b3\" None) (Pair \"$b4\" None))" 1,000 bootstrap1
-$client get delegate for vote_for_delegate | assert_in_output none
-
-assert_fails $client transfer 0 from bootstrap1 to vote_for_delegate -arg None --burn-cap 1
-assert_fails $client transfer 0 from bootstrap2 to vote_for_delegate -arg None --burn-cap 1
-bake_after $client transfer 0 from bootstrap3 to vote_for_delegate -arg "(Some \"$b5\")" --burn-cap 0.026
-assert_storage_contains vote_for_delegate "\"$b5\""
-$client get delegate for vote_for_delegate | assert_in_output none
-bake_after $client transfer 0 from bootstrap4 to vote_for_delegate -arg "(Some \"$b2\")" --burn-cap 0.026
-assert_storage_contains vote_for_delegate "\"$b2\""
-$client get delegate for vote_for_delegate | assert_in_output none
-bake_after $client transfer 0 from bootstrap4 to vote_for_delegate -arg "(Some \"$b5\")" --burn-cap 0.026
-$client get delegate for vote_for_delegate | assert_in_output "$b5"
-=======
 #assert_fails $client run script /tmp/second_explosion.tz \
 #               on storage '{}' \
 #               and input '{1;2;3;4;5;6;7;8;1;1;1;1;1;1;1;1;1;1;1;1;1;1;1;1;1;1;1;1;1;1;1;1;1;1;1;1;1;1}'
->>>>>>> 4cbc5282
 
 # Test sets and map literals
 assert_fails $client typecheck data '{ Elt 0 1 ; Elt 0 1 }' against type '(map nat nat)'
@@ -369,63 +71,7 @@
 assert_fails $client typecheck data '{ "A" ; "C" ; "B" }' against type '(set string)'
 assert_fails $client typecheck data '{ "A" ; "B" ; "B" }' against type '(set string)'
 
-<<<<<<< HEAD
-# Test hash consistency between Michelson and the CLI
-hash_result=`$client hash data '(Pair 22220000000 (Pair "2017-12-13T04:49:00Z" 034))' \
-                     of type '(pair mutez (pair timestamp int))' | grep Blake2b | sed 's/.*: *//'`
-
-assert_storage $contract_dir/hash_consistency_checker.tz '0x00' \
-              '(Pair 22220000000 (Pair "2017-12-13T04:49:00Z" 034))' "$hash_result"
-
-assert_storage $contract_dir/hash_consistency_checker.tz '0x00' \
-              '(Pair 22220000000 (Pair "2017-12-13T04:49:00+00:00" 34))' "$hash_result"
-
-# Test goldenbook
-
-init_with_transfer $contract_dir/guestbook.tz $key1\
-                   '{ Elt "tz1KqTpEZ7Yob7QbPE4Hy4Wo8fHG8LhKxZSx" None }' \
-                   100 bootstrap1
-assert_fails $client transfer 0 from bootstrap2 to guestbook -arg '"Pas moi"' --burn-cap 1
-bake_after $client transfer 0 from bootstrap1 to guestbook -arg '"Coucou"' --burn-cap 1
-assert_storage_contains guestbook '{ Elt "tz1KqTpEZ7Yob7QbPE4Hy4Wo8fHG8LhKxZSx" (Some "Coucou") }'
-assert_fails $client transfer 0 from bootstrap3 to guestbook -arg '"Pas moi non plus"' --burn-cap 1
-assert_fails $client transfer 0 from bootstrap1 to guestbook -arg '"Recoucou ?"' --burn-cap 1
-
-# Test for big maps
-init_with_transfer $contract_dir/big_map_mem.tz $key1\
-                   '(Pair { Elt 1 Unit ; Elt 2 Unit ; Elt 3 Unit } Unit)' \
-                   100 bootstrap1
-bake_after $client transfer 1 from bootstrap1 to big_map_mem -arg '(Pair 0 False)' --burn-cap 1
-assert_fails $client transfer 1 from bootstrap1 to big_map_mem -arg '(Pair 0 True)' --burn-cap 1
-bake_after $client transfer 1 from bootstrap1 to big_map_mem -arg '(Pair 1 True)' --burn-cap 1
-assert_fails $client transfer 1 from bootstrap1 to big_map_mem -arg '(Pair 1 False)' --burn-cap 1
-bake_after $client transfer 1 from bootstrap1 to big_map_mem -arg '(Pair 2 True)' --burn-cap 1
-assert_fails $client transfer 1 from bootstrap1 to big_map_mem -arg '(Pair 2 False)' --burn-cap 1
-bake_after $client transfer 1 from bootstrap1 to big_map_mem -arg '(Pair 3 True)' --burn-cap 1
-assert_fails $client transfer 1 from bootstrap1 to big_map_mem -arg '(Pair 3 False)' --burn-cap 1
-bake_after $client transfer 1 from bootstrap1 to big_map_mem -arg '(Pair 4 False)' --burn-cap 1
-assert_fails $client transfer 1 from bootstrap1 to big_map_mem -arg '(Pair 4 True)' --burn-cap 1
-assert_fails $client typecheck data '3' against type \
-             '(int @aaaaaaaaaaaaaaaaaaaaaaaaaaaaaaaaaaaaaaaaaaaaaaaaaaaaaaaaaaaaaaaaaaaaaaaaaaaaaaaaaaaaaaaaaaaaaaaaaaaaaaaaaaaaaaaaaaaaaaaaaaaaaaaaaaaaaaaaaaaaaaaaaaaaaaaaaaaaaaaaaaaaaaaaaaaaaaaaaaaaaaaaaaaaaaaaaaaaaaaaaaaaaaaaaaaaaaaaaaaaaaaaaaaaaaaaaaaaaaaaaaaaaaaaaaaaaaa)'
-$client typecheck data '3' against type \
-        '(int @aaaaaaaaaaaaaaaaaaaaaaaaaaaaaaaaaaaaaaaaaaaaaaaaaaaaaaaaaaaaaaaaaaaaaaaaaaaaaaaaaaaaaaaaaaaaaaaaaaaaaaaaaaaaaaaaaaaaaaaaaaaaaaaaaaaaaaaaaaaaaaaaaaaaaaaaaaaaaaaaaaaaaaaaaaaaaaaaaaaaaaaaaaaaaaaaaaaaaaaaaaaaaaaaaaaaaaaaaaaaaaaaaaaaaaaaaaaaaaaaaaaaaaaaaaaaaa)'
-
-init_with_transfer $contract_dir/big_map_get_add.tz $key1\
-                   '(Pair { Elt 0 1 ; Elt 1 2 ; Elt 2 3 } Unit)' \
-                   100 bootstrap1
-
-bake_after $client transfer 1 from bootstrap1 to big_map_get_add -arg '(Pair (Pair 200 (Some 2)) (Pair 200 (Some 2)))' --burn-cap 1
-bake_after $client transfer 1 from bootstrap1 to big_map_get_add -arg '(Pair (Pair 200 None) (Pair 200 None))' --burn-cap 1
-bake_after $client transfer 1 from bootstrap1 to big_map_get_add -arg '(Pair (Pair 200 None) (Pair 300 None))' --burn-cap 1
-bake_after $client transfer 1 from bootstrap1 to big_map_get_add -arg '(Pair (Pair 1 None) (Pair 200 None))' --burn-cap 1
-bake_after $client transfer 1 from bootstrap1 to big_map_get_add -arg '(Pair (Pair 1 (Some 2)) (Pair 0 (Some 1)))' --burn-cap 1
-bake_after $client transfer 1 from bootstrap1 to big_map_get_add -arg '(Pair (Pair 400 (Some 1232)) (Pair 400 (Some 1232)))' --burn-cap 1
-bake_after $client transfer 1 from bootstrap1 to big_map_get_add -arg '(Pair (Pair 401 (Some 0)) (Pair 400 (Some 1232)))' --burn-cap 1
-
-# Test for issue #262
-=======
 # Test for issue #262 (bad serialization of 3+ arity primitives)
->>>>>>> 4cbc5282
 tee /tmp/bug_262.tz <<EOF
 { parameter unit ;
   storage unit ;
