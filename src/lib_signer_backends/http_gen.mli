--- conflicted
+++ resolved
@@ -30,11 +30,7 @@
       (RPC_client : RPC_client.S) (P : sig
         val authenticate :
           Signature.Public_key_hash.t list ->
-<<<<<<< HEAD
-          MBytes.t ->
-=======
           Bytes.t ->
->>>>>>> fc8990b1
           Signature.t tzresult Lwt.t
 
         val logger : RPC_client.logger
