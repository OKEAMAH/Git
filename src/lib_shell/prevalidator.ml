(*****************************************************************************)
(*                                                                           *)
(* Open Source License                                                       *)
(* Copyright (c) 2018 Dynamic Ledger Solutions, Inc. <contact@tezos.com>     *)
(* Copyright (c) 2018-2022 Nomadic Labs, <contact@nomadic-labs.com>          *)
(*                                                                           *)
(* Permission is hereby granted, free of charge, to any person obtaining a   *)
(* copy of this software and associated documentation files (the "Software"),*)
(* to deal in the Software without restriction, including without limitation *)
(* the rights to use, copy, modify, merge, publish, distribute, sublicense,  *)
(* and/or sell copies of the Software, and to permit persons to whom the     *)
(* Software is furnished to do so, subject to the following conditions:      *)
(*                                                                           *)
(* The above copyright notice and this permission notice shall be included   *)
(* in all copies or substantial portions of the Software.                    *)
(*                                                                           *)
(* THE SOFTWARE IS PROVIDED "AS IS", WITHOUT WARRANTY OF ANY KIND, EXPRESS OR*)
(* IMPLIED, INCLUDING BUT NOT LIMITED TO THE WARRANTIES OF MERCHANTABILITY,  *)
(* FITNESS FOR A PARTICULAR PURPOSE AND NONINFRINGEMENT. IN NO EVENT SHALL   *)
(* THE AUTHORS OR COPYRIGHT HOLDERS BE LIABLE FOR ANY CLAIM, DAMAGES OR OTHER*)
(* LIABILITY, WHETHER IN AN ACTION OF CONTRACT, TORT OR OTHERWISE, ARISING   *)
(* FROM, OUT OF OR IN CONNECTION WITH THE SOFTWARE OR THE USE OR OTHER       *)
(* DEALINGS IN THE SOFTWARE.                                                 *)
(*                                                                           *)
(*****************************************************************************)

<<<<<<< HEAD
(* General description of the prevalidator:

   The main role of the prevalidator is the propagation of valid
   operations through the gossip network of Tezos. The baker also uses
   the prevalidator via the [monitor_operations] RPC to filter
   operations that can be included in blocks.

   The prevalidator manages a validation state based upon the current
   head chosen by the validation sub-system. Each time the
   prevalidator receives an operation, it tries to classify it on top
   of the current validation state. If the application of the incoming
   operation succeeds, the validation state is then updated and, the
   operation can be propagated. Otherwise, the handling of the
   operation depends on the classification: [Applied],
   [Branch_delayed], [Branch_refused] or [Refused]. This
   classification is detailed below. Given an operation, its
   classification may change if the head changes. When the validation
   sub-system switches its head, it notifies the prevalidator with the
   new [live_blocks] and [live_operations], triggering also a [flush]
   of the mempool: every operation classified as [Applied] or
   [Branch_delayed] which is anchored (i.e, the [block hash] on which
   the operation is based on when it was created) on a [live block]
   and which is not in the [live operations] (operations which are
   included in [live_blocks]) is set [pending], meaning they are
   waiting to be classified again. Operations classified as
   [Branch_refused] are reclassified only if the old head is not the
   predecessor block of the new head. We use the
   [Chain_validator_worker_state.Event.update] for that purpose (see
   {on_flush}). [Refused] operations are never reclassified. We keep
   track on them to avoid to handle it if it is advertised again in a
   short period of time.

   Plugins may be used as an anti-spam protection mechanism, more
   restrictive than the economic protocol. They are not mandatory and
   come with the shell. By not mandatory, it means that without the
   plugin, the prevalidator still works. However, it may propagate
   outdated operations and the prevalidator can be slower. Indeed,
   plugins add more restrictions on the validation of operations. The
   plugin comes with three functions: [pre_filter], [precheck] and
   [post_filter]. With the exception of locally injected operations,
   pending operations are first pre-filtered.
   The [precheck] is applied before classifying an operation.
   The [post_filter] is applied every time an operation is classified
   as [Applied].

   Error classification:

   The [apply_operation] function from the economic protocol can
   classify an operation as [Refused], [Branch_refused],
   [Branch_delayed], [Outdated] or [Applied].

     - An operation is [Refused] if the protocol rejects this
   operation with an error classified as [Permanent].

     - An operation is [Outdated] if the operation is too old to be
   applied anymore or if the protocol rejects this operation with an
   error classified as [Outdated]

     - An operation is [Branch_refused] if the operation is anchored
   on a block that has not been validated by the node but could be in
   the future or if the protocol rejects this operation with an error
   classified as [Branch]. This semantics is likely to be weakened to
   also consider [Outdated] operations.

     - An operation is [Branch_delayed] if the initialization of the
   validation state failed (which presumably cannot happen currently)
   or if the protocol rejects this operation with an error classified
   as [Temporary].

     - An operation is [Applied] if it has been successfully
   prechecked, or if the economic protocol succeeded in applying the
   operation on the current validation state. The point of
   prechecking an operation is that it is faster than having the protocol apply
   the operation. Operations are stored in the reverse order of application
   so that adding a new [Applied] operation can be done at the head
   of the list.

   The [classification] data-structure (implemented in
   [Prevalidator_classification]) is used by the [prevalidator] to
   handle operations and their classification given either by the
   plugin or the economic protocol. One important property of this
   data-structure is to answer quickly if an operation is already
   classified or not.

   The interaction between the [Prevalidator_classification] module
   and the [Prevalidator] ensures an invariant that the different
   classifications are {e disjoint}: an operation cannot be in two (or
   more) of these subfields at the same time. The rationale to not
   make this invariant explicit is for performances reasons.

   Operation status:

     Operations are identified uniquely by their hash. Given an
   operation hash, the status can be either: [fetching], [pending],
   [classified], or [banned].

     - An operation is [fetching] if we only know its hash but we did
   not receive yet the corresponding operation.

     - An operation is [pending] if we know its hash and the
   corresponding operation but this operation is not classified on top
   of the current head yet.

     - An operation is [classified] if we know its hash, the
   corresponding operation and was classified according to the
   classification given above. Note that for [Branch_refused]
   operation, the classification may be prior to the last flush.

     - We may also ban an operation locally (through an RPC). A
   [banned] operation is removed from all other fields, and is ignored
   when it is received in any form (its hash, the corresponding
   operation, or a direct injection from the node).

     The prevalidator ensures that an operation cannot be at the same
   time in two of the following fields: [fetching], [pending],
   [in_mempool] (containing the [classified] operations), and
   [banned_operations].

   Propagation of operations:

     An operation is propagated through the [distributed database]
   component (aka [ddb]) which interacts directly with the [p2p]
   network. The prevalidator advertises its mempool (containing only
   operation hashes) through the [ddb]. If a remote peer requests an
   operation, such request will be handled directly by the [ddb]
   without going to the prevalidator. This is why every operation that
   is propagated by the prevalidator should also be in the [ddb]. But
   more important, an operation which we do not want to advertise
   should be removed explicitly from the [ddb] via the
   [Distributed_db.Operation.clear_or_cancel] function.

   It is important that every operation we do not want to propagate
   are cleaned up from the [Distributed_db] explicitely. Operations we
   do not want to propagate are operations classified as [Refused] or
   [Outdated], already included in block, or filtered out by the
   plugin.

   The [mempool] field contains only operations which are in the
   [in_mempool] field and that we accept to propagate. In particular,
   we do not propagate operations classified as [Refused] or
   [Outdated].

     There are two ways to propagate our mempool:

     - Either when we classify operations as applied

     - Or when a peer requests explicitly our mempool

     In the first case, only the newly classified operations are
   propagated. In the second case, current applied operations and
   pending operations are sent to the peer. Every time an operation is
   removed from the [in_mempool] field, this operation should be
   cleaned up in the [Distributed_db.Operation] requester.

   There is an [advertisement_delay] to postpone the next mempool
   advertisement if we advertised our mempool not long ago. Early
   consensus operations will be propagated once the block is
   validated. Every time an operation is [classified], it is recorded
   into the [operation_stream]. Such stream can be used by an external
   service to get the classification of an operation (via the
   [monitor_operations] RPC). This also means an operation can be
   notified several times if it is classified again after a
   [flush].

   Internally, the prevalidator implementation is split between
   the [Requests] module and the [Handlers] module.

   The [Requests] module contains the top-level functions called to implement
   the various requests defined in {!Prevalidator_worker_state}. These
   transitions form the meat of the prevalidator implementation: that is where
   the logic lies. This module is written in an imperative style: most
   functions return [unit] instead of returning an updated value.
   We aim to make this module functional in the near future.

   The [Handlers] module implement the functions needed by the
   {!Worker.T.HANDLERS} API. These functions concern the lifecycle
   of a [Worker], such as what happens when it starts and when it is shutdown.
   Except for initialization, the [Handlers] module is mostly boilerplate. *)

=======
>>>>>>> 55b3bab8
open Prevalidator_worker_state
module Event = Prevalidator_event

type limits = {
  max_refused_operations : int;
  operation_timeout : Time.System.Span.t;
  operations_batch_size : int;
  disable_precheck : bool;
}

let default_limits =
  {
    operation_timeout = Time.System.Span.of_seconds_exn 10.;
    max_refused_operations = 1000;
    operations_batch_size = 50;
    disable_precheck = false;
  }

(* Minimal delay between two mempool advertisements *)
let advertisement_delay = 0.1

module Name = struct
  type t = Chain_id.t * Protocol_hash.t

  let encoding = Data_encoding.tup2 Chain_id.encoding Protocol_hash.encoding

  let base = ["prevalidator"]

  let pp fmt (chain_id, proto_hash) =
    Format.fprintf
      fmt
      "%a:%a"
      Chain_id.pp_short
      chain_id
      Protocol_hash.pp_short
      proto_hash

  let equal (c1, p1) (c2, p2) =
    Chain_id.equal c1 c2 && Protocol_hash.equal p1 p2
end

module Dummy_event = struct
  type t = unit

  let pp = Format.pp_print_cut

  let encoding = Data_encoding.unit

  let level () = Internal_event.Debug
end

module Logger =
  Worker_logger.Make (Dummy_event) (Request)
    (struct
      let worker_name = "node_prevalidator"
    end)

module Classification = Prevalidator_classification

(** This module encapsulates pending operations to maintain them in two
    different data structure and avoid coslty repetitive convertions when
    handling batches in [classify_pending_operations]. *)
module Pending_ops = Prevalidator_pending_operations

(** Module encapsulating some types that are used both in production
    and in tests. Having them in a module makes it possible to
    [include] this module in {!Internal_for_tests} below and avoid
    code duplication.

    The raison d'etre of these records of functions is to be able to use
    alternative implementations of all functions in tests.

    The purpose of the {!Tools.tools} record is to abstract away from {!Store.chain_store}.
    Under the hood [Store.chain_store] requires an Irmin store on disk,
    which makes it impractical for fast testing: every test would need
    to create a temporary folder on disk which doesn't scale well.

    The purpose of the {!Tools.worker_tools} record is to abstract away
    from the {!Worker} implementation. This implementation is overkill
    for testing: we don't need asynchronicity and concurrency in our
    pretty basic existing tests. Having this abstraction allows to get
    away with a much simpler state machine model of execution and
    to have simpler test setup. *)
module Tools = struct
  (** Functions provided by {!Distributed_db} and {!Store.chain_store}
      that are used in various places of the mempool. Gathered here so that we can test
      the mempool without requiring a full-fledged [Distributed_db]/[Store.Chain_store]. *)
  type 'prevalidation_t tools = {
    advertise_current_head : mempool:Mempool.t -> Store.Block.t -> unit;
        (** [advertise_current_head mempool head] sends a
            [Current_head (chain_id, head_header, mempool)] message to all known
            active peers for the chain being considered. *)
    chain_tools : Store.Block.t Classification.chain_tools;
        (** Lower-level tools provided by {!Prevalidator_classification} *)
    create :
      predecessor:Store.Block.t ->
      live_operations:Operation_hash.Set.t ->
      timestamp:Time.Protocol.t ->
      unit ->
      'prevalidation_t tzresult Lwt.t;
        (** Creates a new prevalidation context w.r.t. the protocol associated to the
            predecessor block. *)
    fetch :
      ?peer:P2p_peer.Id.t ->
      ?timeout:Time.System.Span.t ->
      Operation_hash.t ->
      Operation.t tzresult Lwt.t;
        (** [fetch ?peer ?timeout oph] returns the value when it is known.
            It can fail with [Requester.Timeout] if [timeout] is provided and the value
            isn't known before the timeout expires. It can fail with [Requester.Cancel] if
            the request is canceled. *)
    read_block : Block_hash.t -> Store.Block.t tzresult Lwt.t;
        (** [read_block bh] tries to read the block [bh] from the chain store. *)
    send_get_current_head : ?peer:P2p_peer_id.t -> unit -> unit;
        (** [send_get_current_head ?peer ()] sends a [Get_Current_head]
            to a given peer, or to all known active peers for the chain considered.
            Expected answer is a [Get_current_head] message *)
    set_mempool : head:Block_hash.t -> Mempool.t -> unit tzresult Lwt.t;
        (** [set_mempool ~head mempool] sets the [mempool] of
            the [chain_store] of the chain considered. Does nothing if [head] differs
            from current_head which might happen when a new head concurrently arrives just
            before this operation is being called. *)
  }

  (** Abstraction over services implemented in production by {!Worker}
      but implemented differently in tests.

      Also see the enclosing module documentation as to why we have this record. *)
  type worker_tools = {
    push_request : unit Prevalidator_worker_state.Request.t -> unit Lwt.t;
        (** Adds a message to the queue. *)
    push_request_now : unit Prevalidator_worker_state.Request.t -> unit;
        (** Adds a message to the queue immediately. *)
  }
end

type 'a parameters = {limits : limits; tools : 'a Tools.tools}

(** The type needed for the implementation of [Make] below, but
 *  which is independent from the protocol. *)
<<<<<<< HEAD
type 'protocol_data types_state_shell = {
  classification : 'protocol_data Classification.t;
  parameters : parameters;
=======
type ('protocol_data, 'a) types_state_shell = {
  classification : 'protocol_data Classification.t;
  parameters : 'a parameters;
>>>>>>> 55b3bab8
  mutable predecessor : Store.Block.t;
  mutable timestamp : Time.System.t;
  mutable live_blocks : Block_hash.Set.t;
  mutable live_operations : Operation_hash.Set.t;
  mutable fetching : Operation_hash.Set.t;
  mutable pending : 'protocol_data Pending_ops.t;
  mutable mempool : Mempool.t;
  mutable advertisement : [`Pending of Mempool.t | `None];
  mutable banned_operations : Operation_hash.Set.t;
  worker : Tools.worker_tools;
}

(** The concrete production instance of {!block_tools} *)
let block_tools : Store.Block.t Classification.block_tools =
  {
    hash = Store.Block.hash;
    operations = Store.Block.operations;
    all_operation_hashes = Store.Block.all_operation_hashes;
  }

(** How to create an instance of {!chain_tools} from a {!Distributed_db.chain_db}. *)
let mk_chain_tools (chain_db : Distributed_db.chain_db) :
    Store.Block.t Classification.chain_tools =
  let open Lwt_syntax in
  let new_blocks ~from_block ~to_block =
    let chain_store = Distributed_db.chain_store chain_db in
    Store.Chain_traversal.new_blocks chain_store ~from_block ~to_block
  in
  let read_predecessor_opt block =
    let chain_store = Distributed_db.chain_store chain_db in
    Store.Block.read_predecessor_opt chain_store block
  in
  let inject_operation oph op =
    let* _ = Distributed_db.inject_operation chain_db oph op in
    Lwt.return_unit
  in
  {
    clear_or_cancel = Distributed_db.Operation.clear_or_cancel chain_db;
    inject_operation;
    new_blocks;
    read_predecessor_opt;
  }

(** Module type used both in production and in tests. *)
module type S = sig
  (** Type instantiated by {!Filter.Mempool.state}. *)
  type filter_state

  (** Type instantiated by {!Filter.Mempool.config}. *)
  type filter_config

  (** Similar to the type [operation] from the protocol,
      see {!Tezos_protocol_environment.PROTOCOL} *)
  type protocol_operation

  (** Type instantiated by {!Prevalidation.t} *)
  type prevalidation_t

  type types_state = {
<<<<<<< HEAD
    shell : protocol_operation types_state_shell;
=======
    shell : (protocol_operation, prevalidation_t) types_state_shell;
>>>>>>> 55b3bab8
    mutable filter_state : filter_state;
        (** Internal state of the filter in the plugin *)
    mutable validation_state : prevalidation_t tzresult;
    mutable operation_stream :
      (Classification.classification
      * protocol_operation Prevalidation.operation)
      Lwt_watcher.input;
    mutable rpc_directory : types_state RPC_directory.t lazy_t;
    mutable filter_config : filter_config;
    lock : Lwt_mutex.t;
  }

  (** This function fetches an operation if it is not already handled
      as defined by [already_handled] below. The implementation makes
      sure to fetch an operation at most once, modulo operations
      lost because of bounded buffers becoming full.

      This function is an intruder to this module type. It just happens
      that it is needed both by internals of the implementation of {!S}
      and by the internals of the implementation of {!T}; so it needs
      to be exposed here. *)
  val may_fetch_operation :
    (protocol_operation, prevalidation_t) types_state_shell ->
    P2p_peer_id.t option ->
    Operation_hash.t ->
    unit Lwt.t

  (** The function called after every call to a function of {!API}. *)
  val handle_unprocessed : types_state -> unit Lwt.t

  (** The inner API of the mempool i.e. functions called by the worker
      when an individual request arrives. These functions are the
      most high-level ones that we test. All these [on_*] functions
      correspond to a single event. Possible
      sequences of calls to this API are always of the form:

      on_*; handle_unprocessed; on_*; handle_unprocessed; ... *)
  module Requests : sig
    val on_advertise : _ types_state_shell -> unit

    val on_arrived :
      types_state -> Operation_hash.t -> Operation.t -> unit tzresult Lwt.t

    val on_ban : types_state -> Operation_hash.t -> unit tzresult Lwt.t

    val on_flush :
      handle_branch_refused:bool ->
      types_state ->
      Store.Block.t ->
      Block_hash.Set.t ->
      Operation_hash.Set.t ->
      unit tzresult Lwt.t

    val on_inject :
      types_state -> force:bool -> Operation.t -> unit tzresult Lwt.t

    val on_notify :
      _ types_state_shell -> P2p_peer_id.t -> Mempool.t -> unit Lwt.t
  end
end

(** Module type used exclusively in production. *)
module type T = sig
  include S

  val name : Name.t

  module Types : Worker_intf.TYPES with type state = types_state

  module Worker :
    Worker.T
      with type Event.t = Dummy_event.t
       and type 'a Request.t = 'a Request.t
       and type Request.view = Request.view
       and type Types.state = types_state

  type worker = Worker.infinite Worker.queue Worker.t

  val initialization_errors : unit tzresult Lwt.t

  val worker : worker Lazy.t
end

type t = (module T)

(** A functor for obtaining the testable part of this file (see
    the instantiation of this functor in {!Internal_for_tests} at the
    end of this file). Contrary to the production-only functor {!Make} below,
    this functor doesn't assume a specific chain store implementation,
    which is the crux for having it easily unit-testable. *)
module Make_s
    (Filter : Prevalidator_filters.FILTER)
    (Prevalidation_t : Prevalidation.T
                         with type validation_state =
                               Filter.Proto.validation_state
                          and type protocol_operation = Filter.Proto.operation
                          and type operation_receipt =
                               Filter.Proto.operation_receipt) :
  S
    with type filter_state = Filter.Mempool.state
     and type filter_config = Filter.Mempool.config
     and type protocol_operation = Filter.Proto.operation
     and type prevalidation_t = Prevalidation_t.t = struct
  type filter_state = Filter.Mempool.state

  type filter_config = Filter.Mempool.config

  type protocol_operation = Filter.Proto.operation

  type prevalidation_t = Prevalidation_t.t

  type 'operation_data operation = 'operation_data Prevalidation.operation

  type types_state = {
<<<<<<< HEAD
    shell : protocol_operation types_state_shell;
=======
    shell : (protocol_operation, prevalidation_t) types_state_shell;
>>>>>>> 55b3bab8
    mutable filter_state : filter_state;
    mutable validation_state : prevalidation_t tzresult;
    mutable operation_stream :
      (Classification.classification
      * protocol_operation Prevalidation.operation)
      Lwt_watcher.input;
    mutable rpc_directory : types_state RPC_directory.t lazy_t;
    mutable filter_config : filter_config;
    lock : Lwt_mutex.t;
  }

  (* This function is in [Lwt] only for logging. *)
  let already_handled ~origin shell oph =
    let open Lwt_syntax in
    if Operation_hash.Set.mem oph shell.banned_operations then
      let+ () = Event.(emit ban_operation_encountered) (origin, oph) in
      true
    else
      Lwt.return
        (Pending_ops.mem oph shell.pending
        || Operation_hash.Set.mem oph shell.fetching
        || Operation_hash.Set.mem oph shell.live_operations
        || Classification.is_in_mempool oph shell.classification <> None
        || Classification.is_known_unparsable oph shell.classification)

<<<<<<< HEAD
  let advertise (w : worker) (shell : 'operation_data types_state_shell) mempool
      =
=======
  let advertise (shell : ('operation_data, _) types_state_shell) mempool =
    let open Lwt_syntax in
>>>>>>> 55b3bab8
    match shell.advertisement with
    | `Pending {Mempool.known_valid; pending} ->
        shell.advertisement <-
          `Pending
            {
              known_valid = known_valid @ mempool.Mempool.known_valid;
              pending = Operation_hash.Set.union pending mempool.pending;
            }
    | `None ->
        shell.advertisement <- `Pending mempool ;
        Lwt.dont_wait
          (fun () ->
            let* () = Lwt_unix.sleep advertisement_delay in
            shell.worker.push_request_now Advertise ;
            Lwt.return_unit)
          (fun exc ->
            Format.eprintf "Uncaught exception: %s\n%!" (Printexc.to_string exc))

  (* Each classified operation should be notified exactly ONCE for a
     given stream. Operations which cannot be parsed are not notified. *)
  let handle_classification
      ~(notifier :
         Classification.classification ->
         protocol_operation Prevalidation.operation ->
         unit) shell (op, kind) =
    Classification.add kind op shell.classification ;
    notifier kind op

  let mk_notifier operation_stream classification op =
    (* This callback is safe encapsulation-wise, because it depends
       on an "harmless" field of [types_state_shell]: [operation_stream] *)
    Lwt_watcher.notify operation_stream (classification, op)

  let pre_filter shell ~filter_config ~filter_state ~validation_state ~notifier
      (parsed_op : protocol_operation operation) :
      [Pending_ops.priority | `Drop] Lwt.t =
<<<<<<< HEAD
=======
    let open Lwt_syntax in
>>>>>>> 55b3bab8
    let validation_state_before =
      Option.map
        Prevalidation_t.validation_state
        (Option.of_result validation_state)
    in
<<<<<<< HEAD
    Filter.Mempool.pre_filter
      ~filter_state
      ?validation_state_before
      filter_config
      parsed_op.protocol
    >|= function
=======
    let+ v =
      Filter.Mempool.pre_filter
        ~filter_state
        ?validation_state_before
        filter_config
        parsed_op.protocol
    in
    match v with
>>>>>>> 55b3bab8
    | (`Branch_delayed _ | `Branch_refused _ | `Refused _ | `Outdated _) as errs
      ->
        handle_classification ~notifier shell (parsed_op, errs) ;
        `Drop
    | `Passed_prefilter priority -> (priority :> [Pending_ops.priority | `Drop])

  let post_filter ~filter_config ~filter_state ~validation_state_before
      ~validation_state_after op receipt =
    Filter.Mempool.post_filter
      filter_config
      ~filter_state
      ~validation_state_before
      ~validation_state_after
      (op, receipt)

  let set_mempool shell mempool =
    shell.mempool <- mempool ;
    shell.parameters.tools.set_mempool
      ~head:(Store.Block.hash shell.predecessor)
      shell.mempool

  let remove_from_advertisement oph = function
    | `Pending mempool -> `Pending (Mempool.remove oph mempool)
    | `None -> `None

  (* This function retrieves an old/replaced operation and reclassifies it as
     [replacement_classification]. Note that we don't need to re-flush the
     mempool, as this function is only called in precheck mode.

     The operation is expected to be (a) parsable and (b) in the "prechecked"
     class. So, we softly handle the situations where the operation is
     unparsable or not found in any class in case this invariant is broken
     for some reason.
  *)
  let reclassify_replaced_manager_op old_hash shell
      (replacement_classification : [< Classification.error_classification]) =
    shell.advertisement <-
      remove_from_advertisement old_hash shell.advertisement ;
    match Classification.remove old_hash shell.classification with
    | Some (op, _class) ->
        [(op, (replacement_classification :> Classification.classification))]
    | None ->
        (* This case should not happen. *)
<<<<<<< HEAD
        Distributed_db.Operation.clear_or_cancel
          shell.parameters.chain_db
          old_hash ;
=======
        shell.parameters.tools.chain_tools.clear_or_cancel old_hash ;
>>>>>>> 55b3bab8
        []

  let precheck ~disable_precheck ~filter_config ~filter_state ~validation_state
      (op : protocol_operation operation) =
<<<<<<< HEAD
    let validation_state = Prevalidation_t.validation_state validation_state in
    if disable_precheck then Lwt.return `Undecided
    else
      Filter.Mempool.precheck
        filter_config
        ~filter_state
        ~validation_state
        ~nb_successful_prechecks:op.count_successful_prechecks
        op.hash
        op.protocol
      >|= function
=======
    let open Lwt_syntax in
    let validation_state = Prevalidation_t.validation_state validation_state in
    if disable_precheck then Lwt.return `Undecided
    else
      let+ v =
        Filter.Mempool.precheck
          filter_config
          ~filter_state
          ~validation_state
          ~nb_successful_prechecks:op.count_successful_prechecks
          op.hash
          op.protocol
      in
      match v with
>>>>>>> 55b3bab8
      | `Passed_precheck (filter_state, replacement) ->
          (* The [precheck] optimization triggers: no need to call the
              protocol [apply_operation]. *)
          let new_op = Prevalidation_t.increment_successful_precheck op in
          `Passed_precheck (filter_state, new_op, replacement)
      | (`Branch_delayed _ | `Branch_refused _ | `Refused _ | `Outdated _) as
        errs ->
          (* Note that we don't need to distinguish some failure cases
             of [Filter.Mempool.precheck], hence grouping them under `Fail. *)
          `Fail errs
      | `Undecided ->
          (* The caller will need to call the protocol's [apply_operation]
             function. *)
          `Undecided

  (* [classify_operation shell filter_config filter_state validation_state
      mempool op oph] allows to determine the class of a given operation.

     Once it's parsed, the operation is prechecked and/or applied in the current
     filter/validation state to determine if it could be included in a block on
     top of the current head or not. If yes, the operation is accumulated in
     the given [mempool].

     The function returns a tuple
     [(filter_state, validation_state, mempool, to_handle)], where:
     - [filter_state] is the (possibly) updated filter_state,
     - [validation_state] is the (possibly) updated validation_state,
     - [mempool] is the (possibly) updated mempool,
     - [to_handle] contains the given operation and its classification, and all
       operations whose classes are changed/impacted by this classification
       (eg. in case of operation replacement).
  *)
  let classify_operation shell ~filter_config ~filter_state ~validation_state
      mempool op :
      (filter_state
      * prevalidation_t
      * Mempool.t
      * (protocol_operation operation * Classification.classification) trace)
      Lwt.t =
<<<<<<< HEAD
    (precheck
       ~disable_precheck:shell.parameters.limits.disable_precheck
       ~filter_config
       ~filter_state
       ~validation_state
       op
     >>= function
     | `Fail errs ->
         (* Precheck rejected the operation *)
         Lwt.return_error errs
     | `Passed_precheck (filter_state, new_op, replacement) ->
         (* Precheck succeeded *)
         let to_handle =
           match replacement with
           | `No_replace -> [(new_op, `Prechecked)]
           | `Replace (old_oph, replacement_classification) ->
               (* Precheck succeeded, but an old operation is replaced *)
               let to_replace =
                 reclassify_replaced_manager_op
                   old_oph
                   shell
                   replacement_classification
               in
               (new_op, `Prechecked) :: to_replace
         in
         Lwt.return_ok (filter_state, validation_state, to_handle)
     | `Undecided -> (
         (* Precheck was not able to classify *)
         Prevalidation_t.apply_operation validation_state op
         >>= function
         | Applied (new_validation_state, receipt) -> (
             (* Apply succeeded, call post_filter *)
             post_filter
               ~filter_config
               ~filter_state
               ~validation_state_before:
                 (Prevalidation_t.validation_state validation_state)
               ~validation_state_after:
                 (Prevalidation_t.validation_state new_validation_state)
               op.protocol
               receipt
             >>= function
             | `Passed_postfilter new_filter_state ->
                 (* Post_filter ok, accept operation *)
                 Lwt.return_ok
                   (new_filter_state, new_validation_state, [(op, `Applied)])
             | `Refused _ as op_class ->
                 (* Post_filter refused the operation *)
                 Lwt.return_error op_class)
         (* Apply rejected the operation *)
         | Branch_delayed e -> Lwt.return_error (`Branch_delayed e)
         | Branch_refused e -> Lwt.return_error (`Branch_refused e)
         | Refused e -> Lwt.return_error (`Refused e)
         | Outdated e -> Lwt.return_error (`Outdated e)))
    >>= function
=======
    let open Lwt_syntax in
    let* v =
      let* v =
        precheck
          ~disable_precheck:shell.parameters.limits.disable_precheck
          ~filter_config
          ~filter_state
          ~validation_state
          op
      in
      match v with
      | `Fail errs ->
          (* Precheck rejected the operation *)
          Lwt.return_error errs
      | `Passed_precheck (filter_state, new_op, replacement) ->
          (* Precheck succeeded *)
          let to_handle =
            match replacement with
            | `No_replace -> [(new_op, `Prechecked)]
            | `Replace (old_oph, replacement_classification) ->
                (* Precheck succeeded, but an old operation is replaced *)
                let to_replace =
                  reclassify_replaced_manager_op
                    old_oph
                    shell
                    replacement_classification
                in
                (new_op, `Prechecked) :: to_replace
          in
          Lwt.return_ok (filter_state, validation_state, to_handle)
      | `Undecided -> (
          (* Precheck was not able to classify *)
          let* v = Prevalidation_t.apply_operation validation_state op in
          match v with
          | Applied (new_validation_state, receipt) -> (
              (* Apply succeeded, call post_filter *)
              let* v =
                post_filter
                  ~filter_config
                  ~filter_state
                  ~validation_state_before:
                    (Prevalidation_t.validation_state validation_state)
                  ~validation_state_after:
                    (Prevalidation_t.validation_state new_validation_state)
                  op.protocol
                  receipt
              in
              match v with
              | `Passed_postfilter new_filter_state ->
                  (* Post_filter ok, accept operation *)
                  Lwt.return_ok
                    (new_filter_state, new_validation_state, [(op, `Applied)])
              | `Refused _ as op_class ->
                  (* Post_filter refused the operation *)
                  Lwt.return_error op_class)
          (* Apply rejected the operation *)
          | Branch_delayed e -> Lwt.return_error (`Branch_delayed e)
          | Branch_refused e -> Lwt.return_error (`Branch_refused e)
          | Refused e -> Lwt.return_error (`Refused e)
          | Outdated e -> Lwt.return_error (`Outdated e))
    in
    match v with
>>>>>>> 55b3bab8
    | Error err_class ->
        Lwt.return (filter_state, validation_state, mempool, [(op, err_class)])
    | Ok (f_state, v_state, to_handle) ->
        let mempool = Mempool.cons_valid op.hash mempool in
        Lwt.return (f_state, v_state, mempool, to_handle)

  (* Classify pending operations into either: [Refused |
     Branch_delayed | Branch_refused | Applied | Outdated].
     To ensure fairness with other worker requests, classification of
     operations is done by batch of [operation_batch_size] operations.

     This function ensures the following invariants:

     - If an operation is classified, it is not part of the [pending]
     map

     - A classified operation is part of the [in_mempool] set

     - A classified operation is part only of one of the following
     classes: [Branch_refused, Branch_delayed, Refused, Applied]

     Moreover, this function ensures that only each newly classified
     operations are advertised to the remote peers. However, if a peer
     requests our mempool, we advertise all our classified operations and
     all our pending operations. *)
  let classify_pending_operations ~notifier shell filter_config filter_state
      state =
<<<<<<< HEAD
    Pending_ops.fold_es
      (fun _prio
           oph
           op
           (acc_filter_state, acc_validation_state, acc_mempool, limit) ->
        if limit <= 0 then
          (* Using Error as an early-return mechanism *)
          Lwt.return_error (acc_filter_state, acc_validation_state, acc_mempool)
        else (
          shell.pending <- Pending_ops.remove oph shell.pending ;
          classify_operation
            shell
            ~filter_config
            ~filter_state:acc_filter_state
            ~validation_state:acc_validation_state
            acc_mempool
            op
          >|= fun ( new_filter_state,
                    new_validation_state,
                    new_mempool,
                    to_handle ) ->
          List.iter (handle_classification ~notifier shell) to_handle ;
          ok (new_filter_state, new_validation_state, new_mempool, limit - 1)))
      shell.pending
      ( filter_state,
        state,
        Mempool.empty,
        shell.parameters.limits.operations_batch_size )
    >>= function
=======
    let open Lwt_syntax in
    let* r =
      Pending_ops.fold_es
        (fun _prio
             oph
             op
             (acc_filter_state, acc_validation_state, acc_mempool, limit) ->
          if limit <= 0 then
            (* Using Error as an early-return mechanism *)
            Lwt.return_error
              (acc_filter_state, acc_validation_state, acc_mempool)
          else (
            shell.pending <- Pending_ops.remove oph shell.pending ;
            let+ (new_filter_state, new_validation_state, new_mempool, to_handle)
                =
              classify_operation
                shell
                ~filter_config
                ~filter_state:acc_filter_state
                ~validation_state:acc_validation_state
                acc_mempool
                op
            in
            List.iter (handle_classification ~notifier shell) to_handle ;
            Ok (new_filter_state, new_validation_state, new_mempool, limit - 1)))
        shell.pending
        ( filter_state,
          state,
          Mempool.empty,
          shell.parameters.limits.operations_batch_size )
    in
    match r with
>>>>>>> 55b3bab8
    | Error (filter_state, state, advertised_mempool) ->
        (* Early return after iteration limit was reached *)
        let* () = shell.worker.push_request Request.Leftover in
        Lwt.return (filter_state, state, advertised_mempool)
    | Ok (filter_state, state, advertised_mempool, _) ->
        Lwt.return (filter_state, state, advertised_mempool)

<<<<<<< HEAD
  let update_advertised_mempool_fields w pv_shell delta_mempool =
=======
  let update_advertised_mempool_fields pv_shell delta_mempool =
    let open Lwt_syntax in
>>>>>>> 55b3bab8
    if Mempool.is_empty delta_mempool then Lwt.return_unit
    else
      (* We only advertise newly classified operations. *)
      let mempool_to_advertise =
        Mempool.
          {delta_mempool with known_valid = List.rev delta_mempool.known_valid}
      in
<<<<<<< HEAD
      advertise w pv_shell mempool_to_advertise ;
=======
      advertise pv_shell mempool_to_advertise ;
>>>>>>> 55b3bab8
      let our_mempool =
        {
          (* Using List.rev_map is ok since the size of pv.shell.classification.applied
             cannot be too big. *)
          (* FIXME: https://gitlab.com/tezos/tezos/-/issues/2065
             This field does not only contain valid operation *)
          Mempool.known_valid =
            List.rev_map
              (fun op -> op.Prevalidation.hash)
              pv_shell.classification.applied_rev
<<<<<<< HEAD
            @ (Operation_hash.Map.to_seq pv_shell.classification.prechecked
=======
            @ (Classification.Sized_map.to_seq
                 pv_shell.classification.prechecked
>>>>>>> 55b3bab8
              |> Seq.map fst |> List.of_seq);
          pending = Pending_ops.hashes pv_shell.pending;
        }
      in
<<<<<<< HEAD
      set_mempool pv_shell our_mempool >>= fun _res -> Lwt.pause ()

  let handle_unprocessed w pv =
=======
      let* _res = set_mempool pv_shell our_mempool in
      Lwt.pause ()

  let handle_unprocessed pv =
    let open Lwt_syntax in
>>>>>>> 55b3bab8
    let notifier = mk_notifier pv.operation_stream in
    match pv.validation_state with
    | Error err ->
        (* At the time this comment was written (26/05/21), this is dead
           code since [Proto.begin_construction] cannot fail. *)
        Pending_ops.iter
          (fun _prio _oph op ->
            handle_classification ~notifier pv.shell (op, `Branch_delayed err))
          pv.shell.pending ;
        pv.shell.pending <- Pending_ops.empty ;
        Lwt.return_unit
    | Ok state ->
        if Pending_ops.is_empty pv.shell.pending then Lwt.return_unit
        else
<<<<<<< HEAD
          Event.(emit processing_operations) () >>= fun () ->
          classify_pending_operations
            ~notifier
            w
            pv.shell
            pv.filter_config
            pv.filter_state
            state
          >>= fun (filter_state, validation_state, delta_mempool) ->
          pv.filter_state <- filter_state ;
          pv.validation_state <- Ok validation_state ;
          update_advertised_mempool_fields w pv.shell delta_mempool
=======
          let* () = Event.(emit processing_operations) () in
          let* (filter_state, validation_state, delta_mempool) =
            classify_pending_operations
              ~notifier
              pv.shell
              pv.filter_config
              pv.filter_state
              state
          in
          pv.filter_state <- filter_state ;
          pv.validation_state <- Ok validation_state ;
          update_advertised_mempool_fields pv.shell delta_mempool
>>>>>>> 55b3bab8

  (* This function fetches one operation through the
     [distributed_db]. On errors, we emit an event and proceed as
     usual. *)
<<<<<<< HEAD
  let fetch_operation w (shell : 'operation_data types_state_shell) ?peer oph =
    Event.(emit fetching_operation) oph >|= fun () ->
    Distributed_db.Operation.fetch
      ~timeout:shell.parameters.limits.operation_timeout
      shell.parameters.chain_db
      ?peer
      oph
      ()
    >>= function
=======
  let fetch_operation (shell : ('operation_data, _) types_state_shell) ?peer oph
      =
    let open Lwt_syntax in
    let+ () = Event.(emit fetching_operation) oph in
    let* r =
      shell.parameters.tools.fetch
        ~timeout:shell.parameters.limits.operation_timeout
        ?peer
        oph
    in
    match r with
>>>>>>> 55b3bab8
    | Ok op ->
        shell.worker.push_request_now (Arrived (oph, op)) ;
        Lwt.return_unit
    | Error (Distributed_db.Operation.Canceled _ :: _) ->
        Event.(emit operation_included) oph
    | Error _ ->
        (* This may happen if the peer timed out for example. *)
        Event.(emit operation_not_fetched) oph

  (* This function fetches an operation if it is not already handled
     by the mempool. To ensure we fetch at most a given operation,
     we record it in the [pv.fetching] field.

     Invariant: This function should be the only one to modify this
     field.

     Invariant: To ensure, there is no leak, we ensure that when the
     promise [p] is terminated, we remove the operation from the
     fetching operations. This is to ensure that if an error
     happened, we can still fetch this operation in the future. *)
<<<<<<< HEAD
  let may_fetch_operation w (shell : 'operation_data types_state_shell) peer oph
      =
=======
  let may_fetch_operation (shell : ('operation_data, _) types_state_shell) peer
      oph =
    let open Lwt_syntax in
>>>>>>> 55b3bab8
    let origin =
      match peer with Some peer -> Event.Peer peer | None -> Leftover
    in
    let* already_handled = already_handled ~origin shell oph in
    if not already_handled then
      ignore
        (Lwt.finalize
           (fun () ->
             shell.fetching <- Operation_hash.Set.add oph shell.fetching ;
             fetch_operation shell ?peer oph)
           (fun () ->
             shell.fetching <- Operation_hash.Set.remove oph shell.fetching ;
             Lwt.return_unit)) ;
    Lwt.return_unit

  (** Module containing functions that are the internal transitions
      of the mempool. These functions are called by the {!Worker} when
      an event arrives. *)
  module Requests = struct
<<<<<<< HEAD
    let on_arrived (pv : state) oph op =
      already_handled ~origin:Event.Arrived pv.shell oph
      >>= fun already_handled ->
      if already_handled then return_unit
      else
        match Prevalidation_t.parse oph op with
        | Error _ ->
            Event.(emit unparsable_operation) oph >|= fun () ->
            Prevalidator_classification.add_unparsable
              oph
              pv.shell.classification ;
            ok ()
        | Ok parsed_op -> (
            pre_filter
              pv.shell
              ~filter_config:pv.filter_config
              ~filter_state:pv.filter_state
              ~validation_state:pv.validation_state
              ~notifier:(mk_notifier pv.operation_stream)
              parsed_op
            >>= function
            | `Drop -> return_unit
=======
    let on_arrived (pv : types_state) oph op =
      let open Lwt_syntax in
      let* already_handled =
        already_handled ~origin:Event.Arrived pv.shell oph
      in
      if already_handled then return_ok_unit
      else
        match Prevalidation_t.parse oph op with
        | Error _ ->
            let* () = Event.(emit unparsable_operation) oph in
            Prevalidator_classification.add_unparsable
              oph
              pv.shell.classification ;
            return_ok_unit
        | Ok parsed_op -> (
            let* v =
              pre_filter
                pv.shell
                ~filter_config:pv.filter_config
                ~filter_state:pv.filter_state
                ~validation_state:pv.validation_state
                ~notifier:(mk_notifier pv.operation_stream)
                parsed_op
            in
            match v with
            | `Drop -> return_ok_unit
>>>>>>> 55b3bab8
            | (`High | `Medium | `Low _) as prio ->
                if
                  not
                    (Block_hash.Set.mem
                       op.Operation.shell.branch
                       pv.shell.live_blocks)
                then (
<<<<<<< HEAD
                  Distributed_db.Operation.clear_or_cancel
                    pv.shell.parameters.chain_db
                    oph ;
                  return_unit)
=======
                  pv.shell.parameters.tools.chain_tools.clear_or_cancel oph ;
                  return_ok_unit)
>>>>>>> 55b3bab8
                else (
                  (* TODO: https://gitlab.com/tezos/tezos/-/issues/1723
                     Should this have an influence on the peer's score ? *)
                  pv.shell.pending <-
                    Pending_ops.add parsed_op prio pv.shell.pending ;
<<<<<<< HEAD
                  return_unit))

    let on_inject w (pv : state) ~force op =
=======
                  return_ok_unit))

    let on_inject (pv : types_state) ~force op =
      let open Lwt_result_syntax in
>>>>>>> 55b3bab8
      let oph = Operation.hash op in
      (* Currently, an injection is always done with the highest priority, because:
         - We want to process and propagate the injected operations fast,
         - We don't want to call prefilter to get the priority.
         But, this may change in the future
      *)
      let prio = `High in
<<<<<<< HEAD
      already_handled ~origin:Event.Injected pv.shell oph
      >>= fun already_handled ->
=======
      let*! already_handled =
        already_handled ~origin:Event.Injected pv.shell oph
      in
>>>>>>> 55b3bab8
      if already_handled then
        (* FIXME: https://gitlab.com/tezos/tezos/-/issues/1722
           Is this an error? *)
        return_unit
      else
        match Prevalidation_t.parse oph op with
        | Error err ->
            failwith
              "Invalid operation %a: %a."
              Operation_hash.pp
              oph
              Error_monad.pp_print_trace
              err
        | Ok parsed_op -> (
            if force then (
<<<<<<< HEAD
              Distributed_db.inject_operation
                pv.shell.parameters.chain_db
                oph
                op
              >>= fun (_ : bool) ->
=======
              let*! () =
                pv.shell.parameters.tools.chain_tools.inject_operation oph op
              in
>>>>>>> 55b3bab8
              pv.shell.pending <-
                Pending_ops.add parsed_op prio pv.shell.pending ;
              return_unit)
            else if
              not
                (Block_hash.Set.mem
                   op.Operation.shell.branch
                   pv.shell.live_blocks)
            then
              failwith
                "Operation %a is branched on a block %a which is too old"
                Operation_hash.pp
                oph
                Block_hash.pp
                op.Operation.shell.branch
            else
<<<<<<< HEAD
              pv.validation_state >>?= fun validation_state ->
              let notifier = mk_notifier pv.operation_stream in
              classify_operation
                pv.shell
                ~filter_config:pv.filter_config
                ~filter_state:pv.filter_state
                ~validation_state
                Mempool.empty
                parsed_op
              >>= fun (filter_state, validation_state, delta_mempool, to_handle)
                ->
=======
              let*? validation_state = pv.validation_state in
              let notifier = mk_notifier pv.operation_stream in
              let*! (filter_state, validation_state, delta_mempool, to_handle) =
                classify_operation
                  pv.shell
                  ~filter_config:pv.filter_config
                  ~filter_state:pv.filter_state
                  ~validation_state
                  Mempool.empty
                  parsed_op
              in
>>>>>>> 55b3bab8
              let op_status =
                (* to_handle contains the given operation and its classification, and
                   all operations whose classes are changed/impacted by this
                   classification (eg. in case of operation replacement). Here, we
                   retrieve the classification of our operation. *)
                List.find_opt
                  (function
                    | (({hash; _} : protocol_operation operation), _) ->
                        Operation_hash.equal hash oph)
                  to_handle
              in
              match op_status with
              | Some (_h, (`Applied | `Prechecked)) ->
                  (* TODO: https://gitlab.com/tezos/tezos/-/issues/2294
                     In case of `Passed_precheck_with_replace, we may want to only do
                     the injection/replacement if a flag `replace` is set to true
                     in the injection query. *)
<<<<<<< HEAD
                  Distributed_db.inject_operation
                    pv.shell.parameters.chain_db
                    oph
                    op
                  >>= fun (_ : bool) ->
=======
                  let*! () =
                    pv.shell.parameters.tools.chain_tools.inject_operation
                      oph
                      op
                  in
>>>>>>> 55b3bab8
                  (* Call handle & update_advertised_mempool only if op is accepted *)
                  List.iter (handle_classification ~notifier pv.shell) to_handle ;
                  pv.filter_state <- filter_state ;
                  pv.validation_state <- Ok validation_state ;
                  (* Note that in this case, we may advertise an operation and bypass
                     the prioritirization strategy. *)
<<<<<<< HEAD
                  update_advertised_mempool_fields w pv.shell delta_mempool
                  >>= return
=======
                  let*! v =
                    update_advertised_mempool_fields pv.shell delta_mempool
                  in
                  return v
>>>>>>> 55b3bab8
              | Some
                  ( _h,
                    ( `Branch_delayed e
                    | `Branch_refused e
                    | `Refused e
                    | `Outdated e ) ) ->
                  Lwt.return
                  @@ error_with
                       "Error while applying operation %a:@ %a"
                       Operation_hash.pp
                       oph
                       pp_print_trace
                       e
              | None ->
                  (* This case should not happen *)
                  failwith
                    "Unexpected error while injecting operation %a. Operation \
                     not found after classifying it."
                    Operation_hash.pp
                    oph)

<<<<<<< HEAD
    let on_notify w (shell : 'operation_data types_state_shell) peer mempool =
      let may_fetch_operation = may_fetch_operation w shell (Some peer) in
      List.iter_s may_fetch_operation mempool.Mempool.known_valid >>= fun () ->
=======
    let on_notify (shell : ('operation_data, _) types_state_shell) peer mempool
        =
      let open Lwt_syntax in
      let may_fetch_operation = may_fetch_operation shell (Some peer) in
      let* () = List.iter_s may_fetch_operation mempool.Mempool.known_valid in
>>>>>>> 55b3bab8
      Seq.iter_s
        may_fetch_operation
        (Operation_hash.Set.to_seq mempool.Mempool.pending)

    let on_flush ~handle_branch_refused pv new_predecessor new_live_blocks
        new_live_operations =
      let open Lwt_result_syntax in
      let old_predecessor = pv.shell.predecessor in
      pv.shell.predecessor <- new_predecessor ;
      pv.shell.live_blocks <- new_live_blocks ;
      pv.shell.live_operations <- new_live_operations ;
      Lwt_watcher.shutdown_input pv.operation_stream ;
      pv.operation_stream <- Lwt_watcher.create_input () ;
      let timestamp_system = Tezos_base.Time.System.now () in
      pv.shell.timestamp <- timestamp_system ;
      let timestamp = Time.System.to_protocol timestamp_system in
      let*! validation_state =
        pv.shell.parameters.tools.create
          ~predecessor:new_predecessor
          ~live_operations:new_live_operations
          ~timestamp
          ()
      in
      pv.validation_state <- validation_state ;
      let* filter_state =
        Filter.Mempool.on_flush
          pv.filter_config
          pv.filter_state
          ?validation_state:
            (Option.map
               Prevalidation_t.validation_state
               (Option.of_result validation_state))
          ~predecessor:(Store.Block.header new_predecessor)
          ()
      in
      pv.filter_state <- filter_state ;
<<<<<<< HEAD
      Classification.recycle_operations
        ~from_branch:old_predecessor
        ~to_branch:new_predecessor
        ~live_blocks:new_live_blocks
        ~parse:(fun oph op -> Result.to_option (Prevalidation_t.parse oph op))
        ~classes:pv.shell.classification
        ~pending:(Pending_ops.operations pv.shell.pending)
        ~block_store:block_tools
        ~chain:(mk_chain_tools pv.shell.parameters.chain_db)
        ~handle_branch_refused
      >>= fun new_pending_operations ->
      (* Could be implemented as Operation_hash.Map.filter_s which
         does not exist for the moment. *)
      Operation_hash.Map.fold_s
        (fun _oph op (pending, nb_pending) ->
          pre_filter
            pv.shell
            ~filter_config:pv.filter_config
            ~filter_state:pv.filter_state
            ~validation_state:pv.validation_state
            ~notifier:(mk_notifier pv.operation_stream)
            op
          >|= function
          | `Drop -> (pending, nb_pending)
          | (`High | `Medium | `Low _) as prio ->
              (* Here, an operation injected in this node with `High priority will
                 now get its approriate priority. *)
              (Pending_ops.add op prio pending, nb_pending + 1))
        new_pending_operations
        (Pending_ops.empty, 0)
      >>= fun (new_pending_operations, nb_pending) ->
      Event.(emit operations_to_reclassify) nb_pending >>= fun () ->
      pv.shell.pending <- new_pending_operations ;
      set_mempool pv.shell Mempool.empty

    let on_advertise (shell : 'protocol_data types_state_shell) =
=======
      let*! new_pending_operations =
        Classification.recycle_operations
          ~from_branch:old_predecessor
          ~to_branch:new_predecessor
          ~live_blocks:new_live_blocks
          ~parse:(fun oph op -> Result.to_option (Prevalidation_t.parse oph op))
          ~classes:pv.shell.classification
          ~pending:(Pending_ops.operations pv.shell.pending)
          ~block_store:block_tools
          ~chain:pv.shell.parameters.tools.chain_tools
          ~handle_branch_refused
      in
      (* Could be implemented as Operation_hash.Map.filter_s which
         does not exist for the moment. *)
      let*! (new_pending_operations, nb_pending) =
        Operation_hash.Map.fold_s
          (fun _oph op (pending, nb_pending) ->
            let*! v =
              pre_filter
                pv.shell
                ~filter_config:pv.filter_config
                ~filter_state:pv.filter_state
                ~validation_state:pv.validation_state
                ~notifier:(mk_notifier pv.operation_stream)
                op
            in
            match v with
            | `Drop -> Lwt.return (pending, nb_pending)
            | (`High | `Medium | `Low _) as prio ->
                (* Here, an operation injected in this node with `High priority will
                   now get its approriate priority. *)
                Lwt.return (Pending_ops.add op prio pending, nb_pending + 1))
          new_pending_operations
          (Pending_ops.empty, 0)
      in
      let*! () = Event.(emit operations_to_reclassify) nb_pending in
      pv.shell.pending <- new_pending_operations ;
      set_mempool pv.shell Mempool.empty

    let on_advertise (shell : ('protocol_data, _) types_state_shell) =
>>>>>>> 55b3bab8
      match shell.advertisement with
      | `None ->
          () (* May happen if nothing to advertise since last advertisement. *)
      | `Pending mempool ->
          shell.advertisement <- `None ;
          (* In this case, mempool is not empty, but let's avoid advertising
             empty mempools in case this invariant is broken. *)
          if not (Mempool.is_empty mempool) then
<<<<<<< HEAD
            Distributed_db.Advertise.current_head
              shell.parameters.chain_db
=======
            shell.parameters.tools.advertise_current_head
>>>>>>> 55b3bab8
              ~mempool
              shell.predecessor

    (* If [flush_if_prechecked] is [true], removing a prechecked
       operation triggers a flush of the mempool. Because flushing may
       be costly this should be done only when the action is triggered
       locally by the user. This allows a better UX if the user bans a
       prechecked operation so that a branch delayed operation becomes
       [applied] again. *)
    let remove ~flush_if_prechecked pv oph =
      let open Lwt_result_syntax in
      pv.shell.parameters.tools.chain_tools.clear_or_cancel oph ;
      pv.shell.advertisement <-
        remove_from_advertisement oph pv.shell.advertisement ;
      pv.shell.banned_operations <-
        Operation_hash.Set.add oph pv.shell.banned_operations ;
      match Classification.remove oph pv.shell.classification with
      | None ->
          pv.shell.pending <- Pending_ops.remove oph pv.shell.pending ;
          pv.shell.fetching <- Operation_hash.Set.remove oph pv.shell.fetching ;
          return_unit
      | Some (_op, classification) -> (
          match (classification, flush_if_prechecked) with
          | (`Prechecked, true) | (`Applied, _) ->
              (* Modifying the list of operations classified as [Applied]
                 might change the classification of all the operations in
                 the mempool. Hence if the removed operation has been
                 applied we flush the mempool to force the
                 reclassification of all the operations except the one
                 removed. *)
              let+ () =
                on_flush
                  ~handle_branch_refused:false
                  pv
                  pv.shell.predecessor
                  pv.shell.live_blocks
                  pv.shell.live_operations
              in
              pv.shell.pending <- Pending_ops.remove oph pv.shell.pending
          | (`Branch_delayed _, _)
          | (`Branch_refused _, _)
          | (`Refused _, _)
          | (`Outdated _, _)
          | (`Prechecked, false) ->
              pv.filter_state <-
                Filter.Mempool.remove ~filter_state:pv.filter_state oph ;
              return_unit)

    let on_ban pv oph_to_ban =
      pv.shell.banned_operations <-
        Operation_hash.Set.add oph_to_ban pv.shell.banned_operations ;
      remove ~flush_if_prechecked:true pv oph_to_ban
  end
end

module type ARG = sig
  val limits : limits

  val chain_db : Distributed_db.chain_db

  val chain_id : Chain_id.t
end

(** The functor that is not tested, in other words used only in production.
    This functor's code is not tested (contrary to functor {!Make_s} above),
    because it hardcodes a dependency to [Store.chain_store] in its instantiation
    of type [chain_store]. This is what makes the code of this functor
    not testable for the moment, because [Store.chain_store] has poor
    testing capabilities.

    Note that, because this functor [include]s {!Make_s}, it is a
    strict extension of [Make_s]. *)
module Make
    (Filter : Prevalidator_filters.FILTER)
    (Arg : ARG)
    (Prevalidation_t : Prevalidation.T
                         with type validation_state =
                               Filter.Proto.validation_state
                          and type protocol_operation = Filter.Proto.operation
                          and type operation_receipt =
                               Filter.Proto.operation_receipt
                          and type chain_store = Store.chain_store) :
  T with type prevalidation_t = Prevalidation_t.t = struct
  include Make_s (Filter) (Prevalidation_t)

  let name = (Arg.chain_id, Filter.Proto.hash)

  module Types = struct
    type state = types_state

    type parameters = limits * Distributed_db.chain_db
  end

  module Worker :
    Worker.T
      with type Name.t = Name.t
       and type Event.t = Dummy_event.t
       and type 'a Request.t = 'a Request.t
       and type Request.view = Request.view
       and type Types.state = Types.state
       and type Types.parameters = Types.parameters =
    Worker.Make (Name) (Dummy_event) (Prevalidator_worker_state.Request) (Types)
      (Logger)

  open Types

  type worker = Worker.infinite Worker.queue Worker.t

  (** Returns a json describing the prevalidator's [filter_config].
      The boolean [include_default] ([true] by default) indicates
      whether the json should include the fields which have a value
      equal to their default value. *)
  let get_filter_config_json ?(include_default = true) pv =
    let include_default_fields = if include_default then `Always else `Never in
    Data_encoding.Json.construct
      ~include_default_fields
      Filter.Mempool.config_encoding
      pv.filter_config

  let build_rpc_directory w =
    lazy
      (let open Lwt_result_syntax in
      let dir : state RPC_directory.t ref = ref RPC_directory.empty in
      let module Proto_services =
        Block_services.Make (Filter.Proto) (Filter.Proto)
      in
      dir :=
        RPC_directory.register
          !dir
          (Proto_services.S.Mempool.get_filter RPC_path.open_root)
          (fun pv params () ->
            return
              (get_filter_config_json
                 ~include_default:params#include_default
                 pv)) ;
      dir :=
        RPC_directory.register
          !dir
          (Proto_services.S.Mempool.set_filter RPC_path.open_root)
          (fun pv () obj ->
            let open Lwt_syntax in
            let* () =
              try
                let config =
                  Data_encoding.Json.destruct Filter.Mempool.config_encoding obj
                in
                pv.filter_config <- config ;
                Lwt.return_unit
<<<<<<< HEAD
              with _ -> Event.(emit invalid_mempool_filter_configuration) ())
             >>= fun () -> return (get_filter_config_json pv)) ;
       (* Ban an operation (from its given hash): remove it from the
          mempool if present. Add it to the set pv.banned_operations
          to prevent it from being fetched/processed/injected in the
          future.
          Note: If the baker has already received the operation, then
          it's necessary to restart it manually to flush the operation
          from it. *)
       dir :=
         RPC_directory.register
           !dir
           (Proto_services.S.Mempool.ban_operation RPC_path.open_root)
           (fun _pv () oph ->
             Worker.Queue.push_request_and_wait w (Request.Ban oph)) ;
       (* Unban an operation (from its given hash): remove it from the
          set pv.banned_operations (nothing happens if it was not banned). *)
       dir :=
         RPC_directory.register
           !dir
           (Proto_services.S.Mempool.unban_operation RPC_path.open_root)
           (fun pv () oph ->
             pv.shell.banned_operations <-
               Operation_hash.Set.remove oph pv.shell.banned_operations ;
             return_unit) ;
       (* Unban all operations: clear the set pv.banned_operations. *)
       dir :=
         RPC_directory.register
           !dir
           (Proto_services.S.Mempool.unban_all_operations RPC_path.open_root)
           (fun pv () () ->
             pv.shell.banned_operations <- Operation_hash.Set.empty ;
             return_unit) ;
       dir :=
         RPC_directory.gen_register
           !dir
           (Proto_services.S.Mempool.pending_operations RPC_path.open_root)
           (fun pv params () ->
             let map_op_error oph (op, error) acc =
               op.Prevalidation.protocol |> fun res ->
               Operation_hash.Map.add oph (res, error) acc
             in
             let applied =
               List.rev_map
                 (fun op -> (op.Prevalidation.hash, op.Prevalidation.protocol))
                 pv.shell.classification.applied_rev
             in
             let filter f map =
               Operation_hash.Map.fold f map Operation_hash.Map.empty
             in
             let refused =
               filter
                 map_op_error
                 (Classification.map pv.shell.classification.refused)
             in
             let outdated =
               filter
                 map_op_error
                 (Classification.map pv.shell.classification.outdated)
             in
             let branch_refused =
               filter
                 map_op_error
                 (Classification.map pv.shell.classification.branch_refused)
             in
             let branch_delayed =
               filter
                 map_op_error
                 (Classification.map pv.shell.classification.branch_delayed)
             in
             let unprocessed =
               Pending_ops.fold
                 (fun _prio oph op acc ->
                   Operation_hash.Map.add oph op.protocol acc)
                 pv.shell.pending
                 Operation_hash.Map.empty
             in
             (* FIXME https://gitlab.com/tezos/tezos/-/issues/2250

                We merge prechecked operation with applied operation
                so that the encoding of the RPC does not need to be
                changed. Once prechecking will be done by the protocol
                and not the plugin, we will change the encoding to
                reflect that. *)
             let prechecked_with_applied =
               (Operation_hash.Map.bindings pv.shell.classification.prechecked
               |> List.rev_map (fun (oph, op) ->
                      (oph, op.Prevalidation.protocol)))
               @ applied
             in
             let pending_operations =
               {
                 Proto_services.Mempool.applied = prechecked_with_applied;
                 refused;
                 outdated;
                 branch_refused;
                 branch_delayed;
                 unprocessed;
               }
             in
             Proto_services.Mempool.pending_operations_version_dispatcher
               ~version:params#version
               pending_operations) ;
       dir :=
         RPC_directory.register
           !dir
           (Proto_services.S.Mempool.request_operations RPC_path.open_root)
           (fun pv t () ->
             Distributed_db.Request.current_head
               pv.shell.parameters.chain_db
               ?peer:t#peer_id
               () ;
             return_unit) ;
       dir :=
         RPC_directory.gen_register
           !dir
           (Proto_services.S.Mempool.monitor_operations RPC_path.open_root)
           (fun pv params () ->
             Lwt_mutex.with_lock pv.lock @@ fun () ->
             let (op_stream, stopper) =
               Lwt_watcher.create_stream pv.operation_stream
             in
             (* Convert ops *)
             let fold_op hash (Prevalidation.{protocol; _}, error) acc =
               (hash, protocol, error) :: acc
             in
             (* First call : retrieve the current set of op from the mempool *)
             let applied =
               if params#applied then
                 List.map
                   (fun op -> (op.Prevalidation.hash, op.protocol, []))
                   pv.shell.classification.applied_rev
               else []
             in
             (* FIXME https://gitlab.com/tezos/tezos/-/issues/2250

                For the moment, applied and prechecked operations are
                handled the same way for the user point of view. *)
             let prechecked =
               if params#applied then
                 Operation_hash.Map.fold
                   (fun hash op acc ->
                     (hash, op.Prevalidation.protocol, []) :: acc)
                   pv.shell.classification.prechecked
                   []
               else []
             in
             let refused =
               if params#refused then
                 Operation_hash.Map.fold
                   fold_op
                   (Classification.map pv.shell.classification.refused)
                   []
               else []
             in
             let branch_refused =
               if params#branch_refused then
                 Operation_hash.Map.fold
                   fold_op
                   (Classification.map pv.shell.classification.branch_refused)
                   []
               else []
             in
             let branch_delayed =
               if params#branch_delayed then
                 Operation_hash.Map.fold
                   fold_op
                   (Classification.map pv.shell.classification.branch_delayed)
                   []
               else []
             in
             let current_mempool =
               List.concat
                 [applied; prechecked; refused; branch_refused; branch_delayed]
               |> List.map (function
                      | (hash, op, []) -> ((hash, op), None)
                      | (hash, op, errors) -> ((hash, op), Some errors))
             in
             let current_mempool = ref (Some current_mempool) in
             let filter_result = function
               | `Prechecked | `Applied -> params#applied
               | `Refused _ -> params#refused
               | `Outdated _ -> params#outdated
               | `Branch_refused _ -> params#branch_refused
               | `Branch_delayed _ -> params#branch_delayed
             in
             let rec next () =
               match !current_mempool with
               | Some mempool ->
                   current_mempool := None ;
                   Lwt.return_some mempool
               | None -> (
                   Lwt_stream.get op_stream >>= function
                   | Some (kind, op) when filter_result kind ->
                       let errors =
                         match kind with
                         | `Prechecked | `Applied -> None
                         | `Branch_delayed errors
                         | `Branch_refused errors
                         | `Refused errors
                         | `Outdated errors ->
                             Some errors
                       in
                       Lwt.return_some
                         [(Prevalidation.(op.hash, op.protocol), errors)]
                   | Some _ -> next ()
                   | None -> Lwt.return_none)
             in
             let shutdown () = Lwt_watcher.shutdown stopper in
             RPC_answer.return_stream {next; shutdown}) ;
       !dir)
=======
              with _ -> Event.(emit invalid_mempool_filter_configuration) ()
            in
            return_ok (get_filter_config_json pv)) ;
      (* Ban an operation (from its given hash): remove it from the
         mempool if present. Add it to the set pv.banned_operations
         to prevent it from being fetched/processed/injected in the
         future.
         Note: If the baker has already received the operation, then
         it's necessary to restart it manually to flush the operation
         from it. *)
      dir :=
        RPC_directory.register
          !dir
          (Proto_services.S.Mempool.ban_operation RPC_path.open_root)
          (fun _pv () oph ->
            Worker.Queue.push_request_and_wait w (Request.Ban oph)) ;
      (* Unban an operation (from its given hash): remove it from the
         set pv.banned_operations (nothing happens if it was not banned). *)
      dir :=
        RPC_directory.register
          !dir
          (Proto_services.S.Mempool.unban_operation RPC_path.open_root)
          (fun pv () oph ->
            pv.shell.banned_operations <-
              Operation_hash.Set.remove oph pv.shell.banned_operations ;
            return_unit) ;
      (* Unban all operations: clear the set pv.banned_operations. *)
      dir :=
        RPC_directory.register
          !dir
          (Proto_services.S.Mempool.unban_all_operations RPC_path.open_root)
          (fun pv () () ->
            pv.shell.banned_operations <- Operation_hash.Set.empty ;
            return_unit) ;
      dir :=
        RPC_directory.gen_register
          !dir
          (Proto_services.S.Mempool.pending_operations RPC_path.open_root)
          (fun pv params () ->
            let map_op_error oph (op, error) acc =
              op.Prevalidation.protocol |> fun res ->
              Operation_hash.Map.add oph (res, error) acc
            in
            let applied =
              if params#applied then
                List.rev_map
                  (fun op -> (op.Prevalidation.hash, op.Prevalidation.protocol))
                  pv.shell.classification.applied_rev
              else []
            in
            let filter f map =
              Operation_hash.Map.fold f map Operation_hash.Map.empty
            in
            let refused =
              if params#refused then
                filter
                  map_op_error
                  (Classification.map pv.shell.classification.refused)
              else Operation_hash.Map.empty
            in
            let outdated =
              if params#outdated then
                filter
                  map_op_error
                  (Classification.map pv.shell.classification.outdated)
              else Operation_hash.Map.empty
            in
            let branch_refused =
              if params#branch_refused then
                filter
                  map_op_error
                  (Classification.map pv.shell.classification.branch_refused)
              else Operation_hash.Map.empty
            in
            let branch_delayed =
              if params#branch_delayed then
                filter
                  map_op_error
                  (Classification.map pv.shell.classification.branch_delayed)
              else Operation_hash.Map.empty
            in
            let unprocessed =
              Pending_ops.fold
                (fun _prio oph op acc ->
                  Operation_hash.Map.add oph op.protocol acc)
                pv.shell.pending
                Operation_hash.Map.empty
            in
            (* FIXME https://gitlab.com/tezos/tezos/-/issues/2250

               We merge prechecked operation with applied operation
               so that the encoding of the RPC does not need to be
               changed. Once prechecking will be done by the protocol
               and not the plugin, we will change the encoding to
               reflect that. *)
            let prechecked_with_applied =
              if params#applied then
                (Classification.Sized_map.bindings
                   pv.shell.classification.prechecked
                |> List.rev_map (fun (oph, op) ->
                       (oph, op.Prevalidation.protocol)))
                @ applied
              else applied
            in
            let pending_operations =
              {
                Proto_services.Mempool.applied = prechecked_with_applied;
                refused;
                outdated;
                branch_refused;
                branch_delayed;
                unprocessed;
              }
            in
            Proto_services.Mempool.pending_operations_version_dispatcher
              ~version:params#version
              pending_operations) ;
      dir :=
        RPC_directory.register
          !dir
          (Proto_services.S.Mempool.request_operations RPC_path.open_root)
          (fun pv t () ->
            pv.shell.parameters.tools.send_get_current_head ?peer:t#peer_id () ;
            return_unit) ;
      dir :=
        RPC_directory.gen_register
          !dir
          (Proto_services.S.Mempool.monitor_operations RPC_path.open_root)
          (fun pv params () ->
            Lwt_mutex.with_lock pv.lock @@ fun () ->
            let (op_stream, stopper) =
              Lwt_watcher.create_stream pv.operation_stream
            in
            (* Convert ops *)
            let fold_op hash (Prevalidation.{protocol; _}, error) acc =
              (hash, protocol, error) :: acc
            in
            (* First call : retrieve the current set of op from the mempool *)
            let applied =
              if params#applied then
                List.map
                  (fun op -> (op.Prevalidation.hash, op.protocol, []))
                  pv.shell.classification.applied_rev
              else []
            in
            (* FIXME https://gitlab.com/tezos/tezos/-/issues/2250

               For the moment, applied and prechecked operations are
               handled the same way for the user point of view. *)
            let prechecked =
              if params#applied then
                Classification.Sized_map.fold
                  (fun hash op acc ->
                    (hash, op.Prevalidation.protocol, []) :: acc)
                  pv.shell.classification.prechecked
                  []
              else []
            in
            let refused =
              if params#refused then
                Operation_hash.Map.fold
                  fold_op
                  (Classification.map pv.shell.classification.refused)
                  []
              else []
            in
            let branch_refused =
              if params#branch_refused then
                Operation_hash.Map.fold
                  fold_op
                  (Classification.map pv.shell.classification.branch_refused)
                  []
              else []
            in
            let branch_delayed =
              if params#branch_delayed then
                Operation_hash.Map.fold
                  fold_op
                  (Classification.map pv.shell.classification.branch_delayed)
                  []
              else []
            in
            let outdated =
              if params#outdated then
                Operation_hash.Map.fold
                  fold_op
                  (Classification.map pv.shell.classification.outdated)
                  []
              else []
            in
            let current_mempool =
              List.concat_map
                (List.map (function
                    | (hash, op, []) -> ((hash, op), None)
                    | (hash, op, errors) -> ((hash, op), Some errors)))
                [
                  applied;
                  prechecked;
                  refused;
                  branch_refused;
                  branch_delayed;
                  outdated;
                ]
            in
            let current_mempool = ref (Some current_mempool) in
            let filter_result = function
              | `Prechecked | `Applied -> params#applied
              | `Refused _ -> params#refused
              | `Outdated _ -> params#outdated
              | `Branch_refused _ -> params#branch_refused
              | `Branch_delayed _ -> params#branch_delayed
            in
            let rec next () =
              let open Lwt_syntax in
              match !current_mempool with
              | Some mempool ->
                  current_mempool := None ;
                  Lwt.return_some mempool
              | None -> (
                  let* o = Lwt_stream.get op_stream in
                  match o with
                  | Some (kind, op) when filter_result kind ->
                      let errors =
                        match kind with
                        | `Prechecked | `Applied -> None
                        | `Branch_delayed errors
                        | `Branch_refused errors
                        | `Refused errors
                        | `Outdated errors ->
                            Some errors
                      in
                      Lwt.return_some
                        [(Prevalidation.(op.hash, op.protocol), errors)]
                  | Some _ -> next ()
                  | None -> Lwt.return_none)
            in
            let shutdown () = Lwt_watcher.shutdown stopper in
            RPC_answer.return_stream {next; shutdown}) ;
      !dir)
>>>>>>> 55b3bab8

  (** Module implementing the events at the {!Worker} level. Contrary
      to {!Requests}, these functions depend on [Worker]. *)
  module Handlers = struct
    type self = worker

    let on_request : type r. worker -> r Request.t -> r tzresult Lwt.t =
     fun w request ->
      let open Lwt_result_syntax in
      let pv = Worker.state w in
<<<<<<< HEAD
      (match request with
      | Request.Flush (hash, event, live_blocks, live_operations) ->
          Requests.on_advertise pv.shell ;
          (* TODO: https://gitlab.com/tezos/tezos/-/issues/1727
             Rebase the advertisement instead. *)
          let chain_store =
            Distributed_db.chain_store pv.shell.parameters.chain_db
          in
          Store.Block.read_block chain_store hash
          >>=? fun block : r tzresult Lwt.t ->
          let handle_branch_refused =
            Chain_validator_worker_state.Event.(
              match event with
              | Head_increment | Ignored_head -> false
              | Branch_switch -> true)
          in
          Lwt_mutex.with_lock pv.lock @@ fun () ->
          Requests.on_flush
            ~handle_branch_refused
            pv
            block
            live_blocks
            live_operations
      | Request.Notify (peer, mempool) ->
          Requests.on_notify w pv.shell peer mempool >>= fun () -> return_unit
      | Request.Leftover ->
          (* unprocessed ops are handled just below *)
          return_unit
      | Request.Inject {op; force} -> Requests.on_inject w pv ~force op
      | Request.Arrived (oph, op) -> Requests.on_arrived pv oph op
      | Request.Advertise ->
          Requests.on_advertise pv.shell ;
          return_unit
      | Request.Ban oph -> Requests.on_ban pv oph)
      >>=? fun r ->
      handle_unprocessed w pv >>= fun () -> return r
=======
      let* r =
        match request with
        | Request.Flush (hash, event, live_blocks, live_operations) ->
            Requests.on_advertise pv.shell ;
            (* TODO: https://gitlab.com/tezos/tezos/-/issues/1727
               Rebase the advertisement instead. *)
            let* block = pv.shell.parameters.tools.read_block hash in
            let handle_branch_refused =
              Chain_validator_worker_state.Event.(
                match event with
                | Head_increment | Ignored_head -> false
                | Branch_switch -> true)
            in
            Lwt_mutex.with_lock pv.lock @@ fun () : r tzresult Lwt.t ->
            Requests.on_flush
              ~handle_branch_refused
              pv
              block
              live_blocks
              live_operations
        | Request.Notify (peer, mempool) ->
            let*! () = Requests.on_notify pv.shell peer mempool in
            return_unit
        | Request.Leftover ->
            (* unprocessed ops are handled just below *)
            return_unit
        | Request.Inject {op; force} -> Requests.on_inject pv ~force op
        | Request.Arrived (oph, op) -> Requests.on_arrived pv oph op
        | Request.Advertise ->
            Requests.on_advertise pv.shell ;
            return_unit
        | Request.Ban oph -> Requests.on_ban pv oph
      in
      let*! () = handle_unprocessed pv in
      return r
>>>>>>> 55b3bab8

    let on_close w =
      let pv = Worker.state w in
      Operation_hash.Set.iter
        pv.shell.parameters.tools.chain_tools.clear_or_cancel
        pv.shell.fetching ;
      Lwt.return_unit

    let mk_tools (chain_db : Distributed_db.chain_db) :
        prevalidation_t Tools.tools =
      let advertise_current_head ~mempool bh =
        Distributed_db.Advertise.current_head chain_db ~mempool bh
      in
      let chain_tools = mk_chain_tools chain_db in
      let create ~predecessor ~live_operations ~timestamp =
        let chain_store = Distributed_db.chain_store chain_db in
        Prevalidation_t.create
          chain_store
          ?protocol_data:None
          ~predecessor
          ~live_operations
          ~timestamp
      in
      let fetch ?peer ?timeout oph =
        Distributed_db.Operation.fetch chain_db ?timeout ?peer oph ()
      in
      let read_block bh =
        let chain_store = Distributed_db.chain_store chain_db in
        Store.Block.read_block chain_store bh
      in
      let send_get_current_head ?peer () =
        Distributed_db.Request.current_head chain_db ?peer ()
      in
      let set_mempool ~head mempool =
        let chain_store = Distributed_db.chain_store chain_db in
        Store.Chain.set_mempool chain_store ~head mempool
      in
      {
        advertise_current_head;
        chain_tools;
        create;
        fetch;
        read_block;
        send_get_current_head;
        set_mempool;
      }

    let mk_worker_tools w : Tools.worker_tools =
      let push_request r = Worker.Queue.push_request w r in
      let push_request_now r = Worker.Queue.push_request_now w r in
      {push_request; push_request_now}

    let on_launch w _ (limits, chain_db) =
      let open Lwt_result_syntax in
      let chain_store = Distributed_db.chain_store chain_db in
      let*! predecessor = Store.Chain.current_head chain_store in
      let predecessor_header = Store.Block.header predecessor in
      let*! mempool = Store.Chain.mempool chain_store in
      let*! (live_blocks, live_operations) =
        Store.Chain.live_blocks chain_store
      in
      let timestamp_system = Tezos_base.Time.System.now () in
      let timestamp = Time.System.to_protocol timestamp_system in
      let*! validation_state =
        Prevalidation_t.create
          chain_store
          ~predecessor
          ~timestamp
          ~live_operations
          ()
      in
      let fetching =
        List.fold_left
          (fun s h -> Operation_hash.Set.add h s)
          Operation_hash.Set.empty
          mempool.known_valid
      in
      let classification_parameters =
        Classification.
          {
            map_size_limit = limits.max_refused_operations;
            on_discarded_operation =
              Distributed_db.Operation.clear_or_cancel chain_db;
          }
      in
      let classification = Classification.create classification_parameters in
      let parameters = {limits; tools = mk_tools chain_db} in
      let shell =
        {
          classification;
          parameters;
          predecessor;
          timestamp = timestamp_system;
          live_blocks;
          live_operations;
          mempool = Mempool.empty;
          fetching;
          pending = Pending_ops.empty;
          advertisement = `None;
          banned_operations = Operation_hash.Set.empty;
          worker = mk_worker_tools w;
        }
      in
      Shell_metrics.Mempool.set_applied_collector (fun () ->
          List.length shell.classification.applied_rev |> float_of_int) ;
      Shell_metrics.Mempool.set_prechecked_collector (fun () ->
          Prevalidator_classification.Sized_map.cardinal
            shell.classification.prechecked
          |> float_of_int) ;
      Shell_metrics.Mempool.set_refused_collector (fun () ->
          Prevalidator_classification.cardinal shell.classification.refused
          |> float_of_int) ;
      Shell_metrics.Mempool.set_branch_refused_collector (fun () ->
          Prevalidator_classification.cardinal
            shell.classification.branch_refused
          |> float_of_int) ;
      Shell_metrics.Mempool.set_branch_delayed_collector (fun () ->
          Prevalidator_classification.cardinal
            shell.classification.branch_delayed
          |> float_of_int) ;
      Shell_metrics.Mempool.set_outdated_collector (fun () ->
          Prevalidator_classification.cardinal shell.classification.outdated
          |> float_of_int) ;
      Shell_metrics.Mempool.set_unprocessed_collector (fun () ->
          Prevalidator_pending_operations.cardinal shell.pending |> float_of_int) ;

      let* filter_state =
        Filter.Mempool.init
          Filter.Mempool.default_config
          ?validation_state:
            (Option.map
               Prevalidation_t.validation_state
               (Option.of_result validation_state))
          ~predecessor:predecessor_header
          ()
      in
      let pv =
        {
          shell;
          validation_state;
          filter_state;
          operation_stream = Lwt_watcher.create_input ();
          rpc_directory = build_rpc_directory w;
          filter_config =
            (* TODO: https://gitlab.com/tezos/tezos/-/issues/1725
               initialize from config file *)
            Filter.Mempool.default_config;
          lock = Lwt_mutex.create ();
        }
      in
      let*! () =
        Seq.iter_s
          (may_fetch_operation pv.shell None)
          (Operation_hash.Set.to_seq fetching)
      in
      return pv

    let on_error _w r st errs =
      let open Lwt_syntax in
      let+ () = Event.(emit request_failed) (r, st, errs) in
      match r with
      | Request.(View (Inject _)) -> Result.return_unit
      | _ -> Error errs

    let on_completion _w r _ st =
      match Request.view r with
      | Request.View (Flush _) | View (Inject _) | View (Ban _) ->
          Event.(emit request_completed_notice) (Request.view r, st)
      | View (Notify _) | View Leftover | View (Arrived _) | View Advertise ->
          Event.(emit request_completed_debug) (Request.view r, st)

    let on_no_request _ = Lwt_result_syntax.return_unit
  end

  let table = Worker.create_table Queue

  (* NOTE: we register a single worker for each instantiation of this Make
   * functor (and thus a single worker for the single instantiation of Worker).
   * Whilst this is somewhat abusing the intended purpose of worker, it is part
   * of a transition plan to a one-worker-per-peer architecture. *)
  let worker_promise =
    Worker.launch table name (Arg.limits, Arg.chain_db) (module Handlers)

  (* FIXME: https://gitlab.com/tezos/tezos/-/issues/1266

     If the interface of worker would not use tzresult we would
     see that this is not necessary since the function
     [Handlers.on_launch] do not actually raise any error. *)
  let initialization_errors =
    let open Lwt_result_syntax in
    let* _ = worker_promise in
    return_unit

  let worker =
    lazy
      (match Lwt.state worker_promise with
      | Lwt.Return (Ok worker) -> worker
      | Lwt.Return (Error _) | Lwt.Fail _ | Lwt.Sleep -> assert false)
end

module ChainProto_registry = Map.Make (struct
  type t = Chain_id.t * Protocol_hash.t

  let compare (c1, p1) (c2, p2) =
    let pc = Protocol_hash.compare p1 p2 in
    if pc = 0 then Chain_id.compare c1 c2 else pc
end)

let chain_proto_registry : t ChainProto_registry.t ref =
  ref ChainProto_registry.empty

let create limits (module Filter : Prevalidator_filters.FILTER) chain_db =
  let open Lwt_result_syntax in
  let chain_store = Distributed_db.chain_store chain_db in
  let chain_id = Store.Chain.chain_id chain_store in
  match
    ChainProto_registry.find (chain_id, Filter.Proto.hash) !chain_proto_registry
  with
  | None ->
      let module Prevalidation_t = Prevalidation.Make (Filter.Proto) in
      let module Prevalidator =
        Make
          (Filter)
          (struct
            let limits = limits

            let chain_db = chain_db

            let chain_id = chain_id
          end)
          (Prevalidation_t)
      in
      (* Checking initialization errors before giving a reference to dangerous
       * `worker` value to caller. *)
      let* () = Prevalidator.initialization_errors in
      chain_proto_registry :=
        ChainProto_registry.add
          Prevalidator.name
          (module Prevalidator : T)
          !chain_proto_registry ;
      return (module Prevalidator : T)
  | Some p -> return p

let shutdown (t : t) =
  let module Prevalidator : T = (val t) in
  let w = Lazy.force Prevalidator.worker in
  chain_proto_registry :=
    ChainProto_registry.remove Prevalidator.name !chain_proto_registry ;
  Prevalidator.Worker.shutdown w

let flush (t : t) event head live_blocks live_operations =
  let module Prevalidator : T = (val t) in
  let w = Lazy.force Prevalidator.worker in
  Prevalidator.Worker.Queue.push_request_and_wait
    w
    (Request.Flush (head, event, live_blocks, live_operations))

let notify_operations (t : t) peer mempool =
  let module Prevalidator : T = (val t) in
  let w = Lazy.force Prevalidator.worker in
  Prevalidator.Worker.Queue.push_request w (Request.Notify (peer, mempool))

let inject_operation (t : t) ~force op =
  let module Prevalidator : T = (val t) in
  let w = Lazy.force Prevalidator.worker in
  Prevalidator.Worker.Queue.push_request_and_wait w (Inject {op; force})

let status (t : t) =
  let module Prevalidator : T = (val t) in
  let w = Lazy.force Prevalidator.worker in
  Prevalidator.Worker.status w

let running_workers () =
  ChainProto_registry.fold
    (fun (id, proto) t acc -> (id, proto, t) :: acc)
    !chain_proto_registry
    []

let pending_requests (t : t) =
  let module Prevalidator : T = (val t) in
  let w = Lazy.force Prevalidator.worker in
  Prevalidator.Worker.Queue.pending_requests w

let current_request (t : t) =
  let module Prevalidator : T = (val t) in
  let w = Lazy.force Prevalidator.worker in
  Prevalidator.Worker.current_request w

let information (t : t) =
  let module Prevalidator : T = (val t) in
  let w = Lazy.force Prevalidator.worker in
  Prevalidator.Worker.information w

let pipeline_length (t : t) =
  let module Prevalidator : T = (val t) in
  let w = Lazy.force Prevalidator.worker in
  Prevalidator.Worker.Queue.pending_requests_length w

let empty_rpc_directory : unit RPC_directory.t =
  RPC_directory.gen_register
    RPC_directory.empty
    (Block_services.Empty.S.Mempool.pending_operations RPC_path.open_root)
    (fun _pv params () ->
      let pending_operations =
        {
          Block_services.Empty.Mempool.applied = [];
          refused = Operation_hash.Map.empty;
          outdated = Operation_hash.Map.empty;
          branch_refused = Operation_hash.Map.empty;
          branch_delayed = Operation_hash.Map.empty;
          unprocessed = Operation_hash.Map.empty;
        }
      in
      Block_services.Empty.Mempool.pending_operations_version_dispatcher
        ~version:params#version
        pending_operations)

let rpc_directory : t option RPC_directory.t =
  RPC_directory.register_dynamic_directory
    RPC_directory.empty
    (Block_services.mempool_path RPC_path.open_root)
    (let open Lwt_syntax in
    function
    | None ->
        Lwt.return
          (RPC_directory.map (fun _ -> Lwt.return_unit) empty_rpc_directory)
    | Some t -> (
        let module Prevalidator : T = (val t : T) in
        let* r = Prevalidator.initialization_errors in
        match r with
        | Error _ ->
            Lwt.return
              (RPC_directory.map (fun _ -> Lwt.return_unit) empty_rpc_directory)
        | Ok () ->
            let w = Lazy.force Prevalidator.worker in
            let pv = Prevalidator.Worker.state w in
            let pv_rpc_dir = Lazy.force pv.rpc_directory in
            Lwt.return (RPC_directory.map (fun _ -> Lwt.return pv) pv_rpc_dir)))

module Internal_for_tests = struct
  include Tools

  type nonrec ('a, 'b) types_state_shell = ('a, 'b) types_state_shell

  let mk_types_state_shell ~(predecessor : Store.Block.t) ~(tools : 'a tools)
      ~(worker : worker_tools) : (_, 'a) types_state_shell =
    let parameters = {limits = default_limits; tools} in
    let c_parameters : Classification.parameters =
      {map_size_limit = 32; on_discarded_operation = Fun.const ()}
    in
    let advertisement = `None in
    let banned_operations = Operation_hash.Set.empty in
    let classification = Classification.create c_parameters in
    let fetching = Operation_hash.Set.empty in
    let mempool = Mempool.empty in
    let live_blocks = Block_hash.Set.empty in
    let live_operations = Operation_hash.Set.empty in
    let pending = Pending_ops.empty in
    let timestamp = Tezos_base.Time.System.now () in
    {
      advertisement;
      banned_operations;
      classification;
      fetching;
      live_blocks;
      live_operations;
      mempool;
      parameters;
      pending;
      predecessor;
      timestamp;
      worker;
    }

  module Make
      (Filter : Prevalidator_filters.FILTER)
      (Prevalidation_t : Prevalidation.T
                           with type validation_state =
                                 Filter.Proto.validation_state
                            and type protocol_operation = Filter.Proto.operation
                            and type operation_receipt =
                                 Filter.Proto.operation_receipt) =
  struct
    module Internal = Make_s (Filter) (Prevalidation_t)

    type nonrec types_state = Internal.types_state

    let mk_types_state
        ~(shell :
           ( Prevalidation_t.protocol_operation,
             Prevalidation_t.t )
           types_state_shell) ~(validation_state : Prevalidation_t.t) :
        types_state Lwt.t =
      let open Lwt_syntax in
      let filter_config = Filter.Mempool.default_config in
      let predecessor = Store.Block.header shell.predecessor in
      let* r = Filter.Mempool.init filter_config ~predecessor () in
      match r with
      | Error err ->
          let err_string =
            Format.asprintf "%a" Error_monad.pp_print_trace err
          in
          let* () = Lwt_io.eprintf "%s" err_string in
          assert false
      | Ok filter_state ->
          Lwt.return
            Internal.
              {
                shell;
                filter_config;
                filter_state;
                lock = Lwt_mutex.create ();
                operation_stream = Lwt_watcher.create_input ();
                rpc_directory = Lazy.from_fun (fun () -> assert false);
                validation_state = Ok validation_state;
              }

    let to_shell (t : types_state) = t.shell

    let handle_unprocessed = Internal.handle_unprocessed

    module Requests = Internal.Requests
  end
end<|MERGE_RESOLUTION|>--- conflicted
+++ resolved
@@ -24,188 +24,6 @@
 (*                                                                           *)
 (*****************************************************************************)
 
-<<<<<<< HEAD
-(* General description of the prevalidator:
-
-   The main role of the prevalidator is the propagation of valid
-   operations through the gossip network of Tezos. The baker also uses
-   the prevalidator via the [monitor_operations] RPC to filter
-   operations that can be included in blocks.
-
-   The prevalidator manages a validation state based upon the current
-   head chosen by the validation sub-system. Each time the
-   prevalidator receives an operation, it tries to classify it on top
-   of the current validation state. If the application of the incoming
-   operation succeeds, the validation state is then updated and, the
-   operation can be propagated. Otherwise, the handling of the
-   operation depends on the classification: [Applied],
-   [Branch_delayed], [Branch_refused] or [Refused]. This
-   classification is detailed below. Given an operation, its
-   classification may change if the head changes. When the validation
-   sub-system switches its head, it notifies the prevalidator with the
-   new [live_blocks] and [live_operations], triggering also a [flush]
-   of the mempool: every operation classified as [Applied] or
-   [Branch_delayed] which is anchored (i.e, the [block hash] on which
-   the operation is based on when it was created) on a [live block]
-   and which is not in the [live operations] (operations which are
-   included in [live_blocks]) is set [pending], meaning they are
-   waiting to be classified again. Operations classified as
-   [Branch_refused] are reclassified only if the old head is not the
-   predecessor block of the new head. We use the
-   [Chain_validator_worker_state.Event.update] for that purpose (see
-   {on_flush}). [Refused] operations are never reclassified. We keep
-   track on them to avoid to handle it if it is advertised again in a
-   short period of time.
-
-   Plugins may be used as an anti-spam protection mechanism, more
-   restrictive than the economic protocol. They are not mandatory and
-   come with the shell. By not mandatory, it means that without the
-   plugin, the prevalidator still works. However, it may propagate
-   outdated operations and the prevalidator can be slower. Indeed,
-   plugins add more restrictions on the validation of operations. The
-   plugin comes with three functions: [pre_filter], [precheck] and
-   [post_filter]. With the exception of locally injected operations,
-   pending operations are first pre-filtered.
-   The [precheck] is applied before classifying an operation.
-   The [post_filter] is applied every time an operation is classified
-   as [Applied].
-
-   Error classification:
-
-   The [apply_operation] function from the economic protocol can
-   classify an operation as [Refused], [Branch_refused],
-   [Branch_delayed], [Outdated] or [Applied].
-
-     - An operation is [Refused] if the protocol rejects this
-   operation with an error classified as [Permanent].
-
-     - An operation is [Outdated] if the operation is too old to be
-   applied anymore or if the protocol rejects this operation with an
-   error classified as [Outdated]
-
-     - An operation is [Branch_refused] if the operation is anchored
-   on a block that has not been validated by the node but could be in
-   the future or if the protocol rejects this operation with an error
-   classified as [Branch]. This semantics is likely to be weakened to
-   also consider [Outdated] operations.
-
-     - An operation is [Branch_delayed] if the initialization of the
-   validation state failed (which presumably cannot happen currently)
-   or if the protocol rejects this operation with an error classified
-   as [Temporary].
-
-     - An operation is [Applied] if it has been successfully
-   prechecked, or if the economic protocol succeeded in applying the
-   operation on the current validation state. The point of
-   prechecking an operation is that it is faster than having the protocol apply
-   the operation. Operations are stored in the reverse order of application
-   so that adding a new [Applied] operation can be done at the head
-   of the list.
-
-   The [classification] data-structure (implemented in
-   [Prevalidator_classification]) is used by the [prevalidator] to
-   handle operations and their classification given either by the
-   plugin or the economic protocol. One important property of this
-   data-structure is to answer quickly if an operation is already
-   classified or not.
-
-   The interaction between the [Prevalidator_classification] module
-   and the [Prevalidator] ensures an invariant that the different
-   classifications are {e disjoint}: an operation cannot be in two (or
-   more) of these subfields at the same time. The rationale to not
-   make this invariant explicit is for performances reasons.
-
-   Operation status:
-
-     Operations are identified uniquely by their hash. Given an
-   operation hash, the status can be either: [fetching], [pending],
-   [classified], or [banned].
-
-     - An operation is [fetching] if we only know its hash but we did
-   not receive yet the corresponding operation.
-
-     - An operation is [pending] if we know its hash and the
-   corresponding operation but this operation is not classified on top
-   of the current head yet.
-
-     - An operation is [classified] if we know its hash, the
-   corresponding operation and was classified according to the
-   classification given above. Note that for [Branch_refused]
-   operation, the classification may be prior to the last flush.
-
-     - We may also ban an operation locally (through an RPC). A
-   [banned] operation is removed from all other fields, and is ignored
-   when it is received in any form (its hash, the corresponding
-   operation, or a direct injection from the node).
-
-     The prevalidator ensures that an operation cannot be at the same
-   time in two of the following fields: [fetching], [pending],
-   [in_mempool] (containing the [classified] operations), and
-   [banned_operations].
-
-   Propagation of operations:
-
-     An operation is propagated through the [distributed database]
-   component (aka [ddb]) which interacts directly with the [p2p]
-   network. The prevalidator advertises its mempool (containing only
-   operation hashes) through the [ddb]. If a remote peer requests an
-   operation, such request will be handled directly by the [ddb]
-   without going to the prevalidator. This is why every operation that
-   is propagated by the prevalidator should also be in the [ddb]. But
-   more important, an operation which we do not want to advertise
-   should be removed explicitly from the [ddb] via the
-   [Distributed_db.Operation.clear_or_cancel] function.
-
-   It is important that every operation we do not want to propagate
-   are cleaned up from the [Distributed_db] explicitely. Operations we
-   do not want to propagate are operations classified as [Refused] or
-   [Outdated], already included in block, or filtered out by the
-   plugin.
-
-   The [mempool] field contains only operations which are in the
-   [in_mempool] field and that we accept to propagate. In particular,
-   we do not propagate operations classified as [Refused] or
-   [Outdated].
-
-     There are two ways to propagate our mempool:
-
-     - Either when we classify operations as applied
-
-     - Or when a peer requests explicitly our mempool
-
-     In the first case, only the newly classified operations are
-   propagated. In the second case, current applied operations and
-   pending operations are sent to the peer. Every time an operation is
-   removed from the [in_mempool] field, this operation should be
-   cleaned up in the [Distributed_db.Operation] requester.
-
-   There is an [advertisement_delay] to postpone the next mempool
-   advertisement if we advertised our mempool not long ago. Early
-   consensus operations will be propagated once the block is
-   validated. Every time an operation is [classified], it is recorded
-   into the [operation_stream]. Such stream can be used by an external
-   service to get the classification of an operation (via the
-   [monitor_operations] RPC). This also means an operation can be
-   notified several times if it is classified again after a
-   [flush].
-
-   Internally, the prevalidator implementation is split between
-   the [Requests] module and the [Handlers] module.
-
-   The [Requests] module contains the top-level functions called to implement
-   the various requests defined in {!Prevalidator_worker_state}. These
-   transitions form the meat of the prevalidator implementation: that is where
-   the logic lies. This module is written in an imperative style: most
-   functions return [unit] instead of returning an updated value.
-   We aim to make this module functional in the near future.
-
-   The [Handlers] module implement the functions needed by the
-   {!Worker.T.HANDLERS} API. These functions concern the lifecycle
-   of a [Worker], such as what happens when it starts and when it is shutdown.
-   Except for initialization, the [Handlers] module is mostly boilerplate. *)
-
-=======
->>>>>>> 55b3bab8
 open Prevalidator_worker_state
 module Event = Prevalidator_event
 
@@ -346,15 +164,9 @@
 
 (** The type needed for the implementation of [Make] below, but
  *  which is independent from the protocol. *)
-<<<<<<< HEAD
-type 'protocol_data types_state_shell = {
-  classification : 'protocol_data Classification.t;
-  parameters : parameters;
-=======
 type ('protocol_data, 'a) types_state_shell = {
   classification : 'protocol_data Classification.t;
   parameters : 'a parameters;
->>>>>>> 55b3bab8
   mutable predecessor : Store.Block.t;
   mutable timestamp : Time.System.t;
   mutable live_blocks : Block_hash.Set.t;
@@ -414,11 +226,7 @@
   type prevalidation_t
 
   type types_state = {
-<<<<<<< HEAD
-    shell : protocol_operation types_state_shell;
-=======
     shell : (protocol_operation, prevalidation_t) types_state_shell;
->>>>>>> 55b3bab8
     mutable filter_state : filter_state;
         (** Internal state of the filter in the plugin *)
     mutable validation_state : prevalidation_t tzresult;
@@ -533,11 +341,7 @@
   type 'operation_data operation = 'operation_data Prevalidation.operation
 
   type types_state = {
-<<<<<<< HEAD
-    shell : protocol_operation types_state_shell;
-=======
     shell : (protocol_operation, prevalidation_t) types_state_shell;
->>>>>>> 55b3bab8
     mutable filter_state : filter_state;
     mutable validation_state : prevalidation_t tzresult;
     mutable operation_stream :
@@ -563,13 +367,8 @@
         || Classification.is_in_mempool oph shell.classification <> None
         || Classification.is_known_unparsable oph shell.classification)
 
-<<<<<<< HEAD
-  let advertise (w : worker) (shell : 'operation_data types_state_shell) mempool
-      =
-=======
   let advertise (shell : ('operation_data, _) types_state_shell) mempool =
     let open Lwt_syntax in
->>>>>>> 55b3bab8
     match shell.advertisement with
     | `Pending {Mempool.known_valid; pending} ->
         shell.advertisement <-
@@ -606,23 +405,12 @@
   let pre_filter shell ~filter_config ~filter_state ~validation_state ~notifier
       (parsed_op : protocol_operation operation) :
       [Pending_ops.priority | `Drop] Lwt.t =
-<<<<<<< HEAD
-=======
     let open Lwt_syntax in
->>>>>>> 55b3bab8
     let validation_state_before =
       Option.map
         Prevalidation_t.validation_state
         (Option.of_result validation_state)
     in
-<<<<<<< HEAD
-    Filter.Mempool.pre_filter
-      ~filter_state
-      ?validation_state_before
-      filter_config
-      parsed_op.protocol
-    >|= function
-=======
     let+ v =
       Filter.Mempool.pre_filter
         ~filter_state
@@ -631,7 +419,6 @@
         parsed_op.protocol
     in
     match v with
->>>>>>> 55b3bab8
     | (`Branch_delayed _ | `Branch_refused _ | `Refused _ | `Outdated _) as errs
       ->
         handle_classification ~notifier shell (parsed_op, errs) ;
@@ -675,30 +462,11 @@
         [(op, (replacement_classification :> Classification.classification))]
     | None ->
         (* This case should not happen. *)
-<<<<<<< HEAD
-        Distributed_db.Operation.clear_or_cancel
-          shell.parameters.chain_db
-          old_hash ;
-=======
         shell.parameters.tools.chain_tools.clear_or_cancel old_hash ;
->>>>>>> 55b3bab8
         []
 
   let precheck ~disable_precheck ~filter_config ~filter_state ~validation_state
       (op : protocol_operation operation) =
-<<<<<<< HEAD
-    let validation_state = Prevalidation_t.validation_state validation_state in
-    if disable_precheck then Lwt.return `Undecided
-    else
-      Filter.Mempool.precheck
-        filter_config
-        ~filter_state
-        ~validation_state
-        ~nb_successful_prechecks:op.count_successful_prechecks
-        op.hash
-        op.protocol
-      >|= function
-=======
     let open Lwt_syntax in
     let validation_state = Prevalidation_t.validation_state validation_state in
     if disable_precheck then Lwt.return `Undecided
@@ -713,7 +481,6 @@
           op.protocol
       in
       match v with
->>>>>>> 55b3bab8
       | `Passed_precheck (filter_state, replacement) ->
           (* The [precheck] optimization triggers: no need to call the
               protocol [apply_operation]. *)
@@ -753,63 +520,6 @@
       * Mempool.t
       * (protocol_operation operation * Classification.classification) trace)
       Lwt.t =
-<<<<<<< HEAD
-    (precheck
-       ~disable_precheck:shell.parameters.limits.disable_precheck
-       ~filter_config
-       ~filter_state
-       ~validation_state
-       op
-     >>= function
-     | `Fail errs ->
-         (* Precheck rejected the operation *)
-         Lwt.return_error errs
-     | `Passed_precheck (filter_state, new_op, replacement) ->
-         (* Precheck succeeded *)
-         let to_handle =
-           match replacement with
-           | `No_replace -> [(new_op, `Prechecked)]
-           | `Replace (old_oph, replacement_classification) ->
-               (* Precheck succeeded, but an old operation is replaced *)
-               let to_replace =
-                 reclassify_replaced_manager_op
-                   old_oph
-                   shell
-                   replacement_classification
-               in
-               (new_op, `Prechecked) :: to_replace
-         in
-         Lwt.return_ok (filter_state, validation_state, to_handle)
-     | `Undecided -> (
-         (* Precheck was not able to classify *)
-         Prevalidation_t.apply_operation validation_state op
-         >>= function
-         | Applied (new_validation_state, receipt) -> (
-             (* Apply succeeded, call post_filter *)
-             post_filter
-               ~filter_config
-               ~filter_state
-               ~validation_state_before:
-                 (Prevalidation_t.validation_state validation_state)
-               ~validation_state_after:
-                 (Prevalidation_t.validation_state new_validation_state)
-               op.protocol
-               receipt
-             >>= function
-             | `Passed_postfilter new_filter_state ->
-                 (* Post_filter ok, accept operation *)
-                 Lwt.return_ok
-                   (new_filter_state, new_validation_state, [(op, `Applied)])
-             | `Refused _ as op_class ->
-                 (* Post_filter refused the operation *)
-                 Lwt.return_error op_class)
-         (* Apply rejected the operation *)
-         | Branch_delayed e -> Lwt.return_error (`Branch_delayed e)
-         | Branch_refused e -> Lwt.return_error (`Branch_refused e)
-         | Refused e -> Lwt.return_error (`Refused e)
-         | Outdated e -> Lwt.return_error (`Outdated e)))
-    >>= function
-=======
     let open Lwt_syntax in
     let* v =
       let* v =
@@ -872,7 +582,6 @@
           | Outdated e -> Lwt.return_error (`Outdated e))
     in
     match v with
->>>>>>> 55b3bab8
     | Error err_class ->
         Lwt.return (filter_state, validation_state, mempool, [(op, err_class)])
     | Ok (f_state, v_state, to_handle) ->
@@ -900,37 +609,6 @@
      all our pending operations. *)
   let classify_pending_operations ~notifier shell filter_config filter_state
       state =
-<<<<<<< HEAD
-    Pending_ops.fold_es
-      (fun _prio
-           oph
-           op
-           (acc_filter_state, acc_validation_state, acc_mempool, limit) ->
-        if limit <= 0 then
-          (* Using Error as an early-return mechanism *)
-          Lwt.return_error (acc_filter_state, acc_validation_state, acc_mempool)
-        else (
-          shell.pending <- Pending_ops.remove oph shell.pending ;
-          classify_operation
-            shell
-            ~filter_config
-            ~filter_state:acc_filter_state
-            ~validation_state:acc_validation_state
-            acc_mempool
-            op
-          >|= fun ( new_filter_state,
-                    new_validation_state,
-                    new_mempool,
-                    to_handle ) ->
-          List.iter (handle_classification ~notifier shell) to_handle ;
-          ok (new_filter_state, new_validation_state, new_mempool, limit - 1)))
-      shell.pending
-      ( filter_state,
-        state,
-        Mempool.empty,
-        shell.parameters.limits.operations_batch_size )
-    >>= function
-=======
     let open Lwt_syntax in
     let* r =
       Pending_ops.fold_es
@@ -963,7 +641,6 @@
           shell.parameters.limits.operations_batch_size )
     in
     match r with
->>>>>>> 55b3bab8
     | Error (filter_state, state, advertised_mempool) ->
         (* Early return after iteration limit was reached *)
         let* () = shell.worker.push_request Request.Leftover in
@@ -971,12 +648,8 @@
     | Ok (filter_state, state, advertised_mempool, _) ->
         Lwt.return (filter_state, state, advertised_mempool)
 
-<<<<<<< HEAD
-  let update_advertised_mempool_fields w pv_shell delta_mempool =
-=======
   let update_advertised_mempool_fields pv_shell delta_mempool =
     let open Lwt_syntax in
->>>>>>> 55b3bab8
     if Mempool.is_empty delta_mempool then Lwt.return_unit
     else
       (* We only advertise newly classified operations. *)
@@ -984,11 +657,7 @@
         Mempool.
           {delta_mempool with known_valid = List.rev delta_mempool.known_valid}
       in
-<<<<<<< HEAD
-      advertise w pv_shell mempool_to_advertise ;
-=======
       advertise pv_shell mempool_to_advertise ;
->>>>>>> 55b3bab8
       let our_mempool =
         {
           (* Using List.rev_map is ok since the size of pv.shell.classification.applied
@@ -999,27 +668,17 @@
             List.rev_map
               (fun op -> op.Prevalidation.hash)
               pv_shell.classification.applied_rev
-<<<<<<< HEAD
-            @ (Operation_hash.Map.to_seq pv_shell.classification.prechecked
-=======
             @ (Classification.Sized_map.to_seq
                  pv_shell.classification.prechecked
->>>>>>> 55b3bab8
               |> Seq.map fst |> List.of_seq);
           pending = Pending_ops.hashes pv_shell.pending;
         }
       in
-<<<<<<< HEAD
-      set_mempool pv_shell our_mempool >>= fun _res -> Lwt.pause ()
-
-  let handle_unprocessed w pv =
-=======
       let* _res = set_mempool pv_shell our_mempool in
       Lwt.pause ()
 
   let handle_unprocessed pv =
     let open Lwt_syntax in
->>>>>>> 55b3bab8
     let notifier = mk_notifier pv.operation_stream in
     match pv.validation_state with
     | Error err ->
@@ -1034,20 +693,6 @@
     | Ok state ->
         if Pending_ops.is_empty pv.shell.pending then Lwt.return_unit
         else
-<<<<<<< HEAD
-          Event.(emit processing_operations) () >>= fun () ->
-          classify_pending_operations
-            ~notifier
-            w
-            pv.shell
-            pv.filter_config
-            pv.filter_state
-            state
-          >>= fun (filter_state, validation_state, delta_mempool) ->
-          pv.filter_state <- filter_state ;
-          pv.validation_state <- Ok validation_state ;
-          update_advertised_mempool_fields w pv.shell delta_mempool
-=======
           let* () = Event.(emit processing_operations) () in
           let* (filter_state, validation_state, delta_mempool) =
             classify_pending_operations
@@ -1060,22 +705,10 @@
           pv.filter_state <- filter_state ;
           pv.validation_state <- Ok validation_state ;
           update_advertised_mempool_fields pv.shell delta_mempool
->>>>>>> 55b3bab8
 
   (* This function fetches one operation through the
      [distributed_db]. On errors, we emit an event and proceed as
      usual. *)
-<<<<<<< HEAD
-  let fetch_operation w (shell : 'operation_data types_state_shell) ?peer oph =
-    Event.(emit fetching_operation) oph >|= fun () ->
-    Distributed_db.Operation.fetch
-      ~timeout:shell.parameters.limits.operation_timeout
-      shell.parameters.chain_db
-      ?peer
-      oph
-      ()
-    >>= function
-=======
   let fetch_operation (shell : ('operation_data, _) types_state_shell) ?peer oph
       =
     let open Lwt_syntax in
@@ -1087,7 +720,6 @@
         oph
     in
     match r with
->>>>>>> 55b3bab8
     | Ok op ->
         shell.worker.push_request_now (Arrived (oph, op)) ;
         Lwt.return_unit
@@ -1108,14 +740,9 @@
      promise [p] is terminated, we remove the operation from the
      fetching operations. This is to ensure that if an error
      happened, we can still fetch this operation in the future. *)
-<<<<<<< HEAD
-  let may_fetch_operation w (shell : 'operation_data types_state_shell) peer oph
-      =
-=======
   let may_fetch_operation (shell : ('operation_data, _) types_state_shell) peer
       oph =
     let open Lwt_syntax in
->>>>>>> 55b3bab8
     let origin =
       match peer with Some peer -> Event.Peer peer | None -> Leftover
     in
@@ -1135,30 +762,6 @@
       of the mempool. These functions are called by the {!Worker} when
       an event arrives. *)
   module Requests = struct
-<<<<<<< HEAD
-    let on_arrived (pv : state) oph op =
-      already_handled ~origin:Event.Arrived pv.shell oph
-      >>= fun already_handled ->
-      if already_handled then return_unit
-      else
-        match Prevalidation_t.parse oph op with
-        | Error _ ->
-            Event.(emit unparsable_operation) oph >|= fun () ->
-            Prevalidator_classification.add_unparsable
-              oph
-              pv.shell.classification ;
-            ok ()
-        | Ok parsed_op -> (
-            pre_filter
-              pv.shell
-              ~filter_config:pv.filter_config
-              ~filter_state:pv.filter_state
-              ~validation_state:pv.validation_state
-              ~notifier:(mk_notifier pv.operation_stream)
-              parsed_op
-            >>= function
-            | `Drop -> return_unit
-=======
     let on_arrived (pv : types_state) oph op =
       let open Lwt_syntax in
       let* already_handled =
@@ -1185,7 +788,6 @@
             in
             match v with
             | `Drop -> return_ok_unit
->>>>>>> 55b3bab8
             | (`High | `Medium | `Low _) as prio ->
                 if
                   not
@@ -1193,30 +795,17 @@
                        op.Operation.shell.branch
                        pv.shell.live_blocks)
                 then (
-<<<<<<< HEAD
-                  Distributed_db.Operation.clear_or_cancel
-                    pv.shell.parameters.chain_db
-                    oph ;
-                  return_unit)
-=======
                   pv.shell.parameters.tools.chain_tools.clear_or_cancel oph ;
                   return_ok_unit)
->>>>>>> 55b3bab8
                 else (
                   (* TODO: https://gitlab.com/tezos/tezos/-/issues/1723
                      Should this have an influence on the peer's score ? *)
                   pv.shell.pending <-
                     Pending_ops.add parsed_op prio pv.shell.pending ;
-<<<<<<< HEAD
-                  return_unit))
-
-    let on_inject w (pv : state) ~force op =
-=======
                   return_ok_unit))
 
     let on_inject (pv : types_state) ~force op =
       let open Lwt_result_syntax in
->>>>>>> 55b3bab8
       let oph = Operation.hash op in
       (* Currently, an injection is always done with the highest priority, because:
          - We want to process and propagate the injected operations fast,
@@ -1224,14 +813,9 @@
          But, this may change in the future
       *)
       let prio = `High in
-<<<<<<< HEAD
-      already_handled ~origin:Event.Injected pv.shell oph
-      >>= fun already_handled ->
-=======
       let*! already_handled =
         already_handled ~origin:Event.Injected pv.shell oph
       in
->>>>>>> 55b3bab8
       if already_handled then
         (* FIXME: https://gitlab.com/tezos/tezos/-/issues/1722
            Is this an error? *)
@@ -1247,17 +831,9 @@
               err
         | Ok parsed_op -> (
             if force then (
-<<<<<<< HEAD
-              Distributed_db.inject_operation
-                pv.shell.parameters.chain_db
-                oph
-                op
-              >>= fun (_ : bool) ->
-=======
               let*! () =
                 pv.shell.parameters.tools.chain_tools.inject_operation oph op
               in
->>>>>>> 55b3bab8
               pv.shell.pending <-
                 Pending_ops.add parsed_op prio pv.shell.pending ;
               return_unit)
@@ -1274,19 +850,6 @@
                 Block_hash.pp
                 op.Operation.shell.branch
             else
-<<<<<<< HEAD
-              pv.validation_state >>?= fun validation_state ->
-              let notifier = mk_notifier pv.operation_stream in
-              classify_operation
-                pv.shell
-                ~filter_config:pv.filter_config
-                ~filter_state:pv.filter_state
-                ~validation_state
-                Mempool.empty
-                parsed_op
-              >>= fun (filter_state, validation_state, delta_mempool, to_handle)
-                ->
-=======
               let*? validation_state = pv.validation_state in
               let notifier = mk_notifier pv.operation_stream in
               let*! (filter_state, validation_state, delta_mempool, to_handle) =
@@ -1298,7 +861,6 @@
                   Mempool.empty
                   parsed_op
               in
->>>>>>> 55b3bab8
               let op_status =
                 (* to_handle contains the given operation and its classification, and
                    all operations whose classes are changed/impacted by this
@@ -1316,34 +878,21 @@
                      In case of `Passed_precheck_with_replace, we may want to only do
                      the injection/replacement if a flag `replace` is set to true
                      in the injection query. *)
-<<<<<<< HEAD
-                  Distributed_db.inject_operation
-                    pv.shell.parameters.chain_db
-                    oph
-                    op
-                  >>= fun (_ : bool) ->
-=======
                   let*! () =
                     pv.shell.parameters.tools.chain_tools.inject_operation
                       oph
                       op
                   in
->>>>>>> 55b3bab8
                   (* Call handle & update_advertised_mempool only if op is accepted *)
                   List.iter (handle_classification ~notifier pv.shell) to_handle ;
                   pv.filter_state <- filter_state ;
                   pv.validation_state <- Ok validation_state ;
                   (* Note that in this case, we may advertise an operation and bypass
                      the prioritirization strategy. *)
-<<<<<<< HEAD
-                  update_advertised_mempool_fields w pv.shell delta_mempool
-                  >>= return
-=======
                   let*! v =
                     update_advertised_mempool_fields pv.shell delta_mempool
                   in
                   return v
->>>>>>> 55b3bab8
               | Some
                   ( _h,
                     ( `Branch_delayed e
@@ -1365,17 +914,11 @@
                     Operation_hash.pp
                     oph)
 
-<<<<<<< HEAD
-    let on_notify w (shell : 'operation_data types_state_shell) peer mempool =
-      let may_fetch_operation = may_fetch_operation w shell (Some peer) in
-      List.iter_s may_fetch_operation mempool.Mempool.known_valid >>= fun () ->
-=======
     let on_notify (shell : ('operation_data, _) types_state_shell) peer mempool
         =
       let open Lwt_syntax in
       let may_fetch_operation = may_fetch_operation shell (Some peer) in
       let* () = List.iter_s may_fetch_operation mempool.Mempool.known_valid in
->>>>>>> 55b3bab8
       Seq.iter_s
         may_fetch_operation
         (Operation_hash.Set.to_seq mempool.Mempool.pending)
@@ -1412,44 +955,6 @@
           ()
       in
       pv.filter_state <- filter_state ;
-<<<<<<< HEAD
-      Classification.recycle_operations
-        ~from_branch:old_predecessor
-        ~to_branch:new_predecessor
-        ~live_blocks:new_live_blocks
-        ~parse:(fun oph op -> Result.to_option (Prevalidation_t.parse oph op))
-        ~classes:pv.shell.classification
-        ~pending:(Pending_ops.operations pv.shell.pending)
-        ~block_store:block_tools
-        ~chain:(mk_chain_tools pv.shell.parameters.chain_db)
-        ~handle_branch_refused
-      >>= fun new_pending_operations ->
-      (* Could be implemented as Operation_hash.Map.filter_s which
-         does not exist for the moment. *)
-      Operation_hash.Map.fold_s
-        (fun _oph op (pending, nb_pending) ->
-          pre_filter
-            pv.shell
-            ~filter_config:pv.filter_config
-            ~filter_state:pv.filter_state
-            ~validation_state:pv.validation_state
-            ~notifier:(mk_notifier pv.operation_stream)
-            op
-          >|= function
-          | `Drop -> (pending, nb_pending)
-          | (`High | `Medium | `Low _) as prio ->
-              (* Here, an operation injected in this node with `High priority will
-                 now get its approriate priority. *)
-              (Pending_ops.add op prio pending, nb_pending + 1))
-        new_pending_operations
-        (Pending_ops.empty, 0)
-      >>= fun (new_pending_operations, nb_pending) ->
-      Event.(emit operations_to_reclassify) nb_pending >>= fun () ->
-      pv.shell.pending <- new_pending_operations ;
-      set_mempool pv.shell Mempool.empty
-
-    let on_advertise (shell : 'protocol_data types_state_shell) =
-=======
       let*! new_pending_operations =
         Classification.recycle_operations
           ~from_branch:old_predecessor
@@ -1490,7 +995,6 @@
       set_mempool pv.shell Mempool.empty
 
     let on_advertise (shell : ('protocol_data, _) types_state_shell) =
->>>>>>> 55b3bab8
       match shell.advertisement with
       | `None ->
           () (* May happen if nothing to advertise since last advertisement. *)
@@ -1499,12 +1003,7 @@
           (* In this case, mempool is not empty, but let's avoid advertising
              empty mempools in case this invariant is broken. *)
           if not (Mempool.is_empty mempool) then
-<<<<<<< HEAD
-            Distributed_db.Advertise.current_head
-              shell.parameters.chain_db
-=======
             shell.parameters.tools.advertise_current_head
->>>>>>> 55b3bab8
               ~mempool
               shell.predecessor
 
@@ -1653,219 +1152,6 @@
                 in
                 pv.filter_config <- config ;
                 Lwt.return_unit
-<<<<<<< HEAD
-              with _ -> Event.(emit invalid_mempool_filter_configuration) ())
-             >>= fun () -> return (get_filter_config_json pv)) ;
-       (* Ban an operation (from its given hash): remove it from the
-          mempool if present. Add it to the set pv.banned_operations
-          to prevent it from being fetched/processed/injected in the
-          future.
-          Note: If the baker has already received the operation, then
-          it's necessary to restart it manually to flush the operation
-          from it. *)
-       dir :=
-         RPC_directory.register
-           !dir
-           (Proto_services.S.Mempool.ban_operation RPC_path.open_root)
-           (fun _pv () oph ->
-             Worker.Queue.push_request_and_wait w (Request.Ban oph)) ;
-       (* Unban an operation (from its given hash): remove it from the
-          set pv.banned_operations (nothing happens if it was not banned). *)
-       dir :=
-         RPC_directory.register
-           !dir
-           (Proto_services.S.Mempool.unban_operation RPC_path.open_root)
-           (fun pv () oph ->
-             pv.shell.banned_operations <-
-               Operation_hash.Set.remove oph pv.shell.banned_operations ;
-             return_unit) ;
-       (* Unban all operations: clear the set pv.banned_operations. *)
-       dir :=
-         RPC_directory.register
-           !dir
-           (Proto_services.S.Mempool.unban_all_operations RPC_path.open_root)
-           (fun pv () () ->
-             pv.shell.banned_operations <- Operation_hash.Set.empty ;
-             return_unit) ;
-       dir :=
-         RPC_directory.gen_register
-           !dir
-           (Proto_services.S.Mempool.pending_operations RPC_path.open_root)
-           (fun pv params () ->
-             let map_op_error oph (op, error) acc =
-               op.Prevalidation.protocol |> fun res ->
-               Operation_hash.Map.add oph (res, error) acc
-             in
-             let applied =
-               List.rev_map
-                 (fun op -> (op.Prevalidation.hash, op.Prevalidation.protocol))
-                 pv.shell.classification.applied_rev
-             in
-             let filter f map =
-               Operation_hash.Map.fold f map Operation_hash.Map.empty
-             in
-             let refused =
-               filter
-                 map_op_error
-                 (Classification.map pv.shell.classification.refused)
-             in
-             let outdated =
-               filter
-                 map_op_error
-                 (Classification.map pv.shell.classification.outdated)
-             in
-             let branch_refused =
-               filter
-                 map_op_error
-                 (Classification.map pv.shell.classification.branch_refused)
-             in
-             let branch_delayed =
-               filter
-                 map_op_error
-                 (Classification.map pv.shell.classification.branch_delayed)
-             in
-             let unprocessed =
-               Pending_ops.fold
-                 (fun _prio oph op acc ->
-                   Operation_hash.Map.add oph op.protocol acc)
-                 pv.shell.pending
-                 Operation_hash.Map.empty
-             in
-             (* FIXME https://gitlab.com/tezos/tezos/-/issues/2250
-
-                We merge prechecked operation with applied operation
-                so that the encoding of the RPC does not need to be
-                changed. Once prechecking will be done by the protocol
-                and not the plugin, we will change the encoding to
-                reflect that. *)
-             let prechecked_with_applied =
-               (Operation_hash.Map.bindings pv.shell.classification.prechecked
-               |> List.rev_map (fun (oph, op) ->
-                      (oph, op.Prevalidation.protocol)))
-               @ applied
-             in
-             let pending_operations =
-               {
-                 Proto_services.Mempool.applied = prechecked_with_applied;
-                 refused;
-                 outdated;
-                 branch_refused;
-                 branch_delayed;
-                 unprocessed;
-               }
-             in
-             Proto_services.Mempool.pending_operations_version_dispatcher
-               ~version:params#version
-               pending_operations) ;
-       dir :=
-         RPC_directory.register
-           !dir
-           (Proto_services.S.Mempool.request_operations RPC_path.open_root)
-           (fun pv t () ->
-             Distributed_db.Request.current_head
-               pv.shell.parameters.chain_db
-               ?peer:t#peer_id
-               () ;
-             return_unit) ;
-       dir :=
-         RPC_directory.gen_register
-           !dir
-           (Proto_services.S.Mempool.monitor_operations RPC_path.open_root)
-           (fun pv params () ->
-             Lwt_mutex.with_lock pv.lock @@ fun () ->
-             let (op_stream, stopper) =
-               Lwt_watcher.create_stream pv.operation_stream
-             in
-             (* Convert ops *)
-             let fold_op hash (Prevalidation.{protocol; _}, error) acc =
-               (hash, protocol, error) :: acc
-             in
-             (* First call : retrieve the current set of op from the mempool *)
-             let applied =
-               if params#applied then
-                 List.map
-                   (fun op -> (op.Prevalidation.hash, op.protocol, []))
-                   pv.shell.classification.applied_rev
-               else []
-             in
-             (* FIXME https://gitlab.com/tezos/tezos/-/issues/2250
-
-                For the moment, applied and prechecked operations are
-                handled the same way for the user point of view. *)
-             let prechecked =
-               if params#applied then
-                 Operation_hash.Map.fold
-                   (fun hash op acc ->
-                     (hash, op.Prevalidation.protocol, []) :: acc)
-                   pv.shell.classification.prechecked
-                   []
-               else []
-             in
-             let refused =
-               if params#refused then
-                 Operation_hash.Map.fold
-                   fold_op
-                   (Classification.map pv.shell.classification.refused)
-                   []
-               else []
-             in
-             let branch_refused =
-               if params#branch_refused then
-                 Operation_hash.Map.fold
-                   fold_op
-                   (Classification.map pv.shell.classification.branch_refused)
-                   []
-               else []
-             in
-             let branch_delayed =
-               if params#branch_delayed then
-                 Operation_hash.Map.fold
-                   fold_op
-                   (Classification.map pv.shell.classification.branch_delayed)
-                   []
-               else []
-             in
-             let current_mempool =
-               List.concat
-                 [applied; prechecked; refused; branch_refused; branch_delayed]
-               |> List.map (function
-                      | (hash, op, []) -> ((hash, op), None)
-                      | (hash, op, errors) -> ((hash, op), Some errors))
-             in
-             let current_mempool = ref (Some current_mempool) in
-             let filter_result = function
-               | `Prechecked | `Applied -> params#applied
-               | `Refused _ -> params#refused
-               | `Outdated _ -> params#outdated
-               | `Branch_refused _ -> params#branch_refused
-               | `Branch_delayed _ -> params#branch_delayed
-             in
-             let rec next () =
-               match !current_mempool with
-               | Some mempool ->
-                   current_mempool := None ;
-                   Lwt.return_some mempool
-               | None -> (
-                   Lwt_stream.get op_stream >>= function
-                   | Some (kind, op) when filter_result kind ->
-                       let errors =
-                         match kind with
-                         | `Prechecked | `Applied -> None
-                         | `Branch_delayed errors
-                         | `Branch_refused errors
-                         | `Refused errors
-                         | `Outdated errors ->
-                             Some errors
-                       in
-                       Lwt.return_some
-                         [(Prevalidation.(op.hash, op.protocol), errors)]
-                   | Some _ -> next ()
-                   | None -> Lwt.return_none)
-             in
-             let shutdown () = Lwt_watcher.shutdown stopper in
-             RPC_answer.return_stream {next; shutdown}) ;
-       !dir)
-=======
               with _ -> Event.(emit invalid_mempool_filter_configuration) ()
             in
             return_ok (get_filter_config_json pv)) ;
@@ -2105,7 +1391,6 @@
             let shutdown () = Lwt_watcher.shutdown stopper in
             RPC_answer.return_stream {next; shutdown}) ;
       !dir)
->>>>>>> 55b3bab8
 
   (** Module implementing the events at the {!Worker} level. Contrary
       to {!Requests}, these functions depend on [Worker]. *)
@@ -2116,44 +1401,6 @@
      fun w request ->
       let open Lwt_result_syntax in
       let pv = Worker.state w in
-<<<<<<< HEAD
-      (match request with
-      | Request.Flush (hash, event, live_blocks, live_operations) ->
-          Requests.on_advertise pv.shell ;
-          (* TODO: https://gitlab.com/tezos/tezos/-/issues/1727
-             Rebase the advertisement instead. *)
-          let chain_store =
-            Distributed_db.chain_store pv.shell.parameters.chain_db
-          in
-          Store.Block.read_block chain_store hash
-          >>=? fun block : r tzresult Lwt.t ->
-          let handle_branch_refused =
-            Chain_validator_worker_state.Event.(
-              match event with
-              | Head_increment | Ignored_head -> false
-              | Branch_switch -> true)
-          in
-          Lwt_mutex.with_lock pv.lock @@ fun () ->
-          Requests.on_flush
-            ~handle_branch_refused
-            pv
-            block
-            live_blocks
-            live_operations
-      | Request.Notify (peer, mempool) ->
-          Requests.on_notify w pv.shell peer mempool >>= fun () -> return_unit
-      | Request.Leftover ->
-          (* unprocessed ops are handled just below *)
-          return_unit
-      | Request.Inject {op; force} -> Requests.on_inject w pv ~force op
-      | Request.Arrived (oph, op) -> Requests.on_arrived pv oph op
-      | Request.Advertise ->
-          Requests.on_advertise pv.shell ;
-          return_unit
-      | Request.Ban oph -> Requests.on_ban pv oph)
-      >>=? fun r ->
-      handle_unprocessed w pv >>= fun () -> return r
-=======
       let* r =
         match request with
         | Request.Flush (hash, event, live_blocks, live_operations) ->
@@ -2189,7 +1436,6 @@
       in
       let*! () = handle_unprocessed pv in
       return r
->>>>>>> 55b3bab8
 
     let on_close w =
       let pv = Worker.state w in
