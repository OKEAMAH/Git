(*****************************************************************************)
(*                                                                           *)
(* Open Source License                                                       *)
(* Copyright (c) 2018 Dynamic Ledger Solutions, Inc. <contact@tezos.com>     *)
(* Copyright (c) 2018 Nomadic Labs. <nomadic@tezcore.com>                    *)
(*                                                                           *)
(* Permission is hereby granted, free of charge, to any person obtaining a   *)
(* copy of this software and associated documentation files (the "Software"),*)
(* to deal in the Software without restriction, including without limitation *)
(* the rights to use, copy, modify, merge, publish, distribute, sublicense,  *)
(* and/or sell copies of the Software, and to permit persons to whom the     *)
(* Software is furnished to do so, subject to the following conditions:      *)
(*                                                                           *)
(* The above copyright notice and this permission notice shall be included   *)
(* in all copies or substantial portions of the Software.                    *)
(*                                                                           *)
(* THE SOFTWARE IS PROVIDED "AS IS", WITHOUT WARRANTY OF ANY KIND, EXPRESS OR*)
(* IMPLIED, INCLUDING BUT NOT LIMITED TO THE WARRANTIES OF MERCHANTABILITY,  *)
(* FITNESS FOR A PARTICULAR PURPOSE AND NONINFRINGEMENT. IN NO EVENT SHALL   *)
(* THE AUTHORS OR COPYRIGHT HOLDERS BE LIABLE FOR ANY CLAIM, DAMAGES OR OTHER*)
(* LIABILITY, WHETHER IN AN ACTION OF CONTRACT, TORT OR OTHERWISE, ARISING   *)
(* FROM, OUT OF OR IN CONNECTION WITH THE SOFTWARE OR THE USE OR OTHER       *)
(* DEALINGS IN THE SOFTWARE.                                                 *)
(*                                                                           *)
(*****************************************************************************)

<<<<<<< HEAD
type validator_kind = Internal of Context.index

type t

val init : validator_kind -> t Lwt.t
=======
type validator_kind =
  | Internal of Context.index
  | External of {
      context_root : string;
      protocol_root : string;
      process_path : string;
    }

type t

val init : validator_kind -> t tzresult Lwt.t
>>>>>>> fc8990b1

val close : t -> unit Lwt.t

val apply_block :
  t ->
  predecessor:State.Block.t ->
  Block_header.t ->
  Operation.t list list ->
  Block_validation.result tzresult Lwt.t

val commit_genesis :
  t ->
  genesis_hash:Block_hash.t ->
  chain_id:Chain_id.t ->
  time:Time.Protocol.t ->
  protocol:Protocol_hash.t ->
  Context_hash.t tzresult Lwt.t

(** [init_test_chain] must only be called on a forking block. *)
val init_test_chain : t -> State.Block.t -> Block_header.t tzresult Lwt.t<|MERGE_RESOLUTION|>--- conflicted
+++ resolved
@@ -24,13 +24,6 @@
 (*                                                                           *)
 (*****************************************************************************)
 
-<<<<<<< HEAD
-type validator_kind = Internal of Context.index
-
-type t
-
-val init : validator_kind -> t Lwt.t
-=======
 type validator_kind =
   | Internal of Context.index
   | External of {
@@ -42,7 +35,6 @@
 type t
 
 val init : validator_kind -> t tzresult Lwt.t
->>>>>>> fc8990b1
 
 val close : t -> unit Lwt.t
 
