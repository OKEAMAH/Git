--- conflicted
+++ resolved
@@ -31,7 +31,7 @@
 
 let genesis chain_state =
   let genesis = State.Chain.genesis chain_state in
-  State.Block.read_opt chain_state genesis.block
+  State.Block.read_exn chain_state genesis.block
 
 let known_heads chain_state =
   State.read_chain_data chain_state begin fun chain_store _data ->
@@ -58,8 +58,6 @@
   live_blocks: Block_hash.Set.t ;
   live_operations: Operation_hash.Set.t ;
   test_chain: Chain_id.t option ;
-  save_point: Int32.t * Block_hash.t ;
-  caboose: Int32.t * Block_hash.t ;
 }
 
 let data chain_state =
@@ -71,7 +69,7 @@
   data chain_state >>= fun data ->
   State.compute_locator chain_state data.current_head seed
 
-let locked_set_head chain_store data block live_blocks live_operations =
+let locked_set_head chain_store data block =
   let rec pop_blocks ancestor block =
     let hash = State.Block.hash block in
     if Block_hash.equal hash ancestor then
@@ -107,43 +105,33 @@
      new head is a direct successor of the current head...
      Make sure to do the live blocks computation in `init_head`
      when this TODO is resolved. *)
+  Chain_traversal.live_blocks
+    block (State.Block.max_operations_ttl block) >>= fun (live_blocks,
+                                                          live_operations) ->
   Lwt.return { current_head = block  ;
                current_mempool = Mempool.empty ;
                live_blocks ;
                live_operations ;
                test_chain = data.test_chain ;
-<<<<<<< HEAD
-               save_point = data.save_point ;
-               caboose = data.caboose ;
-=======
->>>>>>> 9f69abe8
              }
 
 let set_head chain_state block =
-  Chain_traversal.live_blocks
-    block (State.Block.max_operations_ttl block) >>=? fun (live_blocks,
-                                                           live_operations) ->
   State.update_chain_data chain_state begin fun chain_store data ->
-    locked_set_head
-      chain_store data block live_blocks live_operations >>= fun new_chain_data ->
-    Lwt.return (Some new_chain_data, data.current_head)
-  end >>= fun chain_state ->
-  return chain_state
+    locked_set_head chain_store data block >>= fun new_chain_data ->
+    Lwt.return (Some new_chain_data,
+                data.current_head)
+  end
 
 let test_and_set_head chain_state ~old block =
-  Chain_traversal.live_blocks
-    block (State.Block.max_operations_ttl block) >>=? fun (live_blocks, live_operations) ->
   State.update_chain_data chain_state begin fun chain_store data ->
     if not (State.Block.equal data.current_head old) then
       Lwt.return (None, false)
     else
-      locked_set_head
-        chain_store data block live_blocks live_operations >>= fun new_chain_data ->
+      locked_set_head chain_store data block >>= fun new_chain_data ->
       Lwt.return (Some new_chain_data, true)
-  end >>= fun chain_state ->
-  return chain_state
+  end
 
 let init_head chain_state =
   head chain_state >>= fun block ->
-  set_head chain_state block >>=? fun (_ : State.Block.t) ->
-  return_unit+  set_head chain_state block >>= fun _ ->
+  Lwt.return_unit
