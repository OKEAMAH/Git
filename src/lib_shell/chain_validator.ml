(*****************************************************************************)
(*                                                                           *)
(* Open Source License                                                       *)
(* Copyright (c) 2018 Dynamic Ledger Solutions, Inc. <contact@tezos.com>     *)
(* Copyright (c) 2018-2021 Nomadic Labs. <contact@nomadic-labs.com>          *)
(*                                                                           *)
(* Permission is hereby granted, free of charge, to any person obtaining a   *)
(* copy of this software and associated documentation files (the "Software"),*)
(* to deal in the Software without restriction, including without limitation *)
(* the rights to use, copy, modify, merge, publish, distribute, sublicense,  *)
(* and/or sell copies of the Software, and to permit persons to whom the     *)
(* Software is furnished to do so, subject to the following conditions:      *)
(*                                                                           *)
(* The above copyright notice and this permission notice shall be included   *)
(* in all copies or substantial portions of the Software.                    *)
(*                                                                           *)
(* THE SOFTWARE IS PROVIDED "AS IS", WITHOUT WARRANTY OF ANY KIND, EXPRESS OR*)
(* IMPLIED, INCLUDING BUT NOT LIMITED TO THE WARRANTIES OF MERCHANTABILITY,  *)
(* FITNESS FOR A PARTICULAR PURPOSE AND NONINFRINGEMENT. IN NO EVENT SHALL   *)
(* THE AUTHORS OR COPYRIGHT HOLDERS BE LIABLE FOR ANY CLAIM, DAMAGES OR OTHER*)
(* LIABILITY, WHETHER IN AN ACTION OF CONTRACT, TORT OR OTHERWISE, ARISING   *)
(* FROM, OUT OF OR IN CONNECTION WITH THE SOFTWARE OR THE USE OR OTHER       *)
(* DEALINGS IN THE SOFTWARE.                                                 *)
(*                                                                           *)
(*****************************************************************************)

open Chain_validator_worker_state

module Name = struct
  type t = Chain_id.t

  let encoding = Chain_id.encoding

  let base = ["validator"; "chain"]

  let pp = Chain_id.pp_short

  let equal = Chain_id.equal
end

module Request = struct
  include Request

  type _ t =
    | Validated : {
        peer : P2p_peer_id.t option;
        (* The peer who sent the block if it was not injected locally. *)
        block : Store.Block.t;
      }
        -> Event.update t
    | Notify_branch : P2p_peer.Id.t * Block_locator.t -> unit t
    | Notify_head : P2p_peer.Id.t * Block_header.t * Mempool.t -> unit t
    | Disconnection : P2p_peer.Id.t -> unit t

  let view (type a) (req : a t) : view =
    match req with
    | Validated {block; _} -> Hash (Store.Block.hash block)
    | Notify_branch (peer_id, _) -> PeerId peer_id
    | Notify_head (peer_id, _, _) -> PeerId peer_id
    | Disconnection peer_id -> PeerId peer_id
end

type synchronisation_limits = {latency : int; threshold : int}

type limits = {
  synchronisation : synchronisation_limits;
  worker_limits : Worker_types.limits;
}

module Types = struct
  type parameters = {
    parent : Name.t option;
    (* inherit bootstrap status from parent chain validator *)
    db : Distributed_db.t;
    chain_store : Store.chain_store;
    block_validator : Block_validator.t;
    block_validator_process : Block_validator_process.t;
    global_valid_block_input : Store.Block.t Lwt_watcher.input;
    global_chains_input : (Chain_id.t * bool) Lwt_watcher.input;
    start_prevalidator : bool;
    prevalidator_limits : Prevalidator.limits;
    peer_validator_limits : Peer_validator.limits;
    limits : limits;
  }

  type state = {
    parameters : parameters;
    chain_db : Distributed_db.chain_db;
    (* This state should be updated everytime a block is validated or
       when we receive a message [Current_head] or [Current_branch]
       with a known head. Because the chain validator does not handle
       directly these messages, this is done through callbacks. *)
    synchronisation_state : Synchronisation_heuristic.Bootstrapping.t;
    valid_block_input : Store.Block.t Lwt_watcher.input;
    new_head_input : Store.Block.t Lwt_watcher.input;
    mutable child : (state * (unit -> unit Lwt.t (* shutdown *))) option;
    prevalidator : Prevalidator.t option ref;
    active_peers :
      (Peer_validator.t, Error_monad.tztrace) P2p_peer.Error_table.t;
  }

  let is_bootstrapped (state : state) =
    Synchronisation_heuristic.Bootstrapping.is_bootstrapped
      state.synchronisation_state
end

module Logger =
  Worker_logger.Make (Event) (Request)
    (struct
      let worker_name = "node_chain_validator"
    end)

module Worker = Worker.Make (Name) (Event) (Request) (Types) (Logger)
open Types

type t = Worker.infinite Worker.queue Worker.t

let table = Worker.create_table Queue

let shutdown w = Worker.shutdown w

let shutdown_child nv active_chains =
  Option.iter_s
    (fun ({parameters = {chain_store; global_chains_input; _}; _}, shutdown) ->
      let test_chain_id = Store.Chain.chain_id chain_store in
      Lwt_watcher.notify global_chains_input (test_chain_id, false) ;
      Chain_id.Table.remove active_chains test_chain_id ;
      Store.Chain.shutdown_testchain nv.parameters.chain_store >>= function
      | Error _err ->
          (* FIXME *)
          Lwt.return_unit
      | Ok () ->
          shutdown () >>= fun () ->
          nv.child <- None ;
          Lwt.return_unit)
    nv.child

(* Update the synchronisation state and if it is relevant, set the
   bootstrapped flag to true. Assume:

   - [peer_id] is not us.

   - [block] is known as valid. *)
let update_synchronisation_state w block peer_id =
  let nv = Worker.state w in
  Synchronisation_heuristic.Bootstrapping.update
    nv.synchronisation_state
    (block.Block_header.shell.timestamp, peer_id)

(* The synchronisation state is updated only for blocks known as
   valid. Assume:

   - [peer_id] is not us *)
let check_and_update_synchronisation_state w (block, peer_id) : unit Lwt.t =
  let nv = Worker.state w in
  let hash = Block_header.hash block in
  Store.Block.is_known_valid nv.parameters.chain_store hash
  >>= fun known_valid ->
  if known_valid then update_synchronisation_state w block peer_id
  else Lwt.return_unit

(* Called for every validated block. *)
let notify_new_block w peer block =
  let nv = Worker.state w in
  Option.iter
    (fun id ->
      List.assoc ~equal:Chain_id.equal id (Worker.list table)
      |> Option.iter (fun w ->
             let nv = Worker.state w in
             Lwt_watcher.notify nv.valid_block_input block))
    nv.parameters.parent ;
  Lwt_watcher.notify nv.valid_block_input block ;
  Lwt_watcher.notify nv.parameters.global_valid_block_input block ;
  Worker.Queue.push_request_now w (Validated {peer; block})

let with_activated_peer_validator w peer_id f =
  let nv = Worker.state w in
  P2p_peer.Error_table.find_or_make nv.active_peers peer_id (fun () ->
      Worker.log_event w (Connection peer_id) >>= fun () ->
      Peer_validator.create
        ~notify_new_block:(notify_new_block w (Some peer_id))
        ~notify_termination:(fun _pv ->
          P2p_peer.Error_table.remove nv.active_peers peer_id)
        nv.parameters.peer_validator_limits
        nv.parameters.block_validator
        nv.chain_db
        peer_id)
  >>=? fun pv ->
  match Peer_validator.status pv with
  | Worker_types.Running _ -> f pv
  | Worker_types.Closing (_, _)
  | Worker_types.Closed (_, _, _)
  | Worker_types.Launching _ ->
      return_unit

let may_update_protocol_level chain_store ~block =
  Store.Block.read_predecessor chain_store block >>=? fun pred ->
  let prev_proto_level = Store.Block.proto_level pred in
  let new_proto_level = Store.Block.proto_level block in
  if Compare.Int.(prev_proto_level < new_proto_level) then
    Store.Block.context chain_store block >>=? fun context ->
    Context.get_protocol context >>= fun new_protocol ->
    Store.Chain.may_update_protocol_level
      chain_store
      ~pred
      ~protocol_level:new_proto_level
      (block, new_protocol)
  else return_unit

let may_switch_test_chain w active_chains spawn_child block =
  let nv = Worker.state w in
  let may_create_child block test_protocol expiration forking_block_hash =
    let block_header = Store.Block.header block in
    let genesis_hash = Context.compute_testchain_genesis forking_block_hash in
    let testchain_id = Context.compute_testchain_chain_id genesis_hash in
    (match nv.child with
    | None -> Lwt.return_false
    | Some (child, _) ->
        let child_chain_store = child.parameters.chain_store in
        let child_genesis = Store.Chain.genesis child_chain_store in
        Lwt.return (Block_hash.equal child_genesis.block genesis_hash))
    >>= fun activated ->
    let expired = expiration < block_header.shell.timestamp in
    if expired && activated then
      shutdown_child nv active_chains >>= fun () -> return_unit
    else
      let chain_store = nv.parameters.chain_store in
      let allow_forked_chains =
        Store.allow_testchains (Store.Chain.global_store chain_store)
      in
      if (not allow_forked_chains) || activated || expired then return_unit
      else
        (Store.get_chain_store_opt
           (Store.Chain.global_store nv.parameters.chain_store)
           testchain_id
         >>= function
         | Some test_chain_store -> return test_chain_store
         | None ->
             let try_init_test_chain cont =
               Store.Block.read_block chain_store forking_block_hash
               >>=? fun forking_block ->
               let bvp = nv.parameters.block_validator_process in
               Block_validator_process.init_test_chain bvp forking_block
               >>= function
               | Ok genesis_header ->
                   Store.Chain.fork_testchain
                     chain_store
                     ~testchain_id
                     ~forked_block:forking_block
                     ~genesis_hash
                     ~genesis_header
                     ~expiration
                     ~test_protocol
                   >>=? fun testchain ->
                   let testchain_store =
                     Store.Chain.testchain_store testchain
                   in
                   Store.Chain.current_head testchain_store
                   >>= fun new_genesis_block ->
                   Lwt_watcher.notify
                     nv.parameters.global_valid_block_input
                     new_genesis_block ;
                   Lwt_watcher.notify nv.valid_block_input new_genesis_block ;
                   return testchain_store
               | Error
                   (Block_validator_errors.Missing_test_protocol
                      missing_protocol
                   :: _) ->
                   Block_validator.fetch_and_compile_protocol
                     nv.parameters.block_validator
                     missing_protocol
                   >>=? fun _ -> cont ()
               | Error _ as error -> Lwt.return error
             in
             try_init_test_chain @@ fun () ->
             try_init_test_chain @@ fun () ->
             failwith "Could not retrieve test protocol")
        >>=? fun testchain_store ->
        (* [spawn_child] is a callback to [create_node]. Thus, it takes care of
           global initialization boilerplate (e.g. notifying [global_chains_input],
           adding the chain to the correct tables, ...) *)
        spawn_child
          ~parent:(Store.Chain.chain_id chain_store)
          nv.parameters.start_prevalidator
          nv.parameters.peer_validator_limits
          nv.parameters.prevalidator_limits
          nv.parameters.block_validator
          nv.parameters.global_valid_block_input
          nv.parameters.global_chains_input
          nv.parameters.db
          testchain_store
          nv.parameters.limits
        (* TODO: different limits main/test ? *)
        >>=? fun child ->
        nv.child <- Some child ;
        return_unit
  in
  (Store.Block.testchain_status nv.parameters.chain_store block >>=? function
   | (Not_running, _) ->
       shutdown_child nv active_chains >>= fun () -> return_unit
   | ((Forking _ | Running _), None) -> return_unit (* only for snapshots *)
   | ( (Forking {protocol; expiration; _} | Running {protocol; expiration; _}),
       Some forking_block_hash ) ->
       may_create_child block protocol expiration forking_block_hash)
  >>= function
  | Ok () -> Lwt.return_unit
  | Error err ->
      Worker.record_event w (Could_not_switch_testchain err) ;
      Lwt.return_unit

let broadcast_head w ~previous block =
  let nv = Worker.state w in
  if not (is_bootstrapped nv) then Lwt.return_unit
  else
    (Store.Block.read_predecessor_opt nv.parameters.chain_store block
     >>= function
     | None -> Lwt.return_true
     | Some predecessor -> Lwt.return (Store.Block.equal predecessor previous))
    >>= fun successor ->
    if successor then (
      Distributed_db.Advertise.current_head nv.chain_db block ;
      Lwt.return_unit)
    else Distributed_db.Advertise.current_branch nv.chain_db

let safe_get_prevalidator_filter hash =
  match Prevalidator_filters.find hash with
  | Some filter -> return filter
  | None -> (
      match Registered_protocol.get hash with
      | None ->
          (* FIXME. *)
          (* This should not happen: it should be handled in the validator. *)
          failwith
            "chain_validator: missing protocol '%a' for the current block."
            Protocol_hash.pp_short
            hash
      | Some protocol ->
          Chain_validator_event.(emit prevalidator_filter_not_found) hash
          >>= fun () ->
          let (module Proto) = protocol in
          let module Filter = Prevalidator_filters.No_filter (Proto) in
          return (module Filter : Prevalidator_filters.FILTER))

let instantiate_prevalidator parameters set_prevalidator block chain_db =
  ( Store.Block.protocol_hash parameters.chain_store block
  >>=? fun new_protocol ->
    safe_get_prevalidator_filter new_protocol >>=? fun (module Filter) ->
    Prevalidator.create parameters.prevalidator_limits (module Filter) chain_db
  )
  >>= function
  | Error errs ->
      Chain_validator_event.(emit prevalidator_reinstantiation_failure) errs
      >>= fun () ->
      set_prevalidator None ;
      Lwt.return_unit
  | Ok prevalidator ->
      set_prevalidator (Some prevalidator) ;
      Lwt.return_unit

let may_flush_or_update_prevalidator parameters event prevalidator chain_db
    ~prev ~block =
  match !prevalidator with
  | None -> return_unit
  | Some old_prevalidator ->
      let prev_proto_level = Store.Block.proto_level prev in
      let new_proto_level = Store.Block.proto_level block in
      if Compare.Int.(prev_proto_level < new_proto_level) then
        (* TODO inject in the new prevalidator the operation
           from the previous one. *)
        instantiate_prevalidator
          parameters
          (fun new_prevalidator -> prevalidator := new_prevalidator)
          block
          chain_db
        >>= fun () ->
        Prevalidator.shutdown old_prevalidator >>= fun () -> return_unit
      else
        Store.Chain.live_blocks parameters.chain_store
        >>= fun (live_blocks, live_operations) ->
        Prevalidator.flush
          old_prevalidator
          event
          (Store.Block.hash block)
          live_blocks
          live_operations

let on_validation_request w peer start_testchain active_chains spawn_child block
    =
  Option.iter_s (update_synchronisation_state w (Store.Block.header block)) peer
  >>= fun () ->
  let nv = Worker.state w in
  let chain_store = nv.parameters.chain_store in
  Store.Chain.current_head chain_store >>= fun head ->
  let head_header = Store.Block.header head
  and head_hash = Store.Block.hash head
  and block_header = Store.Block.header block in
  let head_fitness = head_header.shell.fitness in
  let new_fitness = block_header.shell.fitness in
  let accepted_head = Fitness.(new_fitness > head_fitness) in
  if not accepted_head then return Event.Ignored_head
  else
    Store.Chain.set_head chain_store block >>=? function
    | None ->
        (* None means that the given head is below a new_head and
           therefore it must not be broadcasted *)
        return Event.Ignored_head
    | Some previous ->
        broadcast_head w ~previous block >>= fun () ->
        may_update_protocol_level chain_store ~block >>=? fun () ->
        (if start_testchain then
         may_switch_test_chain w active_chains spawn_child block
        else Lwt.return_unit)
        >>= fun () ->
        Lwt_watcher.notify nv.new_head_input block ;
        let is_branch_switch =
          Block_hash.equal head_hash block_header.shell.predecessor
        in
        let event =
          if is_branch_switch then Event.Head_increment else Event.Branch_switch
        in
        (if is_branch_switch then
         Store.Chain.may_update_ancestor_protocol_level chain_store ~head:block
        else return_unit)
        >>=? fun () ->
<<<<<<< HEAD
        may_flush_or_update_prevalidator nv ~prev:previous ~block >|=? fun () ->
        event
=======
        may_flush_or_update_prevalidator
          nv.parameters
          event
          nv.prevalidator
          nv.chain_db
          ~prev:previous
          ~block
        >|=? fun () -> event
>>>>>>> 0bdf2e90

let on_notify_branch w peer_id locator =
  let (block, _) = (locator : Block_locator.t :> _ * _) in
  check_and_update_synchronisation_state w (block, peer_id) >>= fun () ->
  with_activated_peer_validator w peer_id (fun pv ->
      Peer_validator.notify_branch pv locator ;
      return_unit)

let on_notify_head w peer_id header mempool =
  let nv = Worker.state w in
  check_and_update_synchronisation_state w (header, peer_id) >>= fun () ->
  with_activated_peer_validator w peer_id (fun pv ->
      Peer_validator.notify_head pv header ;
      return_unit)
  >>=? fun () ->
  match !(nv.prevalidator) with
  | Some prevalidator ->
      Prevalidator.notify_operations prevalidator peer_id mempool >>= fun () ->
      return_unit
  | None -> return_unit

let on_disconnection w peer_id =
  let nv = Worker.state w in
  match P2p_peer.Error_table.find nv.active_peers peer_id with
  | None -> return_unit
  | Some pv ->
      pv >>=? fun pv ->
      Peer_validator.shutdown pv >>= fun () -> return_unit

let on_request (type a) w start_testchain active_chains spawn_child
    (req : a Request.t) : a tzresult Lwt.t =
  match req with
  | Request.Validated {peer; block} ->
      on_validation_request
        w
        peer
        start_testchain
        active_chains
        spawn_child
        block
  | Request.Notify_branch (peer_id, locator) ->
      on_notify_branch w peer_id locator
  | Request.Notify_head (peer_id, header, mempool) ->
      on_notify_head w peer_id header mempool
  | Request.Disconnection peer_id -> on_disconnection w peer_id

let on_completion (type a) w (req : a Request.t) (update : a) request_status =
  match req with
  | Request.Validated {block; _} ->
      let fitness = Store.Block.fitness block in
      let request = Request.Hash (Store.Block.hash block) in
      let level = Store.Block.level block in
      let timestamp = Store.Block.timestamp block in
      Worker.record_event
        w
        (Processed_block
           {request; request_status; update; fitness; level; timestamp}) ;
      Lwt.return_unit
  | Request.Notify_head (peer_id, _, _) ->
      Worker.record_event w (Event.Notify_head peer_id) ;
      Lwt.return_unit
  | Request.Notify_branch (peer_id, _) ->
      Worker.record_event w (Event.Notify_branch peer_id) ;
      Lwt.return_unit
  | Request.Disconnection peer_id ->
      Worker.record_event w (Event.Disconnection peer_id) ;
      Lwt.return_unit

let on_close w =
  let nv = Worker.state w in
  Distributed_db.deactivate nv.chain_db >>= fun () ->
  let pvs =
    P2p_peer.Error_table.fold_promises
      (fun _ pv acc ->
        (pv >>= function
         | Error _ -> Lwt.return_unit
         | Ok pv -> Peer_validator.shutdown pv)
        :: acc)
      nv.active_peers
      []
  in
  Lwt.join
    (Option.iter_s Prevalidator.shutdown !(nv.prevalidator)
     :: Option.iter_s (fun (_, shutdown) -> shutdown ()) nv.child :: pvs)

let may_load_protocols parameters =
  let chain_store = parameters.chain_store in
  let global_store = Store.Chain.global_store chain_store in
  Store.Chain.all_protocol_levels chain_store >>= fun indexed_protocols ->
  let open Store_types in
  Protocol_levels.iter_es
    (fun _proto_level {Protocol_levels.protocol; _} ->
      if Registered_protocol.mem protocol then return_unit
      else
        match Store.Protocol.mem global_store protocol with
        | false -> return_unit
        | true ->
            (* Only compile protocols that are on-disk *)
            Chain_validator_event.(emit loading_protocol protocol) >>= fun () ->
            trace
              (Validation_errors.Cannot_load_protocol protocol)
              ( Block_validator.fetch_and_compile_protocol
                  parameters.block_validator
                  protocol
              >>=? fun _ -> return_unit ))
    indexed_protocols

let on_launch w _ parameters =
  may_load_protocols parameters >>=? fun () ->
  let valid_block_input = Lwt_watcher.create_input () in
  let new_head_input = Lwt_watcher.create_input () in
  let notify_branch peer_id locator =
    Worker.Queue.push_request_now w (Notify_branch (peer_id, locator))
  in
  let notify_head peer_id header ops =
    Worker.Queue.push_request_now w (Notify_head (peer_id, header, ops))
  in
  let disconnection peer_id =
    Worker.Queue.push_request_now w (Disconnection peer_id)
  in
  let chain_db =
    Distributed_db.activate
      parameters.db
      parameters.chain_store
      {notify_branch; notify_head; disconnection}
  in
  let prevalidator = ref None in
  let when_status_changes status =
    Worker.log_event w (Event.Sync_status status) >>= fun () ->
    match status with
    | Synchronisation_heuristic.Synchronised _ ->
        if parameters.start_prevalidator then
          Store.Chain.current_head parameters.chain_store >>= fun head ->
          instantiate_prevalidator
            parameters
            (fun new_prevalidator -> prevalidator := new_prevalidator)
            head
            chain_db
        else Lwt.return_unit
    | _ -> Lwt.return_unit
  in
  let synchronisation_state =
    Synchronisation_heuristic.Bootstrapping.create
      ~when_bootstrapped_changes:(fun b ->
        if b then Worker.log_event w Event.Bootstrapped else Lwt.return_unit)
      ~when_status_changes
      ~threshold:parameters.limits.synchronisation.threshold
      ~latency:parameters.limits.synchronisation.latency
      ()
  in
  let nv =
    {
      parameters;
      chain_db;
      valid_block_input;
      new_head_input;
      synchronisation_state;
      active_peers = P2p_peer.Error_table.create 50;
      (* TODO use [2 * max_connection] *)
      child = None;
      prevalidator (* the prevalidator may be instantiated next *);
    }
  in
  (* The synchronisation heuristic must be activated after the
     [chain_db] since when [limits.synchronisation.threshold <= 0] ,
     it will initialise the prevalidator which requires the
     [chain_db]. *)
  Synchronisation_heuristic.Bootstrapping.activate synchronisation_state
  >>= fun () -> return nv

let rec create ~start_testchain ~active_chains ?parent ~block_validator_process
    start_prevalidator (peer_validator_limits : Peer_validator.limits)
    (prevalidator_limits : Prevalidator.limits) block_validator
    global_valid_block_input global_chains_input db chain_store limits =
  let spawn_child ~parent enable_prevalidator peer_validator_limits
      prevalidator_limits block_validator global_valid_block_input
      global_chains_input ddb chain_store limits =
    create
      ~start_testchain
      ~active_chains
      ~parent
      ~block_validator_process
      enable_prevalidator
      peer_validator_limits
      prevalidator_limits
      block_validator
      global_valid_block_input
      global_chains_input
      ddb
      chain_store
      limits
    >>=? fun w -> return (Worker.state w, fun () -> Worker.shutdown w)
  in
  let module Handlers = struct
    type self = t

    let on_launch = on_launch

    let on_request w = on_request w start_testchain active_chains spawn_child

    let on_close = on_close

    let on_error w r st errs =
      Worker.log_event w (Request_failure (r, st, errs)) >>= fun () ->
      match r with
      | Hash _ ->
          (* If an error happens here, it means that the request
             [Validated] failed. For this request, the payload
             associated to the request was validated and therefore is
             safe. The handler for such request does some I/Os, and
             therefore a failure could be "No space left on device" for
             example. If there is an error at this level, it certainly
             requires a manual operation from the maintener of the
             node. *)
          Lwt.return_error errs
      | PeerId _ ->
          (* We do not crash the worker here mainly for one reason:
             Such request comes from a remote peer. The payload for
             this request may contain unsafe data. The current policy
             with tzresult is not clear and there might be a non
             serious error raised as a [tzresult] to say it was a bad
             data. If if is the case, we do not want to crash the
             worker.

             With the current state of the code, it is possible that
             this branch is not reachable. This would be possible to
             see it if we relax the interface of [tezos-worker] to use
             [('a, 'b) result] instead of [tzresult] and if each
             request uses its own error type. *)
          return_unit

    let on_completion = on_completion

    let on_no_request _ = return_unit
  end in
  let parameters =
    {
      parent;
      peer_validator_limits;
      start_prevalidator;
      prevalidator_limits;
      block_validator;
      block_validator_process;
      global_valid_block_input;
      global_chains_input;
      db;
      chain_store;
      limits;
    }
  in
  Worker.launch
    table
    prevalidator_limits.worker_limits
    (Store.Chain.chain_id chain_store)
    parameters
    (module Handlers)
  >>=? fun w ->
  Chain_id.Table.add active_chains (Store.Chain.chain_id chain_store) w ;
  Lwt_watcher.notify global_chains_input (Store.Chain.chain_id chain_store, true) ;
  return w

(** Current block computation *)

let create ~start_prevalidator ~start_testchain ~active_chains
    ~block_validator_process peer_validator_limits prevalidator_limits
    block_validator global_valid_block_input global_chains_input global_db state
    limits =
  (* hide the optional ?parent *)
  create
    ~start_testchain
    ~active_chains
    ~block_validator_process
    start_prevalidator
    peer_validator_limits
    prevalidator_limits
    block_validator
    global_valid_block_input
    global_chains_input
    global_db
    state
    limits

let chain_id w =
  let {parameters = {chain_store; _}; _} = Worker.state w in
  Store.Chain.chain_id chain_store

let chain_store w =
  let {parameters = {chain_store; _}; _} = Worker.state w in
  chain_store

let prevalidator w =
  let {prevalidator; _} = Worker.state w in
  !prevalidator

let chain_db w =
  let {chain_db; _} = Worker.state w in
  chain_db

let child w =
  Option.bind
    (Worker.state w).child
    (fun ({parameters = {chain_store; _}; _}, _) ->
      List.assoc
        ~equal:Chain_id.equal
        (Store.Chain.chain_id chain_store)
        (Worker.list table))

let assert_fitness_increases ?(force = false) w distant_header =
  let pv = Worker.state w in
  let chain_store = Distributed_db.chain_store pv.chain_db in
  Store.Chain.current_head chain_store >>= fun current_head ->
  fail_when
    ((not force)
    && Fitness.compare
         distant_header.Block_header.shell.fitness
         (Store.Block.fitness current_head)
       <= 0)
    (error_of_fmt "Fitness too low")

let assert_checkpoint w ((hash, _) as block_descr) =
  let pv = Worker.state w in
  let chain_store = Distributed_db.chain_store pv.chain_db in
  Store.Chain.is_acceptable_block chain_store block_descr >>= fun acceptable ->
  fail_unless acceptable (Validation_errors.Checkpoint_error (hash, None))

let validate_block w ?force hash block operations =
  let nv = Worker.state w in
  let hash' = Block_header.hash block in
  assert (Block_hash.equal hash hash') ;
  assert_fitness_increases ?force w block >>=? fun () ->
  assert_checkpoint w (hash, block.Block_header.shell.level) >>=? fun () ->
  Block_validator.validate
    ~canceler:(Worker.canceler w)
    ~notify_new_block:(notify_new_block w None)
    ~precheck_and_notify:true
    nv.parameters.block_validator
    nv.chain_db
    hash
    block
    operations
  >>= function
  | Valid -> return_unit
  | Invalid errs | Invalid_after_precheck errs -> Lwt.return_error errs

let bootstrapped w =
  let state = Worker.state w in
  Synchronisation_heuristic.Bootstrapping.bootstrapped
    state.synchronisation_state

let is_bootstrapped w = Types.is_bootstrapped (Worker.state w)

let force_bootstrapped w b =
  let state = Worker.state w in
  Synchronisation_heuristic.Bootstrapping.force_bootstrapped
    state.synchronisation_state
    b

let valid_block_watcher w =
  let {valid_block_input; _} = Worker.state w in
  Lwt_watcher.create_stream valid_block_input

let new_head_watcher w =
  let {new_head_input; _} = Worker.state w in
  Lwt_watcher.create_stream new_head_input

let status = Worker.status

let information = Worker.information

let running_workers () = Worker.list table

let pending_requests t = Worker.Queue.pending_requests t

let pending_requests_length t = Worker.Queue.pending_requests_length t

let current_request t = Worker.current_request t

let last_events = Worker.last_events

let ddb_information t =
  let state = Worker.state t in
  let ddb = state.chain_db in
  Distributed_db.information ddb

let sync_status w =
  let nv = Worker.state w in
  Synchronisation_heuristic.Bootstrapping.get_status nv.synchronisation_state<|MERGE_RESOLUTION|>--- conflicted
+++ resolved
@@ -422,10 +422,6 @@
          Store.Chain.may_update_ancestor_protocol_level chain_store ~head:block
         else return_unit)
         >>=? fun () ->
-<<<<<<< HEAD
-        may_flush_or_update_prevalidator nv ~prev:previous ~block >|=? fun () ->
-        event
-=======
         may_flush_or_update_prevalidator
           nv.parameters
           event
@@ -434,7 +430,6 @@
           ~prev:previous
           ~block
         >|=? fun () -> event
->>>>>>> 0bdf2e90
 
 let on_notify_branch w peer_id locator =
   let (block, _) = (locator : Block_locator.t :> _ * _) in
