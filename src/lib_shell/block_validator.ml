(*****************************************************************************)
(*                                                                           *)
(* Open Source License                                                       *)
(* Copyright (c) 2018 Dynamic Ledger Solutions, Inc. <contact@tezos.com>     *)
(* Copyright (c) 2018 Nomadic Labs, <contact@nomadic-labs.com>               *)
(*                                                                           *)
(* Permission is hereby granted, free of charge, to any person obtaining a   *)
(* copy of this software and associated documentation files (the "Software"),*)
(* to deal in the Software without restriction, including without limitation *)
(* the rights to use, copy, modify, merge, publish, distribute, sublicense,  *)
(* and/or sell copies of the Software, and to permit persons to whom the     *)
(* Software is furnished to do so, subject to the following conditions:      *)
(*                                                                           *)
(* The above copyright notice and this permission notice shall be included   *)
(* in all copies or substantial portions of the Software.                    *)
(*                                                                           *)
(* THE SOFTWARE IS PROVIDED "AS IS", WITHOUT WARRANTY OF ANY KIND, EXPRESS OR*)
(* IMPLIED, INCLUDING BUT NOT LIMITED TO THE WARRANTIES OF MERCHANTABILITY,  *)
(* FITNESS FOR A PARTICULAR PURPOSE AND NONINFRINGEMENT. IN NO EVENT SHALL   *)
(* THE AUTHORS OR COPYRIGHT HOLDERS BE LIABLE FOR ANY CLAIM, DAMAGES OR OTHER*)
(* LIABILITY, WHETHER IN AN ACTION OF CONTRACT, TORT OR OTHERWISE, ARISING   *)
(* FROM, OUT OF OR IN CONNECTION WITH THE SOFTWARE OR THE USE OR OTHER       *)
(* DEALINGS IN THE SOFTWARE.                                                 *)
(*                                                                           *)
(*****************************************************************************)

open Block_validator_worker_state
open Block_validator_errors

type limits = {
  protocol_timeout: Time.System.Span.t ;
  worker_limits : Worker_types.limits ;
}

type validator_kind = Block_validator_process.validator_kind =
  | Internal of Context.index

module Name = struct
  type t = unit
  let encoding = Data_encoding.empty
  let base = [ "validator.block" ]
  let pp _ () = ()
end

module Types = struct
  include Worker_state
  type state = {
    protocol_validator: Protocol_validator.t ;
    validation_process: Block_validator_process.t ;
    limits : limits ;
    start_testchain : bool ;
  }
  type parameters = limits * bool * Distributed_db.t * Block_validator_process.validator_kind
  let view _state _parameters = ()
end

module Request = struct
  include Request
  type 'a t =
    | Request_validation : {
        chain_db: Distributed_db.chain_db ;
        notify_new_block: State.Block.t -> unit ;
        canceler: Lwt_canceler.t option ;
        peer: P2p_peer.Id.t option ;
        hash: Block_hash.t ;
        header: Block_header.t ;
        operations: Operation.t list list ;
      } -> State.Block.t option tzresult t
  let view
    : type a. a t -> view
    = fun (Request_validation { chain_db ; peer ; hash ; _ }) ->
      let chain_id = chain_db |> Distributed_db.chain_state |> State.Chain.id in
      { chain_id ; block = hash ; peer = peer }
end

module Worker = Worker.Make (Name) (Event) (Request) (Types)

type t = Worker.infinite Worker.queue Worker.t

let debug w =
  Format.kasprintf (fun msg -> Worker.record_event w (Debug msg))

let check_chain_liveness chain_db hash (header: Block_header.t) =
  let chain_state = Distributed_db.chain_state chain_db in
  match State.Chain.expiration chain_state with
  | Some eol when Time.Protocol.(eol <= header.shell.timestamp) ->
      fail @@ invalid_block hash @@
      Expired_chain { chain_id = State.Chain.id chain_state ;
                      expiration = eol ;
                      timestamp = header.shell.timestamp }
  | None | Some _ -> return_unit

let on_request
  : type r. t -> r Request.t -> r tzresult Lwt.t
  = fun w
    (Request.Request_validation
       { chain_db ; notify_new_block ; canceler ;
         peer ; hash ; header ; operations }) ->
    let bv = Worker.state w in
    let chain_state = Distributed_db.chain_state chain_db in
    State.Block.read_opt chain_state hash >>= function
    | Some block ->
        debug w "previously validated block %a (after pipe)"
          Block_hash.pp_short hash ;
        Protocol_validator.prefetch_and_compile_protocols
          bv.protocol_validator
          ?peer ~timeout:bv.limits.protocol_timeout
          block ;
        return (Ok None)
    | None ->
        State.Block.read_invalid chain_state hash >>= function
        | Some { errors ; _ } ->
            return (Error errors)
        | None ->
            State.Chain.save_point chain_state >>= fun (save_point_lvl, _) ->
            (* Safety and late workers in partial mode. *)
            if Compare.Int32.(header.shell.level < save_point_lvl) then
              return (Ok None)
            else
              begin
                debug w "validating block %a" Block_hash.pp_short hash ;
                State.Block.read
                  chain_state header.shell.predecessor >>=? fun pred ->
                Worker.protect w begin fun () ->
                  protect ?canceler begin fun () ->
                    begin Block_validator_process.apply_block
                        bv.validation_process
                        ~predecessor:pred
                        header operations >>= function
                      | Ok x -> return x
                      | Error (Missing_test_protocol protocol  :: _) ->
                          Protocol_validator.fetch_and_compile_protocol
                            bv.protocol_validator
                            ?peer ~timeout:bv.limits.protocol_timeout
                            protocol >>=? fun _ ->
                          Block_validator_process.apply_block
                            bv.validation_process
                            ~predecessor:pred
                            header operations
                      | Error _ as x -> Lwt.return x
                    end end >>=? fun { validation_result ; block_metadata ;
                                       ops_metadata ; context_hash ; forking_testchain } ->
                  let validation_store =
                    ({ context_hash ;
                       message = validation_result.message ;
                       max_operations_ttl =  validation_result.max_operations_ttl ;
                       last_allowed_fork_level = validation_result.last_allowed_fork_level} :
                       State.Block.validation_store) in
                  Distributed_db.commit_block
                    chain_db hash
                    header block_metadata operations ops_metadata
                    validation_store
                    ~forking_testchain >>=? function
                  | None -> assert false (* should not happen *)
                  | Some block -> return block
                end
              end >>= function
              | Ok block ->
                  Protocol_validator.prefetch_and_compile_protocols
                    bv.protocol_validator
                    ?peer ~timeout:bv.limits.protocol_timeout
                    block ;
                  notify_new_block block ;
                  return (Ok (Some block))
<<<<<<< HEAD
              | Error (( Canceled
                       | Unavailable_protocol _
                       | Missing_test_protocol _
                       | System_error _) :: _) as error ->
                  return error
              | Error error ->
                  Worker.protect w begin fun () ->
                    Distributed_db.commit_invalid_block
                      chain_db hash header error
                  end >>=? fun commited ->
                  assert commited ;
                  return (Error error)
=======
              | Error err as error ->
                  if List.exists (function Invalid_block _ -> true | _ -> false) err
                  then begin
                    Worker.protect w begin fun () ->
                      Distributed_db.commit_invalid_block
                        chain_db hash header err
                    end >>=? fun commited ->
                    assert commited ;
                    return error
                  end else begin
                    debug w "Error during %a block validation: %a"
                      Block_hash.pp_short hash
                      Error_monad.pp_print_error err ;
                    return error
                  end
>>>>>>> 02d34a2e

let on_launch _ _ (limits, start_testchain, db, validation_kind) =
  let protocol_validator = Protocol_validator.create db in
  Block_validator_process.init validation_kind >>= fun validation_process ->
  return { Types.protocol_validator ; validation_process ; limits ; start_testchain }

let on_error w r st errs =
  Worker.record_event w (Validation_failure (r, st, errs)) ;
  Lwt.return_error errs

let on_completion
  : type a. t -> a Request.t -> a -> Worker_types.request_status -> unit Lwt.t
  = fun w (Request.Request_validation _ as r) v st ->
    match v with
    | Ok (Some _) ->
        Worker.record_event w
          (Event.Validation_success (Request.view r, st)) ;
        Lwt.return_unit
    | Ok None ->
        Lwt.return_unit
    | Error errs ->
        Worker.record_event w
          (Event.Validation_failure (Request.view r, st, errs)) ;
        Lwt.return_unit

let on_close w =
  let bv = Worker.state w in
  Block_validator_process.close bv.validation_process

let table = Worker.create_table Queue

let create limits db validation_process_kind ~start_testchain =
  let module Handlers = struct
    type self = t
    let on_launch = on_launch
    let on_request = on_request
    let on_close = on_close
    let on_error = on_error
    let on_completion = on_completion
    let on_no_request _ = return_unit
  end in
  Worker.launch
    table
    limits.worker_limits
    ()
    (limits, start_testchain, db, validation_process_kind)
    (module Handlers)

let shutdown = Worker.shutdown

let validate w
    ?canceler ?peer ?(notify_new_block = fun _ -> ())
    chain_db hash (header : Block_header.t) operations =
  let bv = Worker.state w in
  let chain_state = Distributed_db.chain_state chain_db in
  State.Block.read_opt chain_state hash >>= function
  | Some block ->
      debug w "previously validated block %a (before pipe)"
        Block_hash.pp_short hash ;
      Protocol_validator.prefetch_and_compile_protocols
        bv.protocol_validator
        ?peer ~timeout:bv.limits.protocol_timeout
        block ;
      return_none
  | None ->
      map_p (map_p (fun op ->
          let op_hash = Operation.hash op in
          return op_hash))
        operations >>=? fun hashes ->
      let computed_hash =
        Operation_list_list_hash.compute
          (List.map Operation_list_hash.compute hashes) in
      fail_when
        (Operation_list_list_hash.compare
           computed_hash header.shell.operations_hash <> 0)
        (Inconsistent_operations_hash {
            block = hash ;
            expected = header.shell.operations_hash ;
            found = computed_hash ;
          }) >>=? fun () ->
      check_chain_liveness chain_db hash header >>=? fun () ->
      Worker.Queue.push_request_and_wait w
        (Request_validation
           { chain_db ; notify_new_block ; canceler ;
             peer ; hash ; header ; operations }) >>=? fun result ->
      Lwt.return result

let fetch_and_compile_protocol w =
  let bv = Worker.state w in
  Protocol_validator.fetch_and_compile_protocol bv.protocol_validator

let status = Worker.status

let running_worker () =
  match Worker.list table with
  | [(_, single)] -> single
  | [] -> raise Not_found
  | _ :: _ :: _ ->
      (* NOTE: names of workers must be unique, [Name.t = unit] which has only
         one inhabitant. *)
      assert false

let pending_requests t = Worker.Queue.pending_requests t

let current_request t = Worker.current_request t

let last_events = Worker.last_events<|MERGE_RESOLUTION|>--- conflicted
+++ resolved
@@ -162,20 +162,6 @@
                     block ;
                   notify_new_block block ;
                   return (Ok (Some block))
-<<<<<<< HEAD
-              | Error (( Canceled
-                       | Unavailable_protocol _
-                       | Missing_test_protocol _
-                       | System_error _) :: _) as error ->
-                  return error
-              | Error error ->
-                  Worker.protect w begin fun () ->
-                    Distributed_db.commit_invalid_block
-                      chain_db hash header error
-                  end >>=? fun commited ->
-                  assert commited ;
-                  return (Error error)
-=======
               | Error err as error ->
                   if List.exists (function Invalid_block _ -> true | _ -> false) err
                   then begin
@@ -191,7 +177,6 @@
                       Error_monad.pp_print_error err ;
                     return error
                   end
->>>>>>> 02d34a2e
 
 let on_launch _ _ (limits, start_testchain, db, validation_kind) =
   let protocol_validator = Protocol_validator.create db in
