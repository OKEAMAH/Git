(*****************************************************************************)
(*                                                                           *)
(* Open Source License                                                       *)
(* Copyright (c) 2018 Dynamic Ledger Solutions, Inc. <contact@tezos.com>     *)
(*                                                                           *)
(* Permission is hereby granted, free of charge, to any person obtaining a   *)
(* copy of this software and associated documentation files (the "Software"),*)
(* to deal in the Software without restriction, including without limitation *)
(* the rights to use, copy, modify, merge, publish, distribute, sublicense,  *)
(* and/or sell copies of the Software, and to permit persons to whom the     *)
(* Software is furnished to do so, subject to the following conditions:      *)
(*                                                                           *)
(* The above copyright notice and this permission notice shall be included   *)
(* in all copies or substantial portions of the Software.                    *)
(*                                                                           *)
(* THE SOFTWARE IS PROVIDED "AS IS", WITHOUT WARRANTY OF ANY KIND, EXPRESS OR*)
(* IMPLIED, INCLUDING BUT NOT LIMITED TO THE WARRANTIES OF MERCHANTABILITY,  *)
(* FITNESS FOR A PARTICULAR PURPOSE AND NONINFRINGEMENT. IN NO EVENT SHALL   *)
(* THE AUTHORS OR COPYRIGHT HOLDERS BE LIABLE FOR ANY CLAIM, DAMAGES OR OTHER*)
(* LIABILITY, WHETHER IN AN ACTION OF CONTRACT, TORT OR OTHERWISE, ARISING   *)
(* FROM, OUT OF OR IN CONNECTION WITH THE SOFTWARE OR THE USE OR OTHER       *)
(* DEALINGS IN THE SOFTWARE.                                                 *)
(*                                                                           *)
(*****************************************************************************)

let (//) = Filename.concat

(** Basic blocks *)

let genesis_block =
  Block_hash.of_b58check_exn
    "BLockGenesisGenesisGenesisGenesisGenesisGeneskvg68z"

let genesis_protocol =
  Protocol_hash.of_b58check_exn
    "ProtoDemoDemoDemoDemoDemoDemoDemoDemoDemoDemoD3c8k9"

let genesis_time = Time.Protocol.of_seconds 0L

module Proto = (val Registered_protocol.get_exn genesis_protocol)

let genesis : State.Chain.genesis = {
  time = genesis_time ;
  block = genesis_block ;
  protocol = genesis_protocol ;
}

let chain_id = Chain_id.of_block_hash genesis_block

let incr_fitness fitness =
  let new_fitness =
    match fitness with
    | [ fitness ] ->
        Pervasives.(
          Data_encoding.Binary.of_bytes Data_encoding.int64 fitness
          |> Option.unopt ~default:0L
          |> Int64.succ
          |> Data_encoding.Binary.to_bytes_exn Data_encoding.int64
        )
    | _ -> Data_encoding.Binary.to_bytes_exn Data_encoding.int64 1L
  in
  [ new_fitness ]

let incr_timestamp timestamp =
  Time.Protocol.add timestamp (Int64.add 1L (Random.int64 10L))

let operation op =
  let op : Operation.t = {
    shell = { branch = genesis_block } ;
    proto = MBytes.of_string op ;
  } in
  Operation.hash op,
  op,
  Data_encoding.Binary.to_bytes Operation.encoding op


let block _state ?(context = Context_hash.zero) ?(operations = []) (pred: State.Block.t) name
  : Block_header.t =
  let operations_hash =
    Operation_list_list_hash.compute
      [Operation_list_hash.compute operations] in
  let pred_header = State.Block.shell_header pred in
  let fitness = incr_fitness pred_header.fitness in
  let timestamp = incr_timestamp pred_header.timestamp in
  { shell = { level = Int32.succ pred_header.level ;
              proto_level = pred_header.proto_level ;
              predecessor = State.Block.hash pred ;
              validation_passes = 1 ;
              timestamp ; operations_hash ; fitness ;
              context } ;
    protocol_data = MBytes.of_string name ;
  }

let parsed_block ({ shell ; protocol_data } : Block_header.t) =
  let protocol_data =
    Data_encoding.Binary.of_bytes_exn
      Proto.block_header_data_encoding
      protocol_data in
  ({ shell ; protocol_data } : Proto.block_header)

let zero = MBytes.create 0

let build_valid_chain state vtbl pred names =
  Lwt_list.fold_left_s
    (fun pred name ->
       State.Block.context pred >>= fun predecessor_context ->
       let rec attempt context =
         begin
           let oph, op, _bytes = operation name in
           let block = block ?context state ~operations:[oph] pred name in
           let hash = Block_header.hash block in
           let pred_header = State.Block.header pred in
           begin
             Proto.begin_application
               ~chain_id: Chain_id.zero
               ~predecessor_context
               ~predecessor_timestamp: pred_header.shell.timestamp
               ~predecessor_fitness: pred_header.shell.fitness
               (parsed_block block) >>=? fun vstate ->
             (* no operations *)
             Proto.finalize_block vstate
           end >>=? fun (validation_result, _metadata) ->
           Context.commit
             ~time:block.shell.timestamp validation_result.context >>= fun context_hash ->
           State.Block.store state
             block zero [[op]] [[zero]]
             ({context_hash;
<<<<<<< HEAD
               message = ctxt.message;
               max_operations_ttl = ctxt.max_operations_ttl;
               last_allowed_fork_level = ctxt.last_allowed_fork_level} :
=======
               message = validation_result.message;
               max_operations_ttl = 1;
               last_allowed_fork_level = validation_result.last_allowed_fork_level} :
>>>>>>> 6ffabdd8
                State.Block.validation_store)
             ~forking_testchain:false >>=? fun _vblock ->
           State.Block.read state hash >>=? fun vblock ->
           Hashtbl.add vtbl name vblock ;
           return vblock
         end >>= function
         | Ok v -> Lwt.return v
         | Error [ Validation_errors.Inconsistent_hash (got, _) ] ->
             (* Kind of a hack, but at least it tests idempotence to some extent. *)
             attempt (Some got)
         | Error err ->
             Error_monad.pp_print_error Format.err_formatter err ;
             assert false in
       attempt None)
    pred
    names >>= fun _ ->
  Lwt.return_unit

let build_example_tree chain =
  let vtbl = Hashtbl.create 23 in
  Chain.genesis chain >>= fun genesis ->
  Hashtbl.add vtbl "Genesis" genesis ;
  let c = [ "A1" ; "A2" ; "A3" ; "A4" ; "A5" ; "A6" ; "A7" ; "A8" ] in
  build_valid_chain chain vtbl genesis c >>= fun () ->
  let a3 = Hashtbl.find vtbl "A3" in
  let c = [ "B1" ; "B2" ; "B3" ; "B4" ; "B5" ; "B6" ; "B7" ; "B8" ] in
  build_valid_chain chain vtbl a3 c >>= fun () ->
  Lwt.return vtbl

type state = {
  vblock: (string, State.Block.t) Hashtbl.t ;
  state: State.t ;
  chain: State.Chain.t ;
}

let vblock s = Hashtbl.find s.vblock

exception Found of string

let vblocks s =
  Hashtbl.fold (fun k v acc -> (k,v) :: acc) s.vblock []
  |> List.sort Pervasives.compare

let wrap_state_init f base_dir =
  begin
    let store_root = base_dir // "store" in
    let context_root = base_dir // "context" in
    State.init
      ~store_mapsize:4_096_000_000L
      ~context_mapsize:4_096_000_000L
      ~store_root
      ~context_root
      genesis >>=? fun (state, chain, _index, _history_mode) ->
    build_example_tree chain >>= fun vblock ->
    f { state ; chain ; vblock } >>=? fun () ->
    return_unit
  end

let test_init (_ : state) =
  return_unit



(****************************************************************************)

(** State.Block.read *)

let test_read_block (s: state) =
  Lwt_list.iter_s (fun (name, vblock) ->
      let hash = State.Block.hash vblock in
      State.Block.read s.chain hash >>= function
      | Error _ ->
          Assert.fail_msg "Error while reading valid block %s" name
      | Ok _vblock' ->
          (* FIXME COMPARE read operations ??? *)
          Lwt.return_unit
    ) (vblocks s) >>= fun () ->
  return_unit


(****************************************************************************)

(** Chain.set_checkpoint_then_purge_full *)

let test_set_checkpoint_then_purge_full (s : state) =
  State.Chain.checkpoint s.chain >>= fun checkpoint ->
  let checkpoint_lvl = checkpoint.shell.level in
  let checkpoint_hash = Block_header.hash checkpoint in
  (* At the beginning the checkpoint is the genesis. *)
  State.Block.read (s.chain) genesis_block >>=? fun read_genesis ->
  let read_genesis_hash = Block_header.hash (State.Block.header read_genesis) in
  assert (Block_hash.equal checkpoint_hash read_genesis_hash) ;
  assert (checkpoint_lvl = Int32.zero) ;
  let a1 = vblock s "A1" in
  let ha1 = State.Block.hash a1 in
  let b1 = vblock s "B1" in
  let hb1 = State.Block.hash b1 in
  let b2 = vblock s "B2" in
  let hb2 = State.Block.hash b2 in
  let la1 = State.Block.level a1 in
  let lb1 = State.Block.level b1 in
  let lb2 = State.Block.level b2 in
  assert (Int32.compare checkpoint_lvl la1 = -1) ;
  assert (Int32.compare checkpoint_lvl lb1 = -1) ;
  assert (Int32.compare checkpoint_lvl lb2 = -1) ;
  State.Chain.store s.chain >>= fun chain_store ->
  let chain_store = Store.Chain.get chain_store (State.Chain.id s.chain)  in
  let block_store = Store.Block.get chain_store in
  (* Let us set a new checkpoint "B1" whose level is greater than the genesis. *)
  State.Chain.set_checkpoint_then_purge_full s.chain (State.Block.header b2)
  >>=? fun () -> (* Assert b2 does still exist and is the new checkpoint. *)
  begin State.Block.known s.chain hb2 >|= fun b -> assert b end
  >>= fun () ->
  begin State.Chain.checkpoint s.chain >|= begin fun b ->
      assert (Block_hash.equal (Block_header.hash b) hb2);
      assert (Int32.equal b.shell.level lb2);
    end
  end
  >>= fun () -> (* Assert b1 has been pruned.. *)
  begin Store.Block.Contents.known (block_store, hb1) >|= fun b -> assert (not b) end
  >>= fun () -> (* pruned, so we can still access its header. *)
  begin
    State.Block.read_opt s.chain hb1 >|= function
    | Some _header -> assert true
    | None -> assert false
  end
  >>= fun () -> (* Assert a1 has also been pruned .. *)
  begin Store.Block.Contents.known (block_store, ha1) >|= fun b -> assert (not b) end
  >>= fun () -> (* and we can also access its header. *)
  begin
    State.Block.read_opt s.chain ha1 >|= function
    | Some _header -> assert true
    | None -> assert false
  end
  >>= fun () -> (* and is accesible in Store.Block.Header *)
  begin Store.Block.Pruned_contents.known (block_store, ha1) >|= fun b -> assert b end
  >>= fun () -> return_unit

(** Chain.set_checkpoint_then_purge_rolling *)

let test_set_checkpoint_then_purge_rolling (s : state) =
  State.Chain.checkpoint s.chain >>= fun checkpoint ->
  let checkpoint_lvl = checkpoint.shell.level in
  let checkpoint_hash = Block_header.hash checkpoint in
  (* At the beginning the checkpoint is the genesis. *)
  State.Block.read (s.chain) genesis_block >>=? fun read_genesis ->
  let read_genesis_hash = Block_header.hash (State.Block.header read_genesis) in
  assert (Block_hash.equal checkpoint_hash read_genesis_hash) ;
  assert (checkpoint_lvl = Int32.zero) ;
  let a1 = vblock s "A1" in
  let ha1 = State.Block.hash a1 in
  let b1 = vblock s "B1" in
  let hb1 = State.Block.hash b1 in
  let b2 = vblock s "B2" in
  let hb2 = State.Block.hash b2 in
  let la1 = State.Block.level a1 in
  let lb1 = State.Block.level b1 in
  let lb2 = State.Block.level b2 in
  assert (Int32.compare checkpoint_lvl la1 = -1) ;
  assert (Int32.compare checkpoint_lvl lb1 = -1) ;
  assert (Int32.compare checkpoint_lvl lb2 = -1) ;
  State.Block.max_operations_ttl b2 >>=? fun max_op_ttl ->
  assert (max_op_ttl > 0) ;
  let ilb1 = Int32.to_int lb1 in
  let ilb2 = Int32.to_int lb2 in
  (* Assert b1 is in the to-prune range. *)
  assert (ilb2 - ilb1 <= min max_op_ttl ilb2) ;
  (* Assert a1 is in the to-delete range. *)
  let ila1 = Int32.to_int la1 in
  assert (ilb2 - ila1 > min max_op_ttl ilb2);
  (* Assert b1 is not yet in Store.Block.Header since not pruned *)
  State.Chain.store s.chain >>= fun chain_store ->
  let chain_store = Store.Chain.get chain_store (State.Chain.id s.chain)  in
  let block_store = Store.Block.get chain_store in
  begin Store.Block.Pruned_contents.known (block_store, hb1) >|= fun b -> assert (not b) end
  >>= fun () ->
  (* But accessible with State.Block.Header *)
  begin State.Block.known s.chain hb1 >|= fun b -> assert b end
  (* And Store.Block.Contents *)
  >>= fun () ->
  begin Store.Block.Contents.known (block_store, hb1) >|= fun b -> assert b end
  (* Let us set a new checkpoint "B1" whose level is greater than the genesis. *)
  >>= fun () ->
  State.Chain.set_checkpoint_then_purge_rolling s.chain (State.Block.header b2)
  >>=? fun () -> (* Assert b2 does still exist and is the new checkpoint. *)
  begin State.Block.known s.chain hb2 >|= fun b -> assert b end
  >>= fun () ->
  begin State.Chain.checkpoint s.chain >|= begin fun b ->
      assert (Block_hash.equal (Block_header.hash b) hb2);
      assert (Int32.equal b.shell.level lb2);
    end
  end
  >>= fun () -> (* Assert b1 has been pruned.. *)
  begin Store.Block.Contents.known (block_store, hb1) >|= fun b -> assert (not b) end
  >>= fun () -> (* pruned, so we can still access its header. *)
  begin
    State.Block.read_opt s.chain hb1 >|= function
    | Some _block -> assert true
    | None -> assert false
  end
  >>= fun () ->
  (* Assert b1 is now in Store.Block.Header since it has been pruned *)
  begin Store.Block.Pruned_contents.known (block_store, hb1) >|= fun b -> assert b end
  >>= fun () ->
  (* And also accessible with State.Block.Header *)
  begin State.Block.Header.known (block_store, hb1) >|= fun b -> assert b end
  (* But not in Store.Block.Contents *)
  >>= fun () ->
  begin Store.Block.Contents.known (block_store, hb1) >|= fun b -> assert (not b) end
  >>= fun () -> (* Assert a1 has been deleted.. *)
  begin State.Block.known s.chain ha1 >|= fun b -> assert (not b) end
  >>= fun () -> (* deleted, so we can not access its header anymore. *)
  begin
    State.Block.read_opt s.chain ha1 >|= function
    | Some _header -> assert false
    | None -> assert true
  end
  >>= fun () ->
  (* Assert b1 is now in Store.Block.Header since it has been pruned *)
  begin Store.Block.Pruned_contents.known (block_store, ha1) >|= fun b -> assert (not b) end
  >>= fun () ->
  (* And not in State.Block.Header *)
  begin State.Block.Header.known (block_store, ha1) >|= fun b -> assert (not b) end
  (* Neither in Store.Block.Contents *)
  >>= fun () ->
  begin Store.Block.Contents.known (block_store, hb1) >|= fun b -> assert (not b) end
  (*  *)
  >>= fun () -> return_unit

(****************************************************************************)

(** Chain_traversal.path *)

let rec compare_path p1 p2 = match p1, p2 with
  | [], [] -> true
  | h1 :: p1, h2 :: p2 -> Block_hash.equal h1 h2 && compare_path p1 p2
  | _ -> false

let test_path (s: state) =
  let check_path h1 h2 p2 =
    Chain_traversal.path (vblock s h1) (vblock s h2) >>= function
    | None ->
        Assert.fail_msg "cannot compute path %s -> %s" h1 h2 ;
    | Some (p: State.Block.t list) ->
        let p = List.map State.Block.hash p in
        let p2 = List.map (fun b -> State.Block.hash (vblock s b)) p2 in
        if not (compare_path p p2) then
          Assert.fail_msg "bad path %s -> %s" h1 h2 ;
        Lwt.return_unit in
  check_path "Genesis" "Genesis" [] >>= fun () ->
  check_path "A1" "A1" [] >>= fun () ->
  check_path "A2" "A6" ["A3"; "A4"; "A5"; "A6"] >>= fun () ->
  check_path "B2" "B6" ["B3"; "B4"; "B5"; "B6"] >>= fun () ->
  check_path "A1" "B3" ["A2"; "A3"; "B1"; "B2"; "B3"] >>= fun () ->
  return_unit


(****************************************************************************)

(** Chain_traversal.common_ancestor *)

let test_ancestor s =
  let check_ancestor h1 h2 expected =
    Chain_traversal.common_ancestor
      (vblock s h1) (vblock s h2) >>= fun a ->
    if not (Block_hash.equal (State.Block.hash a) (State.Block.hash expected)) then
      Assert.fail_msg "bad ancestor %s %s" h1 h2 ;
    Lwt.return_unit in
  check_ancestor "Genesis" "Genesis" (vblock s "Genesis") >>= fun () ->
  check_ancestor "Genesis" "A3" (vblock s "Genesis") >>= fun () ->
  check_ancestor "A3" "Genesis" (vblock s "Genesis") >>= fun () ->
  check_ancestor "A1" "A1" (vblock s "A1") >>= fun () ->
  check_ancestor "A1" "A3" (vblock s "A1") >>= fun () ->
  check_ancestor "A3" "A1" (vblock s "A1") >>= fun () ->
  check_ancestor "A6" "B6" (vblock s "A3") >>= fun () ->
  check_ancestor "B6" "A6" (vblock s "A3") >>= fun () ->
  check_ancestor "A4" "B1" (vblock s "A3") >>= fun () ->
  check_ancestor "B1" "A4" (vblock s "A3") >>= fun () ->
  check_ancestor "A3" "B1" (vblock s "A3") >>= fun () ->
  check_ancestor "B1" "A3" (vblock s "A3") >>= fun () ->
  check_ancestor "A2" "B1" (vblock s "A2") >>= fun () ->
  check_ancestor "B1" "A2" (vblock s "A2") >>= fun () ->
  return_unit


(****************************************************************************)

let seed =
  let receiver_id = P2p_peer.Id.of_string_exn (String.make P2p_peer.Id.size 'r') in
  let sender_id = P2p_peer.Id.of_string_exn (String.make P2p_peer.Id.size 's') in
  {Block_locator.receiver_id=receiver_id ; sender_id }

(** Chain_traversal.block_locator *)

let test_locator s =
  let check_locator length h1 expected =
    State.compute_locator s.chain
      ~size:length (vblock s h1) seed >>= fun l ->
    let _, l = (l : Block_locator.t :> _ * _) in
    if List.length l <> List.length expected then
      Assert.fail_msg
        "Invalid locator length %s (found: %d, expected: %d)"
        h1 (List.length l) (List.length expected) ;
    List.iter2
      (fun h h2 ->
         if not (Block_hash.equal h (State.Block.hash @@ vblock s h2)) then
           Assert.fail_msg "Invalid locator %s (expected: %s)" h1 h2)
      l expected ;
    Lwt.return_unit in
  check_locator 6 "A8" ["A7";"A6";"A5";"A4";"A3";"A2"] >>= fun () ->
  check_locator 8 "B8" ["B7";"B6";"B5";"B4";"B3";"B2";"B1";"A3"] >>= fun () ->
  check_locator 4 "B8" ["B7";"B6";"B5";"B4"] >>= fun () ->
  check_locator 0 "A5" [] >>= fun () ->
  check_locator 100 "A5" ["A4";"A3";"A2";"A1";"Genesis"] >>= fun () ->
  return_unit


(****************************************************************************)

(** Chain.known_heads *)

let compare s name heads l =
  if List.length heads <> List.length l then
    Assert.fail_msg
      "unexpected known_heads size (%s: %d %d)"
      name (List.length heads) (List.length l) ;
  List.iter
    (fun bname ->
       let hash = State.Block.hash (vblock s bname) in
       if not (List.exists (fun b -> Block_hash.equal hash (State.Block.hash b)) heads) then
         Assert.fail_msg "missing block in known_heads (%s: %s)" name bname)
    l

let test_known_heads s =
  Chain.known_heads s.chain >>= fun heads ->
  compare s "initial" heads ["A8";"B8"] ;
  return_unit


(****************************************************************************)

(** Chain.head/set_head *)

let test_head s =
  Chain.head s.chain >>= fun head ->
  if not (Block_hash.equal (State.Block.hash head) genesis_block) then
    Assert.fail_msg "unexpected head" ;
  Chain.set_head s.chain (vblock s "A6") >>= fun _ ->
  Chain.head s.chain >>= fun head ->
  if not (Block_hash.equal (State.Block.hash head) (State.Block.hash @@ vblock s "A6")) then
    Assert.fail_msg "unexpected head" ;
  return_unit


(****************************************************************************)

(** Chain.mem *)

let test_mem s =
  let mem s x =
    Chain.mem s.chain (State.Block.hash @@ vblock s x) in
  let test_mem s x =
    mem s x >>= function
    | true -> Lwt.return_unit
    | false -> Assert.fail_msg "mem %s" x in
  let test_not_mem s x =
    mem s x >>= function
    | false -> Lwt.return_unit
    | true -> Assert.fail_msg "not (mem %s)" x in
  test_not_mem s "A3" >>= fun () ->
  test_not_mem s "A6" >>= fun () ->
  test_not_mem s "A8" >>= fun () ->
  test_not_mem s "B1" >>= fun () ->
  test_not_mem s "B6" >>= fun () ->
  test_not_mem s "B8" >>= fun () ->
  Chain.set_head s.chain (vblock s "A8") >>= fun _ ->
  test_mem s "A3" >>= fun () ->
  test_mem s "A6" >>= fun () ->
  test_mem s "A8" >>= fun () ->
  test_not_mem s "B1" >>= fun () ->
  test_not_mem s "B6" >>= fun () ->
  test_not_mem s "B8" >>= fun () ->
  Chain.set_head s.chain (vblock s "A6") >>= fun _ ->
  test_mem s "A3" >>= fun () ->
  test_mem s "A6" >>= fun () ->
  test_not_mem s "A8" >>= fun () ->
  test_not_mem s "B1" >>= fun () ->
  test_not_mem s "B6" >>= fun () ->
  test_not_mem s "B8" >>= fun () ->
  Chain.set_head s.chain (vblock s "B6") >>= fun _ ->
  test_mem s "A3" >>= fun () ->
  test_not_mem s "A4" >>= fun () ->
  test_not_mem s "A6" >>= fun () ->
  test_not_mem s "A8" >>= fun () ->
  test_mem s "B1" >>= fun () ->
  test_mem s "B6" >>= fun () ->
  test_not_mem s "B8" >>= fun () ->
  Chain.set_head s.chain (vblock s "B8") >>= fun _ ->
  test_mem s "A3" >>= fun () ->
  test_not_mem s "A4" >>= fun () ->
  test_not_mem s "A6" >>= fun () ->
  test_not_mem s "A8" >>= fun () ->
  test_mem s "B1" >>= fun () ->
  test_mem s "B6" >>= fun () ->
  test_mem s "B8" >>= fun () ->
  return_unit


(****************************************************************************)

(** Chain_traversal.new_blocks *)

let test_new_blocks s =
  let test s head h expected_ancestor expected =
    let to_block = vblock s head
    and from_block = vblock s h in
    Chain_traversal.new_blocks ~from_block ~to_block >>= fun (ancestor, blocks) ->
    if not (Block_hash.equal (State.Block.hash ancestor) (State.Block.hash @@ vblock s expected_ancestor)) then
      Assert.fail_msg "Invalid ancestor %s -> %s (expected: %s)" head h expected_ancestor ;
    if List.length blocks <> List.length expected then
      Assert.fail_msg
        "Invalid locator length %s (found: %d, expected: %d)"
        h (List.length blocks) (List.length expected) ;
    List.iter2
      (fun h1 h2 ->
         if not (Block_hash.equal (State.Block.hash h1) (State.Block.hash @@ vblock s h2)) then
           Assert.fail_msg "Invalid new blocks %s -> %s (expected: %s)" head h h2)
      blocks expected ;
    Lwt.return_unit
  in
  test s "A6" "A6" "A6" [] >>= fun () ->
  test s "A8" "A6" "A6" ["A7";"A8"] >>= fun () ->
  test s "A8" "B7" "A3" ["A4";"A5";"A6";"A7";"A8"] >>= fun () ->
  return_unit


(****************************************************************************)


let tests : (string * (state -> unit tzresult Lwt.t)) list = [
  "init", test_init ;
  "read_block", test_read_block ;
  "path", test_path ;
  "ancestor", test_ancestor ;
  "locator", test_locator ;
  "known_heads", test_known_heads ;
  "head", test_head ;
  "mem", test_mem ;
  "new_blocks", test_new_blocks ;
  "set_checkpoint_then_purge_rolling", test_set_checkpoint_then_purge_rolling ;
  "set_checkpoint_then_purge_full", test_set_checkpoint_then_purge_full ;
]

let wrap (n, f) =
  Alcotest_lwt.test_case n `Quick begin fun _ () ->
    Lwt_utils_unix.with_tempdir "tezos_test_" begin fun dir ->
      wrap_state_init f dir >>= function
      | Ok () -> Lwt.return_unit
      | Error error ->
          Format.kasprintf Pervasives.failwith "%a" pp_print_error error
    end
  end

let tests = List.map wrap tests<|MERGE_RESOLUTION|>--- conflicted
+++ resolved
@@ -125,15 +125,9 @@
            State.Block.store state
              block zero [[op]] [[zero]]
              ({context_hash;
-<<<<<<< HEAD
-               message = ctxt.message;
-               max_operations_ttl = ctxt.max_operations_ttl;
-               last_allowed_fork_level = ctxt.last_allowed_fork_level} :
-=======
                message = validation_result.message;
                max_operations_ttl = 1;
                last_allowed_fork_level = validation_result.last_allowed_fork_level} :
->>>>>>> 6ffabdd8
                 State.Block.validation_store)
              ~forking_testchain:false >>=? fun _vblock ->
            State.Block.read state hash >>=? fun vblock ->
