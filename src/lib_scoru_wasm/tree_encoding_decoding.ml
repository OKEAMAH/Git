--- conflicted
+++ resolved
@@ -58,7 +58,6 @@
 
   val conv_lwt : ('a -> 'b Lwt.t) -> ('b -> 'a Lwt.t) -> 'a t -> 'b t
 
-<<<<<<< HEAD
   val tup2 : flatten:bool -> 'a t -> 'b t -> ('a * 'b) t
 
   val tup3 : flatten:bool -> 'a t -> 'b t -> 'c t -> ('a * 'b * 'c) t
@@ -68,17 +67,6 @@
 
   val tup5 :
     flatten:bool ->
-=======
-  val tup2 : ?flatten:unit -> 'a t -> 'b t -> ('a * 'b) t
-
-  val tup3 : ?flatten:unit -> 'a t -> 'b t -> 'c t -> ('a * 'b * 'c) t
-
-  val tup4 :
-    ?flatten:unit -> 'a t -> 'b t -> 'c t -> 'd t -> ('a * 'b * 'c * 'd) t
-
-  val tup5 :
-    ?flatten:unit ->
->>>>>>> 963a50b0
     'a t ->
     'b t ->
     'c t ->
@@ -87,11 +75,7 @@
     ('a * 'b * 'c * 'd * 'e) t
 
   val tup6 :
-<<<<<<< HEAD
     flatten:bool ->
-=======
-    ?flatten:unit ->
->>>>>>> 963a50b0
     'a t ->
     'b t ->
     'c t ->
@@ -101,11 +85,7 @@
     ('a * 'b * 'c * 'd * 'e * 'f) t
 
   val tup7 :
-<<<<<<< HEAD
     flatten:bool ->
-=======
-    ?flatten:unit ->
->>>>>>> 963a50b0
     'a t ->
     'b t ->
     'c t ->
@@ -116,11 +96,7 @@
     ('a * 'b * 'c * 'd * 'e * 'f * 'g) t
 
   val tup8 :
-<<<<<<< HEAD
     flatten:bool ->
-=======
-    ?flatten:unit ->
->>>>>>> 963a50b0
     'a t ->
     'b t ->
     'c t ->
@@ -130,11 +106,9 @@
     'g t ->
     'h t ->
     ('a * 'b * 'c * 'd * 'e * 'f * 'g * 'h) t
-<<<<<<< HEAD
-=======
 
   val tup9 :
-    ?flatten:unit ->
+    flatten:bool ->
     'a t ->
     'b t ->
     'c t ->
@@ -145,7 +119,6 @@
     'h t ->
     'i t ->
     ('a * 'b * 'c * 'd * 'e * 'f * 'g * 'h * 'i) t
->>>>>>> 963a50b0
 
   val raw : key -> bytes t
 
@@ -175,13 +148,10 @@
   val tagged_union : 'tag t -> ('tag, 'a) case list -> 'a t
 
   val option : 'a t -> 'a option t
-<<<<<<< HEAD
-=======
 
   val delayed : (unit -> 'a t) -> 'a t
 
   val with_self_reference : ('a -> 'a t) -> 'a t
->>>>>>> 963a50b0
 end
 
 module Make
@@ -269,117 +239,53 @@
       (fun (a, b, c, d, e, f, g, h) -> (a, (b, c, d, e, f, g, h)))
       (tup2_ a (tup7_ b c d e f g h))
 
-<<<<<<< HEAD
-  (* This is to allow for either flat composition of tuples or  where each
-     element of the tuple is wrapped under an index node. *)
-  let flat_or_wrap ~flatten ix enc =
-    if flatten then enc else scope [string_of_int ix] enc
-
-  let tup2 ~flatten a b =
-    tup2_ (flat_or_wrap ~flatten 1 a) (flat_or_wrap ~flatten 2 b)
-
-  let tup3 ~flatten a b c =
-=======
   let tup9_ a b c d e f g h i =
     conv
       (fun (a, (b, c, d, e, f, g, h, i)) -> (a, b, c, d, e, f, g, h, i))
       (fun (a, b, c, d, e, f, g, h, i) -> (a, (b, c, d, e, f, g, h, i)))
       (tup2_ a (tup8_ b c d e f g h i))
 
+  (*
   (* This is to allow for either flat composition of tuples or  where each
      element of the tuple is wrapped under an index node. *)
-  let flat_or_wrap ~flatten ix enc =
-    match flatten with Some () -> enc | None -> scope [string_of_int ix] enc
-
-  let tup2 ?flatten a b =
-    tup2_ (flat_or_wrap ~flatten 1 a) (flat_or_wrap ~flatten 2 b)
-
-  let tup3 ?flatten a b c =
->>>>>>> 963a50b0
-    tup3_
-      (flat_or_wrap ~flatten 1 a)
-      (flat_or_wrap ~flatten 2 b)
-      (flat_or_wrap ~flatten 3 c)
-
-<<<<<<< HEAD
+  let flat_or_wrap ~(flatten : bool) _ix enc =
+    let _ = flatten in
+    enc
+    (*
+    if flatten then enc else scope [string_of_int ix] enc
+    *)
+    *)
+  let tup2 ~flatten a b =
+    let _ = flatten in
+    tup2_ a b
+
+  let tup3 ~flatten a b c =
+    let _ = flatten in
+    tup3_ a b c
+
   let tup4 ~flatten a b c d =
-=======
-  let tup4 ?flatten a b c d =
->>>>>>> 963a50b0
-    tup4_
-      (flat_or_wrap ~flatten 1 a)
-      (flat_or_wrap ~flatten 2 b)
-      (flat_or_wrap ~flatten 3 c)
-      (flat_or_wrap ~flatten 4 d)
-
-<<<<<<< HEAD
+    let _ = flatten in
+    tup4_ a b c d
+
   let tup5 ~flatten a b c d e =
-=======
-  let tup5 ?flatten a b c d e =
->>>>>>> 963a50b0
-    tup5_
-      (flat_or_wrap ~flatten 1 a)
-      (flat_or_wrap ~flatten 2 b)
-      (flat_or_wrap ~flatten 3 c)
-      (flat_or_wrap ~flatten 4 d)
-      (flat_or_wrap ~flatten 5 e)
-
-<<<<<<< HEAD
+    let _ = flatten in
+    tup5_ a b c d e
+
   let tup6 ~flatten a b c d e f =
-=======
-  let tup6 ?flatten a b c d e f =
->>>>>>> 963a50b0
-    tup6_
-      (flat_or_wrap ~flatten 1 a)
-      (flat_or_wrap ~flatten 2 b)
-      (flat_or_wrap ~flatten 3 c)
-      (flat_or_wrap ~flatten 4 d)
-      (flat_or_wrap ~flatten 5 e)
-      (flat_or_wrap ~flatten 6 f)
-
-<<<<<<< HEAD
+    let _ = flatten in
+    tup6_ a b c d e f
+
   let tup7 ~flatten a b c d e f g =
-=======
-  let tup7 ?flatten a b c d e f g =
->>>>>>> 963a50b0
-    tup7_
-      (flat_or_wrap ~flatten 1 a)
-      (flat_or_wrap ~flatten 2 b)
-      (flat_or_wrap ~flatten 3 c)
-      (flat_or_wrap ~flatten 4 d)
-      (flat_or_wrap ~flatten 5 e)
-      (flat_or_wrap ~flatten 6 f)
-      (flat_or_wrap ~flatten 7 g)
-
-<<<<<<< HEAD
+    let _ = flatten in
+    tup7_ a b c d e f g
+
   let tup8 ~flatten a b c d e f g h =
-=======
-  let tup8 ?flatten a b c d e f g h =
->>>>>>> 963a50b0
-    tup8_
-      (flat_or_wrap ~flatten 1 a)
-      (flat_or_wrap ~flatten 2 b)
-      (flat_or_wrap ~flatten 3 c)
-      (flat_or_wrap ~flatten 4 d)
-      (flat_or_wrap ~flatten 5 e)
-      (flat_or_wrap ~flatten 6 f)
-      (flat_or_wrap ~flatten 7 g)
-      (flat_or_wrap ~flatten 8 h)
-<<<<<<< HEAD
-=======
-
-  let tup9 ?flatten a b c d e f g h i =
-    tup9_
-      (flat_or_wrap ~flatten 1 a)
-      (flat_or_wrap ~flatten 2 b)
-      (flat_or_wrap ~flatten 3 c)
-      (flat_or_wrap ~flatten 4 d)
-      (flat_or_wrap ~flatten 5 e)
-      (flat_or_wrap ~flatten 6 f)
-      (flat_or_wrap ~flatten 7 g)
-      (flat_or_wrap ~flatten 8 h)
-      (flat_or_wrap ~flatten 9 i)
->>>>>>> 963a50b0
+    let _ = flatten in
+    tup8_ a b c d e f g h
+
+  let tup9 ~flatten a b c d e f g h i =
+    let _ = flatten in
+    tup9_ a b c d e f g h i
 
   let encode {encode; _} value tree = E.run encode value tree
 
@@ -389,11 +295,8 @@
 
   let value key de = {encode = E.value key de; decode = D.value key de}
 
-<<<<<<< HEAD
   let value_option key de = value key (Data_encoding.option de)
 
-=======
->>>>>>> 963a50b0
   let lazy_mapping value =
     let to_key k = [M.string_of_key k] in
     let encode =
@@ -492,8 +395,6 @@
           (function None -> Some () | _ -> None)
           (fun () -> None);
       ]
-<<<<<<< HEAD
-=======
 
   let delayed f =
     let enc = lazy (f ()) in
@@ -528,5 +429,4 @@
     (* Intercepts the encoding and decoding steps to update the reference to the
        current module. *)
     conv set_current set_current (delayed @@ fun () -> f @@ get_current ())
->>>>>>> 963a50b0
 end