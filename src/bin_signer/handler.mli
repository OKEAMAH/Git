--- conflicted
+++ resolved
@@ -50,11 +50,7 @@
   #Client_context.wallet ->
   Signer_messages.Deterministic_nonce.Request.t ->
   require_auth:bool ->
-<<<<<<< HEAD
-  MBytes.t tzresult Lwt.t
-=======
   Bigstring.t tzresult Lwt.t
->>>>>>> fc8990b1
 
 (** [deterministic_nonce_hash cctxt req ~require_auth] generates
     deterministically a nonce from [req.data] and returns the hash of
@@ -63,11 +59,7 @@
   #Client_context.wallet ->
   Signer_messages.Deterministic_nonce_hash.Request.t ->
   require_auth:bool ->
-<<<<<<< HEAD
-  MBytes.t tzresult Lwt.t
-=======
   Bytes.t tzresult Lwt.t
->>>>>>> fc8990b1
 
 (** [supports_deterministic_nonces cctxt pkh] determines whether the
     the signer provides the determinsitic nonce functionality. *)
