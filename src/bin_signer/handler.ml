--- conflicted
+++ resolved
@@ -56,19 +56,11 @@
       @@ fun () ->
       cctxt#load file ~default:[] encoding
       >>=? fun all ->
-<<<<<<< HEAD
-      if MBytes.length bytes < 9 then
-        failwith "byte sequence too short to be %s %s" art name
-      else
-        let hash = Blake2B.hash_bytes [bytes] in
-        let chain_id = Chain_id.of_bytes_exn (MBytes.sub bytes 1 4) in
-=======
       if Bytes.length bytes < 9 then
         failwith "byte sequence too short to be %s %s" art name
       else
         let hash = Blake2B.hash_bytes [bytes] in
         let chain_id = Chain_id.of_bytes_exn (Bytes.sub bytes 1 4) in
->>>>>>> fc8990b1
         let level = get_level () in
         ( match List.assoc_opt chain_id all with
         | None ->
@@ -121,19 +113,11 @@
             cctxt#write file (update all) encoding
             >>=? fun () -> return signature
     in
-<<<<<<< HEAD
-    if MBytes.length bytes > 0 && MBytes.get_uint8 bytes 0 = 0x01 then
-      mark "a" "block" (fun () -> MBytes.get_int32 bytes 5)
-    else if MBytes.length bytes > 0 && MBytes.get_uint8 bytes 0 = 0x02 then
-      mark "an" "endorsement" (fun () ->
-          MBytes.get_int32 bytes (MBytes.length bytes - 4))
-=======
     if Bytes.length bytes > 0 && TzEndian.get_uint8 bytes 0 = 0x01 then
       mark "a" "block" (fun () -> TzEndian.get_int32 bytes 5)
     else if Bytes.length bytes > 0 && TzEndian.get_uint8 bytes 0 = 0x02 then
       mark "an" "endorsement" (fun () ->
           TzEndian.get_int32 bytes (Bytes.length bytes - 4))
->>>>>>> fc8990b1
     else sign bytes
 end
 
@@ -152,13 +136,8 @@
   | None ->
       return_unit
   | Some magic_bytes ->
-<<<<<<< HEAD
-      let byte = MBytes.get_uint8 data 0 in
-      if MBytes.length data > 1 && List.mem byte magic_bytes then return_unit
-=======
       let byte = TzEndian.get_uint8 data 0 in
       if Bytes.length data > 1 && List.mem byte magic_bytes then return_unit
->>>>>>> fc8990b1
       else failwith "magic byte 0x%02X not allowed" byte
 
 let check_authorization cctxt pkh data require_auth signature =
@@ -187,15 +166,9 @@
       fun f ->
         f "Request for signing %d bytes of data for key %a, magic byte = %02X"
         -% t event "request_for_signing"
-<<<<<<< HEAD
-        -% s num_bytes (MBytes.length data)
-        -% a Signature.Public_key_hash.Logging.tag pkh
-        -% s magic_byte (MBytes.get_uint8 data 0))
-=======
         -% s num_bytes (Bytes.length data)
         -% a Signature.Public_key_hash.Logging.tag pkh
         -% s magic_byte (TzEndian.get_uint8 data 0))
->>>>>>> fc8990b1
   >>= fun () ->
   check_magic_byte magic_bytes data
   >>=? fun () ->
@@ -223,11 +196,7 @@
       fun f ->
         f "Request for creating a nonce from %d input bytes for key %a"
         -% t event "request_for_deterministic_nonce"
-<<<<<<< HEAD
-        -% s num_bytes (MBytes.length data)
-=======
         -% s num_bytes (Bytes.length data)
->>>>>>> fc8990b1
         -% a Signature.Public_key_hash.Logging.tag pkh)
   >>= fun () ->
   check_authorization cctxt pkh data require_auth signature
@@ -250,11 +219,7 @@
       fun f ->
         f "Request for creating a nonce hash from %d input bytes for key %a"
         -% t event "request_for_deterministic_nonce_hash"
-<<<<<<< HEAD
-        -% s num_bytes (MBytes.length data)
-=======
         -% s num_bytes (Bytes.length data)
->>>>>>> fc8990b1
         -% a Signature.Public_key_hash.Logging.tag pkh)
   >>= fun () ->
   check_authorization cctxt pkh data require_auth signature
