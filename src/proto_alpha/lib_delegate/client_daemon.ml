(*****************************************************************************)
(*                                                                           *)
(* Open Source License                                                       *)
(* Copyright (c) 2018 Dynamic Ledger Solutions, Inc. <contact@tezos.com>     *)
(*                                                                           *)
(* Permission is hereby granted, free of charge, to any person obtaining a   *)
(* copy of this software and associated documentation files (the "Software"),*)
(* to deal in the Software without restriction, including without limitation *)
(* the rights to use, copy, modify, merge, publish, distribute, sublicense,  *)
(* and/or sell copies of the Software, and to permit persons to whom the     *)
(* Software is furnished to do so, subject to the following conditions:      *)
(*                                                                           *)
(* The above copyright notice and this permission notice shall be included   *)
(* in all copies or substantial portions of the Software.                    *)
(*                                                                           *)
(* THE SOFTWARE IS PROVIDED "AS IS", WITHOUT WARRANTY OF ANY KIND, EXPRESS OR*)
(* IMPLIED, INCLUDING BUT NOT LIMITED TO THE WARRANTIES OF MERCHANTABILITY,  *)
(* FITNESS FOR A PARTICULAR PURPOSE AND NONINFRINGEMENT. IN NO EVENT SHALL   *)
(* THE AUTHORS OR COPYRIGHT HOLDERS BE LIABLE FOR ANY CLAIM, DAMAGES OR OTHER*)
(* LIABILITY, WHETHER IN AN ACTION OF CONTRACT, TORT OR OTHERWISE, ARISING   *)
(* FROM, OUT OF OR IN CONNECTION WITH THE SOFTWARE OR THE USE OR OTHER       *)
(* DEALINGS IN THE SOFTWARE.                                                 *)
(*                                                                           *)
(*****************************************************************************)

let rec retry (cctxt : #Protocol_client_context.full) ?max_delay ~delay ~factor
    ~tries f x =
  f x >>= function
  | Ok _ as r -> Lwt.return r
  | Error
      (RPC_client_errors.Request_failed {error = Connection_failed _; _} :: _)
    as err
    when tries > 0 -> (
      cctxt#message "Connection refused, retrying in %.2f seconds..." delay
      >>= fun () ->
      Lwt.pick
        [
          (Lwt_unix.sleep delay >|= fun () -> `Continue);
          (Lwt_exit.clean_up_starts >|= fun _ -> `Killed);
        ]
      >>= function
      | `Killed -> Lwt.return err
      | `Continue ->
          let next_delay = delay *. factor in
          let delay =
            Option.fold
              ~none:next_delay
              ~some:(fun max_delay -> Float.min next_delay max_delay)
              max_delay
          in
          retry cctxt ?max_delay ~delay ~factor ~tries:(tries - 1) f x)
  | Error _ as err -> Lwt.return err

let rec retry_on_disconnection (cctxt : #Protocol_client_context.full) f =
  f () >>= function
  | Ok () -> return_unit
  | Error (Baking_errors.Node_connection_lost :: _) ->
      cctxt#warning
        "Lost connection with the node. Retrying to establish connection..."
      >>= fun () ->
      (* Wait forever when the node stops responding... *)
      Client_confirmations.wait_for_bootstrapped
        ~retry:(retry cctxt ~max_delay:10. ~delay:1. ~factor:1.5 ~tries:max_int)
        cctxt
      >>=? fun () -> retry_on_disconnection cctxt f
  | Error err ->
      cctxt#error "Unexpected error: %a. Exiting..." pp_print_trace err

module Baker = struct
  let run (cctxt : Protocol_client_context.full) ?minimal_fees
      ?minimal_nanotez_per_gas_unit ?minimal_nanotez_per_byte
<<<<<<< HEAD
      ?liquidity_baking_escape_vote ?per_block_vote_file ?extra_operations
=======
      ~liquidity_baking_toggle_vote ?per_block_vote_file ?extra_operations
>>>>>>> 55b3bab8
      ~chain ~context_path ~keep_alive delegates =
    let process () =
      Config_services.user_activated_upgrades cctxt
      >>=? fun user_activated_upgrades ->
      let config =
        Baking_configuration.make
          ?minimal_fees
          ?minimal_nanotez_per_gas_unit
          ?minimal_nanotez_per_byte
          ~liquidity_baking_toggle_vote
          ?per_block_vote_file
          ?extra_operations
          ~context_path
          ~user_activated_upgrades
          ()
      in
      cctxt#message
        "Baker v%a (%s) for %a started."
        Tezos_version.Version.pp
        Tezos_version.Current_git_info.version
        Tezos_version.Current_git_info.abbreviated_commit_hash
        Protocol_hash.pp_short
        Protocol.hash
      >>= fun () ->
      let canceler = Lwt_canceler.create () in
      let _ =
        Lwt_exit.register_clean_up_callback ~loc:__LOC__ (fun _ ->
            cctxt#message "Shutting down the baker..." >>= fun () ->
            Lwt_canceler.cancel canceler >>= fun _ -> Lwt.return_unit)
      in
      Baking_scheduling.run cctxt ~canceler ~chain config delegates
    in
    Client_confirmations.wait_for_bootstrapped
      ~retry:(retry cctxt ~delay:1. ~factor:1.5 ~tries:5)
      cctxt
    >>=? fun () ->
    cctxt#message "Waiting for protocol %s to start..." Protocol.name
    >>= fun () ->
    Node_rpc.await_protocol_activation cctxt ~chain () >>=? fun () ->
    if keep_alive then retry_on_disconnection cctxt process else process ()
end

module Accuser = struct
  let run (cctxt : #Protocol_client_context.full) ~chain ~preserved_levels
      ~keep_alive =
    let process () =
      cctxt#message
        "Accuser v%a (%s) for %a started."
        Tezos_version.Version.pp
        Tezos_version.Current_git_info.version
        Tezos_version.Current_git_info.abbreviated_commit_hash
        Protocol_hash.pp_short
        Protocol.hash
      >>= fun () ->
      Client_baking_blocks.monitor_valid_blocks
        ~next_protocols:(Some [Protocol.hash])
        cctxt
        ~chains:[chain]
        ()
      >>=? fun valid_blocks_stream ->
      let canceler = Lwt_canceler.create () in
      let _ =
        Lwt_exit.register_clean_up_callback ~loc:__LOC__ (fun _ ->
            cctxt#message "Shutting down the accuser..." >>= fun () ->
            Lwt_canceler.cancel canceler >>= fun _ -> Lwt.return_unit)
      in
      Client_baking_denunciation.create
        cctxt
        ~canceler
        ~preserved_levels
        valid_blocks_stream
    in
    Client_confirmations.wait_for_bootstrapped
      ~retry:(retry cctxt ~delay:1. ~factor:1.5 ~tries:5)
      cctxt
    >>=? fun () ->
    if keep_alive then retry_on_disconnection cctxt process else process ()
end<|MERGE_RESOLUTION|>--- conflicted
+++ resolved
@@ -69,11 +69,7 @@
 module Baker = struct
   let run (cctxt : Protocol_client_context.full) ?minimal_fees
       ?minimal_nanotez_per_gas_unit ?minimal_nanotez_per_byte
-<<<<<<< HEAD
-      ?liquidity_baking_escape_vote ?per_block_vote_file ?extra_operations
-=======
       ~liquidity_baking_toggle_vote ?per_block_vote_file ?extra_operations
->>>>>>> 55b3bab8
       ~chain ~context_path ~keep_alive delegates =
     let process () =
       Config_services.user_activated_upgrades cctxt
