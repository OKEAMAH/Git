(*****************************************************************************)
(*                                                                           *)
(* Open Source License                                                       *)
(* Copyright (c) 2018 Dynamic Ledger Solutions, Inc. <contact@tezos.com>     *)
(*                                                                           *)
(* Permission is hereby granted, free of charge, to any person obtaining a   *)
(* copy of this software and associated documentation files (the "Software"),*)
(* to deal in the Software without restriction, including without limitation *)
(* the rights to use, copy, modify, merge, publish, distribute, sublicense,  *)
(* and/or sell copies of the Software, and to permit persons to whom the     *)
(* Software is furnished to do so, subject to the following conditions:      *)
(*                                                                           *)
(* The above copyright notice and this permission notice shall be included   *)
(* in all copies or substantial portions of the Software.                    *)
(*                                                                           *)
(* THE SOFTWARE IS PROVIDED "AS IS", WITHOUT WARRANTY OF ANY KIND, EXPRESS OR*)
(* IMPLIED, INCLUDING BUT NOT LIMITED TO THE WARRANTIES OF MERCHANTABILITY,  *)
(* FITNESS FOR A PARTICULAR PURPOSE AND NONINFRINGEMENT. IN NO EVENT SHALL   *)
(* THE AUTHORS OR COPYRIGHT HOLDERS BE LIABLE FOR ANY CLAIM, DAMAGES OR OTHER*)
(* LIABILITY, WHETHER IN AN ACTION OF CONTRACT, TORT OR OTHERWISE, ARISING   *)
(* FROM, OUT OF OR IN CONNECTION WITH THE SOFTWARE OR THE USE OR OTHER       *)
(* DEALINGS IN THE SOFTWARE.                                                 *)
(*                                                                           *)
(*****************************************************************************)

open Protocol
open Alpha_context
open Protocol_client_context

include Internal_event.Legacy_logging.Make_semantic (struct
  let name = Protocol.name ^ ".baking.forge"
end)

open Logging

(* The index of the different components of the protocol's validation passes *)
(* TODO: ideally, we would like this to be more abstract and possibly part of
   the protocol, while retaining the generality of lists *)
(* Hypothesis : we suppose [List.length Protocol.Main.validation_passes = 4] *)
let endorsements_index = 0

let votes_index = 1

let anonymous_index = 2

let managers_index = 3

let default_max_priority = 64

let default_minimal_fees =
  match Tez.of_mutez 100L with None -> assert false | Some t -> t

let default_minimal_nanotez_per_gas_unit = Q.of_int 100

let default_minimal_nanotez_per_byte = Q.of_int 1000

let default_retry_counter = 5

type slot =
  Time.Protocol.t * (Client_baking_blocks.block_info * int * public_key_hash)

type state = {
  context_path : string;
  mutable index : Context.index;
  (* Nonces file location *)
  nonces_location : [`Nonce] Client_baking_files.location;
  (* see [get_delegates] below to find delegates when the list is empty *)
  delegates : public_key_hash list;
  (* lazy-initialisation with retry-on-error *)
  constants : Constants.t;
  (* Minimal operation fee required to include an operation in a block *)
  minimal_fees : Tez.t;
  (* Minimal operation fee per gas required to include an operation in a block *)
  minimal_nanotez_per_gas_unit : Q.t;
  (* Minimal operation fee per byte required to include an operation in a block *)
  minimal_nanotez_per_byte : Q.t;
  (* truly mutable *)
  mutable best_slot : slot option;
  mutable retry_counter : int;
}

let create_state ?(minimal_fees = default_minimal_fees)
    ?(minimal_nanotez_per_gas_unit = default_minimal_nanotez_per_gas_unit)
    ?(minimal_nanotez_per_byte = default_minimal_nanotez_per_byte)
    ?(retry_counter = default_retry_counter) context_path index nonces_location
    delegates constants =
  {
    context_path;
    index;
    nonces_location;
    delegates;
    constants;
    minimal_fees;
    minimal_nanotez_per_gas_unit;
    minimal_nanotez_per_byte;
    best_slot = None;
    retry_counter;
  }

let get_delegates cctxt state =
  match state.delegates with
  | [] ->
      Client_keys.get_keys cctxt
      >>=? fun keys -> return (List.map (fun (_, pkh, _, _) -> pkh) keys)
  | _ ->
      return state.delegates

let generate_seed_nonce () =
  match Nonce.of_bytes (Rand.generate Constants.nonce_length) with
  | Error _errs ->
      assert false
  | Ok nonce ->
      nonce

let forge_block_header (cctxt : #Protocol_client_context.full) ~chain block
    delegate_sk shell priority seed_nonce_hash =
  Client_baking_pow.mine cctxt chain block shell (fun proof_of_work_nonce ->
      {Block_header.priority; seed_nonce_hash; proof_of_work_nonce})
  >>=? fun contents ->
  let unsigned_header =
    Data_encoding.Binary.to_bytes_exn
      Alpha_context.Block_header.unsigned_encoding
      (shell, contents)
  in
  Shell_services.Chain.chain_id cctxt ~chain ()
  >>=? fun chain_id ->
  Client_keys.append
    cctxt
    delegate_sk
    ~watermark:(Block_header chain_id)
    unsigned_header

let forge_faked_protocol_data ~priority ~seed_nonce_hash =
  Alpha_context.Block_header.
    {
      contents =
        {
          priority;
          seed_nonce_hash;
          proof_of_work_nonce = Client_baking_pow.empty_proof_of_work_nonce;
        };
      signature = Signature.zero;
    }

let assert_valid_operations_hash shell_header operations =
  let operations_hash =
    Operation_list_list_hash.compute
      (List.map
         Operation_list_hash.compute
         (List.map (List.map Tezos_base.Operation.hash) operations))
  in
  fail_unless
    (Operation_list_list_hash.equal
       operations_hash
       shell_header.Tezos_base.Block_header.operations_hash)
    (failure "Client_baking_forge.inject_block: inconsistent header.")

let compute_endorsing_power cctxt ~chain ~block operations =
  Shell_services.Chain.chain_id cctxt ~chain ()
  >>=? fun chain_id ->
  List.fold_left_es
    (fun sum -> function
      | { Alpha_context.protocol_data =
            Operation_data {contents = Single (Endorsement_with_slot _); _};
          _ } as op -> (
          Delegate_services.Endorsing_power.get
            cctxt
            (chain, block)
            op
            chain_id
          >>= function
          | Error _ ->
              (* Filters invalid endorsements *)
              return sum
          | Ok power ->
              return (sum + power) ) | _ -> return sum)
    0
    operations

let inject_block cctxt ?(force = false) ?seed_nonce_hash ~chain ~shell_header
    ~priority ~delegate_pkh ~delegate_sk ~level operations =
  assert_valid_operations_hash shell_header operations
  >>=? fun () ->
  let block = `Hash (shell_header.Tezos_base.Block_header.predecessor, 0) in
  forge_block_header
    cctxt
    ~chain
    block
    delegate_sk
    shell_header
    priority
    seed_nonce_hash
  >>=? fun signed_header ->
  (* Record baked blocks to prevent double baking  *)
  let open Client_baking_highwatermarks in
  cctxt#with_lock (fun () ->
      Client_baking_files.resolve_location cctxt ~chain `Block
      >>=? fun block_location ->
      may_inject_block cctxt block_location ~delegate:delegate_pkh level
      >>=? function
      | true ->
          record_block cctxt block_location ~delegate:delegate_pkh level
          >>=? fun () -> return_true
      | false ->
          lwt_log_error
            Tag.DSL.(
              fun f ->
                f "Level %a : previously baked"
                -% t event "double_bake_near_miss"
                -% a level_tag level)
          >>= fun () -> return force)
  >>=? function
  | false ->
      fail (Level_previously_baked level)
  | true ->
      Shell_services.Injection.block
        cctxt
        ~force
        ~chain
        signed_header
        operations
      >>=? fun block_hash ->
      lwt_log_info
        Tag.DSL.(
          fun f ->
            f "Client_baking_forge.inject_block: inject %a"
            -% t event "inject_baked_block"
            -% a Block_hash.Logging.tag block_hash
            -% t signed_header_tag signed_header
            -% t operations_tag operations)
      >>= fun () -> return block_hash

type error += Failed_to_preapply of Tezos_base.Operation.t * error list

let () =
  register_error_kind
    `Permanent
    ~id:"Client_baking_forge.failed_to_preapply"
    ~title:"Fail to preapply an operation"
    ~description:""
    ~pp:(fun ppf (op, err) ->
      let h = Tezos_base.Operation.hash op in
      Format.fprintf
        ppf
        "@[Failed to preapply %a:@ @[<v 4>%a@]@]"
        Operation_hash.pp_short
        h
        pp_print_error
        err)
    Data_encoding.(
      obj2
        (req "operation" (dynamic_size Tezos_base.Operation.encoding))
        (req "error" RPC_error.encoding))
    (function Failed_to_preapply (hash, err) -> Some (hash, err) | _ -> None)
    (fun (hash, err) -> Failed_to_preapply (hash, err))

type manager_content = {
  total_fee : Tez.t;
  total_gas : Fixed_point_repr.integral_tag Gas.Arith.t;
  source : public_key_hash;
  counter : counter;
}

<<<<<<< HEAD
let rec fold_left_e f acc = function
  | [] ->
      Ok acc
  | x :: xs ->
      f acc x >>? fun acc -> (fold_left_e [@ocaml.tailcall]) f acc xs

=======
>>>>>>> 9098def0
let get_manager_content op =
  let {protocol_data = Operation_data {contents; _}; _} = op in
  let open Operation in
  let l = to_list (Contents_list contents) in
<<<<<<< HEAD
  fold_left_e
    (fun ((first_source, first_counter, total_fee, total_gas) as acc) ->
       function
      | Contents (Manager_operation {source; counter; fee; gas_limit; _}) ->
          (Environment.wrap_error @@ Tez.(total_fee +? fee))
=======
  List.fold_left_e
    (fun ((first_source, first_counter, total_fee, total_gas) as acc) ->
       function
      | Contents (Manager_operation {source; counter; fee; gas_limit; _}) ->
          (Environment.wrap_tzresult @@ Tez.(total_fee +? fee))
>>>>>>> 9098def0
          >>? fun total_fee ->
          (* There is only one unique source per packed transaction *)
          let first_source = Option.value ~default:source first_source in
          (* We only care about the first counter *)
          let first_counter = Option.value ~default:counter first_counter in
          ok
            ( Some first_source,
              Some first_counter,
              total_fee,
              Gas.Arith.add total_gas gas_limit ) | _ -> ok acc)
    (None, None, Tez.zero, Gas.Arith.zero)
    l
  |> function
  | Ok (Some source, Some counter, total_fee, total_gas) ->
      Some {total_fee; total_gas; source; counter}
  | _ ->
      None

(* Sort operation considering potential gas and storage usage.
   Weight = fee / (max ( (size/size_total), (gas/gas_total))) *)
let sort_manager_operations ~max_size ~hard_gas_limit_per_block ~minimal_fees
    ~minimal_nanotez_per_gas_unit ~minimal_nanotez_per_byte
    (operations : packed_operation list) =
  let compute_weight op (fee, gas) =
    let size = Data_encoding.Binary.length Operation.encoding op in
    let size_f = Q.of_int size in
    let gas_f = Q.of_bigint (Gas.Arith.integral_to_z gas) in
    let fee_f = Q.of_int64 (Tez.to_mutez fee) in
    let size_ratio = Q.(size_f / Q.of_int max_size) in
    let gas_ratio =
      Q.(
        gas_f / Q.of_bigint (Gas.Arith.integral_to_z hard_gas_limit_per_block))
    in
    (size, gas, Q.(fee_f / max size_ratio gas_ratio))
  in
  List.filter_map
    (fun op ->
      match get_manager_content op with
      | None ->
          None
      | Some {total_fee; total_gas; source; counter} ->
          if Tez.(total_fee < minimal_fees) then None
          else
            let (size, gas, weight_ratio) =
              compute_weight op (total_fee, total_gas)
            in
            let fees_in_nanotez =
              Q.mul (Q.of_int64 (Tez.to_mutez total_fee)) (Q.of_int 1000)
            in
            let enough_fees_for_gas =
              let minimal_fees_in_nanotez =
                Q.mul
                  minimal_nanotez_per_gas_unit
                  (Q.of_bigint @@ Gas.Arith.integral_to_z gas)
              in
              Q.compare minimal_fees_in_nanotez fees_in_nanotez <= 0
            in
            let enough_fees_for_size =
              let minimal_fees_in_nanotez =
                Q.mul minimal_nanotez_per_byte (Q.of_int size)
              in
              Q.compare minimal_fees_in_nanotez fees_in_nanotez <= 0
            in
            if enough_fees_for_size && enough_fees_for_gas then
              Some (op, weight_ratio, source, counter)
            else None)
    operations
  |> fun operations ->
  (* We order the operations by their weights except if they belong
     to the same manager, if they do, we order them by their
     counter. *)
  let compare (_op, weight_ratio, source, counter)
      (_op', weight_ratio', source', counter') =
    (* Be careful with the [compare]s *)
    if Signature.Public_key_hash.equal source source' then
      (* we want the smallest counter first *)
      Z.compare counter counter'
    else
      (* We want the biggest weight first *)
      Q.compare weight_ratio' weight_ratio
  in
  List.sort compare operations |> List.map (fun (op, _, _, _) -> op)

let retain_operations_up_to_quota operations quota =
  let {Tezos_protocol_environment.max_op; max_size} = quota in
  let operations =
    match max_op with Some n -> List.sub operations n | None -> operations
  in
  let exception Full of packed_operation list in
  let operations =
    try
      List.fold_left
        (fun (ops, size) op ->
          let operation_size =
            Data_encoding.Binary.length Alpha_context.Operation.encoding op
          in
          let new_size = size + operation_size in
          if new_size > max_size then raise (Full ops)
          else (op :: ops, new_size))
        ([], 0)
        operations
      |> fst
    with Full ops -> ops
  in
  List.rev operations

let trim_manager_operations ~max_size ~hard_gas_limit_per_block
    manager_operations =
  let manager_operations =
    List.filter_map
      (fun op ->
        match get_manager_content op with
        | Some {total_gas; _} ->
            let size = Data_encoding.Binary.length Operation.encoding op in
            Some (op, (size, total_gas))
        | None ->
            None)
      manager_operations
  in
  List.fold_left
    (fun (total_size, total_gas, (good_ops, bad_ops)) (op, (size, gas)) ->
      let new_size = total_size + size in
      let new_gas = Gas.Arith.(add total_gas gas) in
      if new_size > max_size || Gas.Arith.(new_gas > hard_gas_limit_per_block)
      then (total_size, total_gas, (good_ops, op :: bad_ops))
      else (new_size, new_gas, (op :: good_ops, bad_ops)))
    (0, Gas.Arith.zero, ([], []))
    manager_operations
  |> fun (_, _, (good_ops, bad_ops)) ->
  (* We keep the overflowing operations, it may be used for client-side validation *)
  (List.rev good_ops, List.rev bad_ops)

(* We classify operations, sort managers operation by interest and add bad ones at the end *)
(* Hypothesis : we suppose that the received manager operations have a valid gas_limit *)

(** [classify_operations] classify the operation in 4 lists indexed as such :
    - 0 -> Endorsements
    - 1 -> Votes and proposals
    - 2 -> Anonymous operations
    - 3 -> High-priority manager operations.
    Returns two list :
    - A desired set of operations to be included
    - Potentially overflowing operations *)
let classify_operations (cctxt : #Protocol_client_context.full) ~chain ~block
    ~hard_gas_limit_per_block ~minimal_fees ~minimal_nanotez_per_gas_unit
    ~minimal_nanotez_per_byte (ops : packed_operation list) =
  Alpha_block_services.live_blocks cctxt ~chain ~block ()
  >>=? fun live_blocks ->
  let t =
    (* Remove operations that are too old *)
    let ops =
      List.filter
        (fun {shell = {branch; _}; _} -> Block_hash.Set.mem branch live_blocks)
        ops
    in
    let validation_passes_len = List.length Main.validation_passes in
    let t = Array.make validation_passes_len [] in
    List.iter
      (fun (op : packed_operation) ->
        List.iter
          (fun pass -> t.(pass) <- op :: t.(pass))
          (Main.acceptable_passes op))
      ops ;
    Array.map List.rev t
  in
  let overflowing_manager_operations =
    (* Retrieve the optimist maximum paying manager operations *)
    let manager_operations = t.(managers_index) in
    let {Environment.Updater.max_size; _} =
<<<<<<< HEAD
      List.nth Main.validation_passes managers_index
=======
      WithExceptions.Option.get ~loc:__LOC__
      @@ List.nth Main.validation_passes managers_index
>>>>>>> 9098def0
    in
    let ordered_operations =
      sort_manager_operations
        ~max_size
        ~hard_gas_limit_per_block
        ~minimal_fees
        ~minimal_nanotez_per_gas_unit
        ~minimal_nanotez_per_byte
        manager_operations
    in
    (* Greedy heuristic *)
    let (desired_manager_operations, overflowing_manager_operations) =
      trim_manager_operations
        ~max_size
        ~hard_gas_limit_per_block
        ordered_operations
    in
    t.(managers_index) <- desired_manager_operations ;
    ok overflowing_manager_operations
  in
  Lwt.return
    ( overflowing_manager_operations
    >>? fun overflowing_manager_operations ->
    ok (Array.to_list t, overflowing_manager_operations) )

let forge (op : Operation.packed) : Operation.raw =
  {
    shell = op.shell;
    proto =
      Data_encoding.Binary.to_bytes_exn
        Alpha_context.Operation.protocol_data_encoding
        op.protocol_data;
  }

let ops_of_mempool (ops : Alpha_block_services.Mempool.t) =
  (* We only retain the applied, unprocessed and delayed operations *)
  List.rev
    ( Operation_hash.Map.fold (fun _ op acc -> op :: acc) ops.unprocessed
    @@ Operation_hash.Map.fold
         (fun _ (op, _) acc -> op :: acc)
         ops.branch_delayed
    @@ List.rev_map (fun (_, op) -> op) ops.applied )

let unopt_operations cctxt chain mempool = function
  | None -> (
    match mempool with
    | None ->
        Alpha_block_services.Mempool.pending_operations cctxt ~chain ()
        >>=? fun mpool ->
        let ops = ops_of_mempool mpool in
        return ops
    | Some file ->
        Tezos_stdlib_unix.Lwt_utils_unix.Json.read_file file
        >>=? fun json ->
        let mpool =
          Data_encoding.Json.destruct
            Alpha_block_services.S.Mempool.encoding
            json
        in
        let ops = ops_of_mempool mpool in
        return ops )
  | Some operations ->
      return operations

let all_ops_valid (results : error Preapply_result.t list) =
  let open Operation_hash.Map in
  List.for_all
    (fun (result : error Preapply_result.t) ->
      is_empty result.refused
      && is_empty result.branch_refused
      && is_empty result.branch_delayed)
    results

let decode_priority cctxt chain block ~priority ~endorsing_power =
  match priority with
  | `Set priority ->
      Alpha_services.Delegate.Minimal_valid_time.get
        cctxt
        (chain, block)
        priority
        endorsing_power
      >>=? fun minimal_timestamp -> return (priority, minimal_timestamp)
  | `Auto (src_pkh, max_priority) -> (
      Alpha_services.Helpers.current_level cctxt ~offset:1l (chain, block)
      >>=? fun {level; _} ->
      Alpha_services.Delegate.Baking_rights.get
        cctxt
        ?max_priority
        ~levels:[level]
        ~delegates:[src_pkh]
        (chain, block)
      >>=? fun possibilities ->
      match
        List.find
          (fun p -> p.Alpha_services.Delegate.Baking_rights.level = level)
          possibilities
      with
      | Some {Alpha_services.Delegate.Baking_rights.priority = prio; _} ->
          Alpha_services.Delegate.Minimal_valid_time.get
            cctxt
            (chain, block)
            prio
            endorsing_power
          >>=? fun minimal_timestamp -> return (prio, minimal_timestamp)
      | None ->
          failwith "No slot found at level %a" Raw_level.pp level )

let unopt_timestamp ?(force = false) timestamp minimal_timestamp =
  let timestamp =
    match timestamp with
    | None ->
        minimal_timestamp
    | Some timestamp ->
        timestamp
  in
  if (not force) && timestamp < minimal_timestamp then
    failwith
      "Proposed timestamp %a is earlier than minimal timestamp %a"
      Time.Protocol.pp_hum
      timestamp
      Time.Protocol.pp_hum
      minimal_timestamp
  else return timestamp

let merge_preapps (old : error Preapply_result.t)
    (neu : error Preapply_result.t) =
  let merge _ a b =
    (* merge ops *)
    match (a, b) with
    | (None, None) ->
        None
    | (Some x, None) ->
        Some x
    | (_, Some y) ->
        Some y
  in
  let merge = Operation_hash.Map.merge merge in
  (* merge op maps *)
  (* merge preapplies *)
  {
    Preapply_result.applied = [];
    refused = merge old.refused neu.refused;
    branch_refused = merge old.branch_refused neu.branch_refused;
    branch_delayed = merge old.branch_delayed neu.branch_delayed;
  }

let error_of_op (result : error Preapply_result.t) op =
  let op = forge op in
  let h = Tezos_base.Operation.hash op in
  match Operation_hash.Map.find h result.refused with
  | Some (_, trace) ->
      Some (Failed_to_preapply (op, trace))
  | None -> (
    match Operation_hash.Map.find h result.branch_refused with
    | Some (_, trace) ->
        Some (Failed_to_preapply (op, trace))
    | None -> (
      match Operation_hash.Map.find h result.branch_delayed with
      | Some (_, trace) ->
          Some (Failed_to_preapply (op, trace))
      | None ->
          None ) )

let filter_and_apply_operations cctxt state ~chain ~block block_info ~priority
    ?protocol_data
    ((operations : packed_operation list list), _overflowing_operations) =
  (* Retrieve the minimal valid time for when the block can be baked with 0 endorsements *)
  Delegate_services.Minimal_valid_time.get cctxt (chain, block) priority 0
  >>=? fun min_valid_timestamp ->
  let open Client_baking_simulator in
  lwt_debug
    Tag.DSL.(
      fun f ->
        f "starting client-side validation after %a"
        -% t event "baking_local_validation_start"
        -% a Block_hash.Logging.tag block_info.Client_baking_blocks.hash)
  >>= fun () ->
  let quota : Environment.Updater.quota list = Main.validation_passes in
  let endorsements =
    retain_operations_up_to_quota
<<<<<<< HEAD
      (List.nth operations endorsements_index)
      (List.nth quota endorsements_index)
  in
  let votes =
    retain_operations_up_to_quota
      (List.nth operations votes_index)
      (List.nth quota votes_index)
  in
  let anonymous =
    retain_operations_up_to_quota
      (List.nth operations anonymous_index)
      (List.nth quota anonymous_index)
  in
  let managers =
    (* Managers are already trimmed *)
    List.nth operations managers_index
=======
      (WithExceptions.Option.get
         ~loc:__LOC__
         (List.nth operations endorsements_index))
      ( WithExceptions.Option.get ~loc:__LOC__
      @@ List.nth quota endorsements_index )
  in
  let votes =
    retain_operations_up_to_quota
      ( WithExceptions.Option.get ~loc:__LOC__
      @@ List.nth operations votes_index )
      (WithExceptions.Option.get ~loc:__LOC__ @@ List.nth quota votes_index)
  in
  let anonymous =
    retain_operations_up_to_quota
      ( WithExceptions.Option.get ~loc:__LOC__
      @@ List.nth operations anonymous_index )
      (WithExceptions.Option.get ~loc:__LOC__ @@ List.nth quota anonymous_index)
  in
  let managers =
    (* Managers are already trimmed *)
    WithExceptions.Option.get ~loc:__LOC__
    @@ List.nth operations managers_index
>>>>>>> 9098def0
  in
  begin_construction
    ~timestamp:min_valid_timestamp
    ?protocol_data
    state.index
    block_info
  >>= (function
        | Ok inc ->
            return inc
        | Error errs ->
            lwt_log_error
              Tag.DSL.(
                fun f ->
                  f "Error while fetching current context : %a"
                  -% t event "context_fetch_error"
                  -% a errs_tag errs)
            >>= fun () ->
            lwt_log_notice
              Tag.DSL.(
                fun f ->
                  f "Retrying to open the context" -% t event "reopen_context")
            >>= fun () ->
            Client_baking_simulator.load_context
              ~context_path:state.context_path
            >>= fun index ->
            begin_construction
              ~timestamp:min_valid_timestamp
              ?protocol_data
              index
              block_info
            >>=? fun inc ->
            state.index <- index ;
            return inc)
  >>=? fun initial_inc ->
  let validate_operation inc op =
    protect (fun () -> add_operation inc op)
    >>= function
    | Error errs ->
        lwt_debug
          Tag.DSL.(
            fun f ->
              f
                "@[<v 4>Client-side validation: filtered invalid operation %a@\n\
                 %a@]"
              -% t event "baking_rejected_invalid_operation"
              -% a Operation_hash.Logging.tag (Operation.hash_packed op)
              -% a errs_tag errs)
        >>= fun () -> Lwt.return_none
    | Ok (resulting_state, receipt) -> (
      try
        (* Check that the metadata are serializable/deserializable *)
        let _ =
          Data_encoding.Binary.(
            of_bytes_exn
              Protocol.operation_receipt_encoding
              (to_bytes_exn Protocol.operation_receipt_encoding receipt))
        in
        Lwt.return_some resulting_state
      with exn ->
        lwt_debug
          Tag.DSL.(
            fun f ->
              f "Client-side validation: filtered invalid operation %a"
              -% t event "baking_rejected_invalid_operation"
              -% a
                   errs_tag
                   [ Validation_errors.Cannot_serialize_operation_metadata;
                     Exn exn ])
        >>= fun () -> Lwt.return_none )
  in
  let filter_valid_operations inc ops =
    List.fold_left_s
      (fun (inc, acc) op ->
        validate_operation inc op
        >>= function
        | None ->
            Lwt.return (inc, acc)
        | Some inc' ->
            Lwt.return (inc', op :: acc))
      (inc, [])
      ops
    >>= fun (inc, ops) -> Lwt.return (inc, List.rev ops)
  in
  (* Apply operations and filter the invalid ones *)
  filter_valid_operations initial_inc endorsements
  >>= fun (inc, endorsements) ->
  filter_valid_operations inc votes
  >>= fun (inc, votes) ->
  filter_valid_operations inc anonymous
  >>= fun (manager_inc, anonymous) ->
  filter_valid_operations manager_inc managers
  >>= fun (inc, managers) ->
  finalize_construction inc
  >>=? fun _ ->
  let operations = [endorsements; votes; anonymous; managers] in
  (* Rebuild the block with the set of valid operations and the
     final timestamp *)
  compute_endorsing_power cctxt ~chain ~block endorsements
  >>=? fun current_endorsing_power ->
  Delegate_services.Minimal_valid_time.get
    cctxt
    (chain, block)
    priority
    current_endorsing_power
  >>=? fun expected_validity ->
  begin_construction
    ~timestamp:expected_validity
    ?protocol_data
    state.index
    block_info
  >>=? fun inc ->
  List.fold_left_es
    (fun inc op -> add_operation inc op >>=? fun (inc, _receipt) -> return inc)
    inc
    (List.flatten operations)
  >>=? fun final_inc ->
  finalize_construction final_inc
  >>=? fun (validation_result, metadata) ->
  return
    (final_inc, (validation_result, metadata), operations, expected_validity)

(* Build the block header : mimics node prevalidation *)
let finalize_block_header shell_header ~timestamp validation_result operations
    predecessor_block_metadata_hash predecessor_ops_metadata_hash =
  let {Tezos_protocol_environment.context; fitness; message; _} =
    validation_result
  in
  let validation_passes = List.length Main.validation_passes in
  let operations_hash : Operation_list_list_hash.t =
    Operation_list_list_hash.compute
      (List.map
         (fun sl ->
           Operation_list_hash.compute (List.map Operation.hash_packed sl))
         operations)
  in
  let context = Shell_context.unwrap_disk_context context in
  ( match predecessor_block_metadata_hash with
  | Some predecessor_block_metadata_hash ->
      Context.add_predecessor_block_metadata_hash
        context
        predecessor_block_metadata_hash
  | None ->
      Lwt.return context )
  >>= fun context ->
  ( match predecessor_ops_metadata_hash with
  | Some predecessor_ops_metadata_hash ->
      Context.add_predecessor_ops_metadata_hash
        context
        predecessor_ops_metadata_hash
  | None ->
      Lwt.return context )
  >>= fun context ->
  let context = Context.hash ~time:timestamp ?message context in
  let header =
    Tezos_base.Block_header.
      {
        shell_header with
        level = Int32.succ shell_header.level;
        validation_passes;
        operations_hash;
        fitness;
        context;
      }
  in
  return header

let forge_block cctxt ?force ?operations ?(best_effort = operations = None)
    ?(sort = best_effort) ?(minimal_fees = default_minimal_fees)
    ?(minimal_nanotez_per_gas_unit = default_minimal_nanotez_per_gas_unit)
    ?(minimal_nanotez_per_byte = default_minimal_nanotez_per_byte) ?timestamp
    ?mempool ?context_path ?seed_nonce_hash ~chain ~priority ~delegate_pkh
    ~delegate_sk block =
  (* making the arguments usable *)
  unopt_operations cctxt chain mempool operations
  >>=? fun operations_arg ->
  compute_endorsing_power cctxt ~chain ~block operations_arg
  >>=? fun endorsing_power ->
  decode_priority cctxt chain block ~priority ~endorsing_power
  >>=? fun (priority, minimal_timestamp) ->
  unopt_timestamp ?force timestamp minimal_timestamp
  >>=? fun timestamp ->
  (* get basic building blocks *)
  let protocol_data = forge_faked_protocol_data ~priority ~seed_nonce_hash in
  Alpha_services.Constants.all cctxt (chain, block)
  >>=? fun Constants.
             { parametric = {hard_gas_limit_per_block; endorsers_per_block; _};
               _ } ->
  classify_operations
    cctxt
    ~chain
    ~hard_gas_limit_per_block
    ~block
    ~minimal_fees
    ~minimal_nanotez_per_gas_unit
    ~minimal_nanotez_per_byte
    operations_arg
  >>=? fun (operations, overflowing_ops) ->
  (* Ensure that we retain operations up to the quota *)
  let quota : Environment.Updater.quota list = Main.validation_passes in
  let endorsements =
    List.sub
      ( WithExceptions.Option.get ~loc:__LOC__
      @@ List.nth operations endorsements_index )
      endorsers_per_block
  in
  let votes =
    retain_operations_up_to_quota
      ( WithExceptions.Option.get ~loc:__LOC__
      @@ List.nth operations votes_index )
      (WithExceptions.Option.get ~loc:__LOC__ @@ List.nth quota votes_index)
  in
  let anonymous =
    retain_operations_up_to_quota
      ( WithExceptions.Option.get ~loc:__LOC__
      @@ List.nth operations anonymous_index )
      (WithExceptions.Option.get ~loc:__LOC__ @@ List.nth quota anonymous_index)
  in
  (* Size/Gas check already occurred in classify operations *)
  let managers =
    WithExceptions.Option.get ~loc:__LOC__
    @@ List.nth operations managers_index
  in
  let operations = [endorsements; votes; anonymous; managers] in
  ( match context_path with
  | None ->
      Alpha_block_services.Helpers.Preapply.block
        cctxt
        ~chain
        ~block
        ~timestamp
        ~sort
        ~protocol_data
        operations
      >>=? fun (shell_header, result) ->
      let operations =
        List.map (fun l -> List.map snd l.Preapply_result.applied) result
      in
      (* everything went well (or we don't care about errors): GO! *)
      if best_effort || all_ops_valid result then
        return (shell_header, operations)
        (* some errors (and we care about them) *)
      else
        let result =
          List.fold_left merge_preapps Preapply_result.empty result
        in
        Lwt.return_error @@ List.filter_map (error_of_op result) operations_arg
  | Some context_path ->
      assert sort ;
      assert best_effort ;
      Context.init ~readonly:true context_path
      >>= fun index ->
      Client_baking_blocks.info cctxt ~chain block
      >>=? fun bi ->
      Alpha_services.Constants.all cctxt (chain, `Head 0)
      >>=? fun constants ->
      Client_baking_files.resolve_location cctxt ~chain `Nonce
      >>=? fun nonces_location ->
      let state =
        {
          context_path;
          index;
          nonces_location;
          constants;
          delegates = [];
          best_slot = None;
          minimal_fees = default_minimal_fees;
          minimal_nanotez_per_gas_unit = default_minimal_nanotez_per_gas_unit;
          minimal_nanotez_per_byte = default_minimal_nanotez_per_byte;
          retry_counter = default_retry_counter;
        }
      in
      filter_and_apply_operations
        cctxt
        state
        ~chain
        ~block
        ~priority
        ~protocol_data
        bi
        (operations, overflowing_ops)
      >>=? fun ( final_context,
                 (validation_result, _),
                 operations,
                 min_valid_timestamp ) ->
      let current_protocol = bi.next_protocol in
      let context =
        Shell_context.unwrap_disk_context validation_result.context
      in
      Context.get_protocol context
      >>= fun next_protocol ->
      if Protocol_hash.equal current_protocol next_protocol then
        finalize_block_header
          final_context.header
          ~timestamp:min_valid_timestamp
          validation_result
          operations
          bi.predecessor_block_metadata_hash
          bi.predecessor_operations_metadata_hash
        >>= function
        | Error _ as errs ->
            Lwt.return errs
        | Ok shell_header ->
            return (shell_header, List.map (List.map forge) operations)
      else
        lwt_log_notice
          Tag.DSL.(
            fun f ->
              f "New protocol detected: using shell validation"
              -% t event "shell_prevalidation_notice")
        >>= fun () ->
        Alpha_block_services.Helpers.Preapply.block
          cctxt
          ~chain
          ~block
          ~timestamp:min_valid_timestamp
          ~sort
          ~protocol_data
          operations
        >>=? fun (shell_header, _result) ->
        return (shell_header, List.map (List.map forge) operations) )
  >>=? fun (shell_header, operations) ->
  (* Now for some logging *)
  let total_op_count = List.length operations_arg in
  let valid_op_count = List.length (List.concat operations) in
  lwt_log_notice
    Tag.DSL.(
      fun f ->
        f
          "found %d valid operations (%d refused) for timestamp %a (fitness %a)"
        -% t event "found_valid_operations"
        -% s valid_ops valid_op_count
        -% s refused_ops (total_op_count - valid_op_count)
        -% a timestamp_tag (Time.System.of_protocol_exn timestamp)
        -% a fitness_tag shell_header.fitness)
  >>= fun () ->
  ( match Raw_level.of_int32 shell_header.level with
  | Ok level ->
      return level
  | Error errs ->
      let errs = Environment.wrap_tztrace errs in
      lwt_log_error
        Tag.DSL.(
          fun f ->
            f "Error on raw_level conversion : %a"
            -% t event "block_injection_failed"
            -% a errs_tag errs)
      >>= fun () -> Lwt.return_error errs )
  >>=? fun level ->
  inject_block
    cctxt
    ?force
    ~chain
    ~shell_header
    ~priority
    ?seed_nonce_hash
    ~delegate_pkh
    ~delegate_sk
    ~level
    operations
  >>= function
  | Ok hash ->
      return hash
  | Error errs as error ->
      lwt_log_error
        Tag.DSL.(
          fun f ->
            f
              "@[<v 4>Error while injecting block@ @[Included operations : \
               %a@]@ %a@]"
            -% t event "block_injection_failed"
            -% a raw_operations_tag (List.concat operations)
            -% a errs_tag errs)
      >>= fun () -> Lwt.return error

let shell_prevalidation (cctxt : #Protocol_client_context.full) ~chain ~block
    ~timestamp seed_nonce_hash operations
    ((_, (bi, priority, delegate)) as _slot) =
  let protocol_data = forge_faked_protocol_data ~priority ~seed_nonce_hash in
  Alpha_block_services.Helpers.Preapply.block
    cctxt
    ~chain
    ~block
    ~timestamp
    ~sort:true
    ~protocol_data
    operations
  >>= function
  | Error errs ->
      lwt_log_error
        Tag.DSL.(
          fun f ->
            f
              "Shell-side validation: error while prevalidating operations:@\n\
               %a"
            -% t event "built_invalid_block_error"
            -% a errs_tag errs)
      >>= fun () -> return_none
  | Ok (shell_header, operations) ->
      let raw_ops =
        List.map (fun l -> List.map snd l.Preapply_result.applied) operations
      in
      return_some
        (bi, priority, shell_header, raw_ops, delegate, seed_nonce_hash)

let filter_outdated_endorsements expected_level ops =
  List.filter
    (function
      | { Alpha_context.protocol_data =
            Operation_data
              { contents =
                  Single
                    (Endorsement_with_slot
                      { endorsement =
                          { protocol_data =
                              {contents = Single (Endorsement {level; _}); _};
                            _ };
                        _ });
                _ };
          _ } ->
          Raw_level.equal expected_level level
      | _ ->
          true)
    ops

(** [fetch_operations] retrieve the operations present in the
    mempool. If no endorsements are present in the initial set, it
    waits until it's able to build a valid block. *)
let fetch_operations (cctxt : #Protocol_client_context.full) ~chain
    (_, (head, priority, _delegate)) =
  Alpha_block_services.Mempool.monitor_operations
    cctxt
    ~chain
    ~applied:true
    ~branch_delayed:false
    ~refused:false
    ~branch_refused:false
    ()
  >>=? fun (operation_stream, _stop) ->
  (* Hypothesis : the first call to the stream returns instantly, even if the mempool is empty. *)
  Lwt_stream.get operation_stream
  >>= function
  | None ->
      (* New head received : aborting block construction *)
      return_none
  | Some current_mempool ->
      let block = `Hash (head.Client_baking_blocks.hash, 0) in
      let operations =
        ref (filter_outdated_endorsements head.level current_mempool)
      in
      (* Actively request our peers' for missing operations *)
      Shell_services.Mempool.request_operations cctxt ~chain ()
      >>=? fun () ->
      let compute_minimal_valid_time () =
        compute_endorsing_power cctxt ~chain ~block !operations
        >>=? fun current_endorsing_power ->
        Delegate_services.Minimal_valid_time.get
          cctxt
          (chain, block)
          priority
          current_endorsing_power
      in
      let compute_timeout () =
        compute_minimal_valid_time ()
        >>=? fun expected_validity ->
        match Client_baking_scheduling.sleep_until expected_validity with
        | None ->
            return_unit
        | Some timeout ->
            timeout >>= fun () -> return_unit
      in
      let last_get_event = ref None in
      let get_event () =
        match !last_get_event with
        | None ->
            let t = Lwt_stream.get operation_stream in
            last_get_event := Some t ;
            t
        | Some t ->
            t
      in
      let rec loop () =
        Lwt.choose
          [ (compute_timeout () >|= fun _ -> `Timeout);
            (get_event () >|= fun e -> `Event e) ]
        >>= function
        | `Event (Some op_list) ->
            last_get_event := None ;
            let op_list = filter_outdated_endorsements head.level op_list in
            operations := op_list @ !operations ;
            loop ()
        | `Timeout ->
            (* Retrieve the remaining operations present in the stream
               before block construction *)
            let remaining_operations =
              filter_outdated_endorsements
                head.level
                (List.flatten (Lwt_stream.get_available operation_stream))
            in
            operations := remaining_operations @ !operations ;
            compute_minimal_valid_time ()
            >>=? fun expected_validity ->
            return_some (!operations, expected_validity)
        | `Event None ->
            (* Got new head while waiting:
               - not enough endorsements received ;
               - late at baking *)
            return_none
      in
      loop ()

(** Given a delegate baking slot [build_block] constructs a full block
    with consistent operations that went through the client-side
    validation *)
let build_block cctxt ~user_activated_upgrades state seed_nonce_hash
    ((slot_timestamp, (bi, priority, delegate)) as slot) =
  let chain = `Hash bi.Client_baking_blocks.chain_id in
  let block = `Hash (bi.hash, 0) in
  Alpha_services.Helpers.current_level cctxt ~offset:1l (chain, block)
  >>=? fun next_level ->
  let seed_nonce_hash =
    if next_level.expected_commitment then Some seed_nonce_hash else None
  in
  Client_keys.Public_key_hash.name cctxt delegate
  >>=? fun name ->
  lwt_debug
    Tag.DSL.(
      fun f ->
        f "Try baking after %a (slot %d) for %s (%a)"
        -% t event "try_baking"
        -% a Block_hash.Logging.tag bi.hash
        -% s bake_priority_tag priority
        -% s Client_keys.Logging.tag name
        -% a timestamp_tag (Time.System.of_protocol_exn slot_timestamp))
  >>= fun () ->
  fetch_operations cctxt ~chain slot
  >>=? function
  | None ->
      lwt_log_notice
        Tag.DSL.(
          fun f ->
            f
              "Received a new head while waiting for operations. Aborting \
               this block."
            -% t event "new_head_received")
      >>= fun () -> return_none
  | Some (operations, timestamp) -> (
      classify_operations
        cctxt
        ~chain
        ~hard_gas_limit_per_block:
          state.constants.parametric.hard_gas_limit_per_block
        ~minimal_fees:state.minimal_fees
        ~minimal_nanotez_per_gas_unit:state.minimal_nanotez_per_gas_unit
        ~minimal_nanotez_per_byte:state.minimal_nanotez_per_byte
        ~block
        operations
      >>=? fun (operations, overflowing_ops) ->
      let next_version =
        match
          Tezos_base.Block_header.get_forced_protocol_upgrade
            ~user_activated_upgrades
            ~level:(Raw_level.to_int32 next_level.level)
        with
        | None ->
            bi.next_protocol
        | Some hash ->
            hash
      in
      if Protocol_hash.(Protocol.hash <> next_version) then
        (* Let the shell validate this *)
        shell_prevalidation
          cctxt
          ~chain
          ~block
          ~timestamp
          seed_nonce_hash
          operations
          slot
      else
        let protocol_data =
          forge_faked_protocol_data ~priority ~seed_nonce_hash
        in
        filter_and_apply_operations
          cctxt
          state
          ~chain
          ~block
          ~priority
          ~protocol_data
          bi
          (operations, overflowing_ops)
        >>= function
        | Error errs ->
            lwt_log_error
              Tag.DSL.(
                fun f ->
                  f
                    "Client-side validation: error while filtering invalid \
                     operations :@\n\
                     @[<v 4>%a@]"
                  -% t event "client_side_validation_error"
                  -% a errs_tag errs)
            >>= fun () ->
            lwt_log_notice
              Tag.DSL.(
                fun f ->
                  f "Building a block using shell validation"
                  -% t event "shell_prevalidation_notice")
            >>= fun () ->
            shell_prevalidation
              cctxt
              ~chain
              ~block
              ~timestamp
              seed_nonce_hash
              operations
              slot
        | Ok
            (final_context, (validation_result, _), operations, valid_timestamp)
          ->
            ( if
              Time.System.(Systime_os.now () < of_protocol_exn valid_timestamp)
            then
              lwt_log_notice
                Tag.DSL.(
                  fun f ->
                    f "[%a] not ready to inject yet, waiting until %a"
                    -% a timestamp_tag (Systime_os.now ())
                    -% a
                         timestamp_tag
                         (Time.System.of_protocol_exn valid_timestamp)
                    -% t event "waiting_before_injection")
              >>= fun () ->
              match Client_baking_scheduling.sleep_until valid_timestamp with
              | None ->
                  Lwt.return_unit
              | Some timeout ->
                  timeout
            else Lwt.return_unit )
            >>= fun () ->
            lwt_debug
              Tag.DSL.(
                fun f ->
                  f
                    "Try forging locally the block header for %a (slot %d) \
                     for %s (%a)"
                  -% t event "try_forging"
                  -% a Block_hash.Logging.tag bi.hash
                  -% s bake_priority_tag priority
                  -% s Client_keys.Logging.tag name
                  -% a timestamp_tag (Time.System.of_protocol_exn timestamp))
            >>= fun () ->
            let current_protocol = bi.next_protocol in
            let context =
              Shell_context.unwrap_disk_context validation_result.context
            in
            Context.get_protocol context
            >>= fun next_protocol ->
            if Protocol_hash.equal current_protocol next_protocol then
              finalize_block_header
                final_context.header
                ~timestamp:valid_timestamp
                validation_result
                operations
                bi.predecessor_block_metadata_hash
                bi.predecessor_operations_metadata_hash
              >>= function
              | Error _ as errs ->
                  Lwt.return errs
              | Ok shell_header ->
                  let raw_ops = List.map (List.map forge) operations in
                  return_some
                    ( bi,
                      priority,
                      shell_header,
                      raw_ops,
                      delegate,
                      seed_nonce_hash )
            else
              lwt_log_notice
                Tag.DSL.(
                  fun f ->
                    f "New protocol detected: using shell validation"
                    -% t event "shell_prevalidation_notice")
              >>= fun () ->
              shell_prevalidation
                cctxt
                ~chain
                ~block
                ~timestamp
                seed_nonce_hash
                operations
                slot )

(** [bake cctxt state] create a single block when woken up to do
    so. All the necessary information is available in the
    [state.best_slot]. *)
let bake (cctxt : #Protocol_client_context.full) ~user_activated_upgrades
    ~chain state =
  ( match state.best_slot with
  | None ->
      assert false (* unreachable *)
  | Some slot ->
      return slot )
  >>=? fun slot ->
  let seed_nonce = generate_seed_nonce () in
  let seed_nonce_hash = Nonce.hash seed_nonce in
  build_block cctxt ~user_activated_upgrades state seed_nonce_hash slot
  >>=? function
  | Some (head, priority, shell_header, operations, delegate, seed_nonce_hash)
    -> (
      let level = Raw_level.succ head.level in
      Client_keys.Public_key_hash.name cctxt delegate
      >>=? fun name ->
      lwt_log_info
        Tag.DSL.(
          fun f ->
            f "Injecting block (priority %d, fitness %a) for %s after %a..."
            -% t event "start_injecting_block"
            -% s bake_priority_tag priority
            -% a fitness_tag shell_header.fitness
            -% s Client_keys.Logging.tag name
            -% a Block_hash.Logging.predecessor_tag shell_header.predecessor
            -% t Signature.Public_key_hash.Logging.tag delegate)
      >>= fun () ->
      Client_keys.get_key cctxt delegate
      >>=? fun (_, _, delegate_sk) ->
      inject_block
        cctxt
        ~chain
        ~force:false
        ~shell_header
        ~priority
        ?seed_nonce_hash
        ~delegate_pkh:delegate
        ~delegate_sk
        ~level
        operations
      >>= function
      | Error errs ->
          lwt_log_error
            Tag.DSL.(
              fun f ->
                f
                  "@[<v 4>Error while injecting block@ @[Included operations \
                   : %a@]@ %a@]"
                -% t event "block_injection_failed"
                -% a raw_operations_tag (List.concat operations)
                -% a errs_tag errs)
          >>= fun () -> return_unit
      | Ok block_hash ->
          lwt_log_notice
            Tag.DSL.(
              fun f ->
                f
                  "Injected block %a for %s after %a (level %a, priority %d, \
                   fitness %a, operations %a)."
                -% t event "injected_block"
                -% a Block_hash.Logging.tag block_hash
                -% s Client_keys.Logging.tag name
                -% a Block_hash.Logging.tag shell_header.predecessor
                -% a level_tag level
                -% s bake_priority_tag priority
                -% a fitness_tag shell_header.fitness
                -% a operations_tag operations)
          >>= fun () ->
          ( if seed_nonce_hash <> None then
            cctxt#with_lock (fun () ->
                let open Client_baking_nonces in
                load cctxt state.nonces_location
                >>=? fun nonces ->
                let nonces = add nonces block_hash seed_nonce in
                save cctxt state.nonces_location nonces)
            |> trace_exn (Failure "Error while recording nonce")
          else return_unit )
          >>=? fun () -> return_unit )
  | None ->
      return_unit

(** [get_baking_slots] calls the node via RPC to retrieve the potential
    slots for the given delegates within a given range of priority *)
let get_baking_slots cctxt ?(max_priority = default_max_priority) new_head
    delegates =
  let chain = `Hash new_head.Client_baking_blocks.chain_id in
  let block = `Hash (new_head.hash, 0) in
  let level = Raw_level.succ new_head.level in
  Alpha_services.Delegate.Baking_rights.get
    cctxt
    ~max_priority
    ~levels:[level]
    ~delegates
    (chain, block)
  >>= function
  | Error errs ->
      lwt_log_error
        Tag.DSL.(
          fun f ->
            f "Error while fetching baking possibilities:\n%a"
            -% t event "baking_slot_fetch_errors"
            -% a errs_tag errs)
      >>= fun () -> Lwt.return_nil
  | Ok [] ->
      Lwt.return_nil
  | Ok slots ->
      let slots =
        List.filter_map
          (function
            | {Alpha_services.Delegate.Baking_rights.timestamp = None; _} ->
                None
            | {timestamp = Some timestamp; priority; delegate; _} ->
                Some (timestamp, (new_head, priority, delegate)))
          slots
      in
      Lwt.return slots

(** [compute_best_slot_on_current_level] retrieves, among the given
    delegates, the highest priority slot for the current level. Then,
    it registers this slot in the state so the timeout knows when to
    wake up. *)
let compute_best_slot_on_current_level ?max_priority
    (cctxt : #Protocol_client_context.full) state new_head =
  get_delegates cctxt state
  >>=? fun delegates ->
  let level = Raw_level.succ new_head.Client_baking_blocks.level in
  get_baking_slots cctxt ?max_priority new_head delegates
  >>= function
  | [] ->
      lwt_log_notice
        Tag.DSL.(
          fun f ->
            let max_priority =
              Option.value ~default:default_max_priority max_priority
            in
            f "No slot found at level %a (max_priority = %d)"
            -% t event "no_slot_found" -% a level_tag level
            -% s bake_priority_tag max_priority)
      >>= fun () -> return_none
      (* No slot found *)
  | h :: t ->
      (* One or more slot found, fetching the best (lowest) priority.
         We do not suppose that the received slots are sorted. *)
      let ((timestamp, (_, priority, delegate)) as best_slot) =
        List.fold_left
          (fun ((_, (_, priority, _)) as acc) ((_, (_, priority', _)) as slot) ->
            if priority < priority' then acc else slot)
          h
          t
      in
      Client_keys.Public_key_hash.name cctxt delegate
      >>=? fun name ->
      lwt_log_notice
        Tag.DSL.(
          fun f ->
            f
              "New baking slot found (level %a, priority %d) at %a for %s \
               after %a."
            -% t event "have_baking_slot" -% a level_tag level
            -% s bake_priority_tag priority
            -% a timestamp_tag (Time.System.of_protocol_exn timestamp)
            -% s Client_keys.Logging.tag name
            -% a Block_hash.Logging.tag new_head.hash
            -% t Signature.Public_key_hash.Logging.tag delegate)
      >>= fun () ->
      (* Found at least a slot *)
      return_some best_slot

(** [reveal_potential_nonces] reveal registered nonces *)
let reveal_potential_nonces (cctxt : #Client_context.full) constants ~chain
    ~block =
  cctxt#with_lock (fun () ->
      Client_baking_files.resolve_location cctxt ~chain `Nonce
      >>=? fun nonces_location ->
      Client_baking_nonces.load cctxt nonces_location
      >>= function
      | Error err ->
          lwt_log_error
            Tag.DSL.(
              fun f ->
                f "Cannot read nonces: %a" -% t event "read_nonce_fail"
                -% a errs_tag err)
          >>= fun () -> return_unit
      | Ok nonces -> (
          Client_baking_nonces.get_unrevealed_nonces
            cctxt
            nonces_location
            nonces
          >>= function
          | Error err ->
              lwt_log_error
                Tag.DSL.(
                  fun f ->
                    f "Cannot retrieve unrevealed nonces: %a"
                    -% t event "nonce_retrieval_fail"
                    -% a errs_tag err)
              >>= fun () -> return_unit
          | Ok [] ->
              return_unit
          | Ok nonces_to_reveal -> (
              Client_baking_revelation.inject_seed_nonce_revelation
                cctxt
                ~chain
                ~block
                nonces_to_reveal
              >>= function
              | Error err ->
                  lwt_log_error
                    Tag.DSL.(
                      fun f ->
                        f "Cannot inject nonces: %a"
                        -% t event "nonce_injection_fail"
                        -% a errs_tag err)
                  >>= fun () -> return_unit
              | Ok () ->
                  (* If some nonces are to be revealed it means:
                   - We entered a new cycle and we can clear old nonces ;
                   - A revelation was not included yet in the cycle beginning.
                   So, it is safe to only filter outdated_nonces there *)
                  Client_baking_nonces.filter_outdated_nonces
                    cctxt
                    ~constants
                    nonces_location
                    nonces
                  >>=? fun live_nonces ->
                  Client_baking_nonces.save cctxt nonces_location live_nonces
                  >>=? fun () -> return_unit ) ))

(** [create] starts the main loop of the baker. The loop monitors new blocks and
    starts individual baking operations when baking-slots are available to any of
    the [delegates] *)
let create (cctxt : #Protocol_client_context.full) ~user_activated_upgrades
    ?minimal_fees ?minimal_nanotez_per_gas_unit ?minimal_nanotez_per_byte
    ?max_priority ~chain ~context_path delegates block_stream =
  let state_maker bi =
    Alpha_services.Constants.all cctxt (chain, `Head 0)
    >>=? fun constants ->
    Client_baking_simulator.load_context ~context_path
    >>= fun index ->
    Client_baking_simulator.check_context_consistency
      index
      bi.Client_baking_blocks.context
    >>=? fun () ->
    Client_baking_files.resolve_location cctxt ~chain `Nonce
    >>=? fun nonces_location ->
    let state =
      create_state
        ?minimal_fees
        ?minimal_nanotez_per_gas_unit
        ?minimal_nanotez_per_byte
        context_path
        index
        nonces_location
        delegates
        constants
    in
    return state
  in
  let event_k cctxt state new_head =
    reveal_potential_nonces
      cctxt
      state.constants
      ~chain
      ~block:(`Hash (new_head.Client_baking_blocks.hash, 0))
    >>= fun _ignore_nonce_err ->
    compute_best_slot_on_current_level ?max_priority cctxt state new_head
    >>=? fun slot ->
    state.best_slot <- slot ;
    return_unit
  in
  let compute_timeout state =
    match state.best_slot with
    | None ->
        (* No slot, just wait for new blocks which will give more info *)
        Lwt_utils.never_ending ()
    | Some (timestamp, _) -> (
      match Client_baking_scheduling.sleep_until timestamp with
      | None ->
          Lwt.return_unit
      | Some timeout ->
          timeout )
  in
  let timeout_k cctxt state () =
    bake cctxt ~user_activated_upgrades ~chain state
    >>= function
    | Error err ->
        if state.retry_counter = 0 then (
          (* Stop the timeout and wait for the next block *)
          state.best_slot <- None ;
          state.retry_counter <- default_retry_counter ;
          Lwt.return (Error err) )
        else
          lwt_log_error
            Tag.DSL.(
              fun f ->
                f "Retrying after baking error %a"
                -% t event "retrying_on_error"
                -% a errs_tag err)
          >>= fun () ->
          state.retry_counter <- pred state.retry_counter ;
          return_unit
    | Ok () ->
        (* Stop the timeout and wait for the next block *)
        state.best_slot <- None ;
        state.retry_counter <- default_retry_counter ;
        return_unit
  in
  let finalizer state = Context.close state.index in
  Client_baking_scheduling.main
    ~name:"baker"
    ~cctxt
    ~stream:block_stream
    ~state_maker
    ~pre_loop:event_k
    ~compute_timeout
    ~timeout_k
    ~event_k
    ~finalizer<|MERGE_RESOLUTION|>--- conflicted
+++ resolved
@@ -261,32 +261,15 @@
   counter : counter;
 }
 
-<<<<<<< HEAD
-let rec fold_left_e f acc = function
-  | [] ->
-      Ok acc
-  | x :: xs ->
-      f acc x >>? fun acc -> (fold_left_e [@ocaml.tailcall]) f acc xs
-
-=======
->>>>>>> 9098def0
 let get_manager_content op =
   let {protocol_data = Operation_data {contents; _}; _} = op in
   let open Operation in
   let l = to_list (Contents_list contents) in
-<<<<<<< HEAD
-  fold_left_e
-    (fun ((first_source, first_counter, total_fee, total_gas) as acc) ->
-       function
-      | Contents (Manager_operation {source; counter; fee; gas_limit; _}) ->
-          (Environment.wrap_error @@ Tez.(total_fee +? fee))
-=======
   List.fold_left_e
     (fun ((first_source, first_counter, total_fee, total_gas) as acc) ->
        function
       | Contents (Manager_operation {source; counter; fee; gas_limit; _}) ->
           (Environment.wrap_tzresult @@ Tez.(total_fee +? fee))
->>>>>>> 9098def0
           >>? fun total_fee ->
           (* There is only one unique source per packed transaction *)
           let first_source = Option.value ~default:source first_source in
@@ -456,12 +439,8 @@
     (* Retrieve the optimist maximum paying manager operations *)
     let manager_operations = t.(managers_index) in
     let {Environment.Updater.max_size; _} =
-<<<<<<< HEAD
-      List.nth Main.validation_passes managers_index
-=======
       WithExceptions.Option.get ~loc:__LOC__
       @@ List.nth Main.validation_passes managers_index
->>>>>>> 9098def0
     in
     let ordered_operations =
       sort_manager_operations
@@ -642,24 +621,6 @@
   let quota : Environment.Updater.quota list = Main.validation_passes in
   let endorsements =
     retain_operations_up_to_quota
-<<<<<<< HEAD
-      (List.nth operations endorsements_index)
-      (List.nth quota endorsements_index)
-  in
-  let votes =
-    retain_operations_up_to_quota
-      (List.nth operations votes_index)
-      (List.nth quota votes_index)
-  in
-  let anonymous =
-    retain_operations_up_to_quota
-      (List.nth operations anonymous_index)
-      (List.nth quota anonymous_index)
-  in
-  let managers =
-    (* Managers are already trimmed *)
-    List.nth operations managers_index
-=======
       (WithExceptions.Option.get
          ~loc:__LOC__
          (List.nth operations endorsements_index))
@@ -682,7 +643,6 @@
     (* Managers are already trimmed *)
     WithExceptions.Option.get ~loc:__LOC__
     @@ List.nth operations managers_index
->>>>>>> 9098def0
   in
   begin_construction
     ~timestamp:min_valid_timestamp
