(*****************************************************************************)
(*                                                                           *)
(* Open Source License                                                       *)
(* Copyright (c) 2018 Dynamic Ledger Solutions, Inc. <contact@tezos.com>     *)
(*                                                                           *)
(* Permission is hereby granted, free of charge, to any person obtaining a   *)
(* copy of this software and associated documentation files (the "Software"),*)
(* to deal in the Software without restriction, including without limitation *)
(* the rights to use, copy, modify, merge, publish, distribute, sublicense,  *)
(* and/or sell copies of the Software, and to permit persons to whom the     *)
(* Software is furnished to do so, subject to the following conditions:      *)
(*                                                                           *)
(* The above copyright notice and this permission notice shall be included   *)
(* in all copies or substantial portions of the Software.                    *)
(*                                                                           *)
(* THE SOFTWARE IS PROVIDED "AS IS", WITHOUT WARRANTY OF ANY KIND, EXPRESS OR*)
(* IMPLIED, INCLUDING BUT NOT LIMITED TO THE WARRANTIES OF MERCHANTABILITY,  *)
(* FITNESS FOR A PARTICULAR PURPOSE AND NONINFRINGEMENT. IN NO EVENT SHALL   *)
(* THE AUTHORS OR COPYRIGHT HOLDERS BE LIABLE FOR ANY CLAIM, DAMAGES OR OTHER*)
(* LIABILITY, WHETHER IN AN ACTION OF CONTRACT, TORT OR OTHERWISE, ARISING   *)
(* FROM, OUT OF OR IN CONNECTION WITH THE SOFTWARE OR THE USE OR OTHER       *)
(* DEALINGS IN THE SOFTWARE.                                                 *)
(*                                                                           *)
(*****************************************************************************)


open Alpha_context
open Misc

type error += Invalid_fitness_gap of int64 * int64 (* `Permanent *)
type error += Timestamp_too_early of Timestamp.t * Timestamp.t (* `Permanent *)
type error += Unexpected_endorsement (* `Permanent *)
type error += Invalid_block_signature of Block_hash.t * Signature.Public_key_hash.t (* `Permanent *)
type error += Invalid_signature  (* `Permanent *)
type error += Invalid_stamp  (* `Permanent *)

let () =
  register_error_kind
    `Permanent
    ~id:"baking.timestamp_too_early"
    ~title:"Block forged too early"
    ~description:"The block timestamp is before the first slot \
                  for this baker at this level"
    ~pp:(fun ppf (r, p) ->
        Format.fprintf ppf "Block forged too early (%a is before %a)"
          Time.pp_hum p Time.pp_hum r)
    Data_encoding.(obj2
                     (req "minimum" Time.encoding)
                     (req "provided" Time.encoding))
    (function Timestamp_too_early (r, p)   -> Some (r, p) | _ -> None)
    (fun (r, p) -> Timestamp_too_early (r, p)) ;
  register_error_kind
    `Permanent
    ~id:"baking.invalid_fitness_gap"
    ~title:"Invalid fitness gap"
    ~description:"The gap of fitness is out of bounds"
    ~pp:(fun ppf (m, g) ->
        Format.fprintf ppf
          "The gap of fitness %Ld is not between 0 and %Ld" g m)
    Data_encoding.(obj2
                     (req "maximum" int64)
                     (req "provided" int64))
    (function Invalid_fitness_gap (m, g)   -> Some (m, g) | _ -> None)
    (fun (m, g) -> Invalid_fitness_gap (m, g)) ;
  register_error_kind
    `Permanent
    ~id:"baking.invalid_block_signature"
    ~title:"Invalid block signature"
    ~description:
      "A block was not signed with the expected private key."
    ~pp:(fun ppf (block, pkh) ->
        Format.fprintf ppf "Invalid signature for block %a. Expected: %a."
          Block_hash.pp_short block
          Signature.Public_key_hash.pp_short pkh)
    Data_encoding.(obj2
                     (req "block" Block_hash.encoding)
                     (req "expected" Signature.Public_key_hash.encoding))
    (function Invalid_block_signature (block, pkh) -> Some (block, pkh) | _ -> None)
    (fun (block, pkh) -> Invalid_block_signature (block, pkh));
  register_error_kind
    `Permanent
    ~id:"baking.invalid_signature"
    ~title:"Invalid block signature"
    ~description:"The block's signature is invalid"
    ~pp:(fun ppf () ->
        Format.fprintf ppf "Invalid block signature")
    Data_encoding.empty
    (function Invalid_signature -> Some () | _ -> None)
    (fun () -> Invalid_signature) ;
  register_error_kind
    `Permanent
    ~id:"baking.insufficient_proof_of_work"
    ~title:"Insufficient block proof-of-work stamp"
    ~description:"The block's proof-of-work stamp is insufficient"
    ~pp:(fun ppf () ->
        Format.fprintf ppf "Insufficient proof-of-work stamp")
    Data_encoding.empty
    (function Invalid_stamp -> Some () | _ -> None)
    (fun () -> Invalid_stamp) ;
  register_error_kind
    `Permanent
    ~id:"baking.unexpected_endorsement"
    ~title:"Endorsement from unexpected delegate"
    ~description:"The operation is signed by a delegate without endorsement rights."
    ~pp:(fun ppf () ->
        Format.fprintf ppf
          "The endorsement is signed by a delegate without endorsement rights.")
    Data_encoding.unit
    (function Unexpected_endorsement -> Some () | _ -> None)
    (fun () -> Unexpected_endorsement)

let minimal_time c priority pred_timestamp =
  let priority = Int32.of_int priority in
  let rec cumsum_time_between_blocks acc durations p =
    if Compare.Int32.(<=) p 0l then
      ok acc
    else match durations with
      | [] -> cumsum_time_between_blocks acc [ Period.one_minute ] p
      | [ last ] ->
          Period.mult p last >>? fun period ->
          Timestamp.(acc +? period)
      | first :: durations ->
          Timestamp.(acc +? first) >>? fun acc ->
          let p = Int32.pred p in
          cumsum_time_between_blocks acc durations p in
  Lwt.return
    (cumsum_time_between_blocks
       pred_timestamp (Constants.time_between_blocks c) (Int32.succ priority))

let earlier_predecessor_timestamp ctxt level =
  let current = Level.current ctxt in
  let current_timestamp = Timestamp.current ctxt in
  let gap = Level.diff level current in
  let step = List.hd (Constants.time_between_blocks ctxt) in
  if Compare.Int32.(gap < 1l) then
    failwith "Baking.earlier_block_timestamp: past block."
  else
    Lwt.return (Period.mult (Int32.pred gap) step) >>=? fun delay ->
    Lwt.return Timestamp.(current_timestamp +? delay) >>=? fun result ->
    return result

let check_timestamp c priority pred_timestamp =
  minimal_time c priority pred_timestamp >>=? fun minimal_time ->
  let timestamp = Alpha_context.Timestamp.current c in
  Lwt.return
    (record_trace (Timestamp_too_early (minimal_time, timestamp))
       Timestamp.(timestamp -? minimal_time))

let check_baking_rights c { Block_header.priority ; _ }
    pred_timestamp =
  let level = Level.current c in
  Roll.baking_rights_owner c level ~priority >>=? fun delegate ->
  check_timestamp c priority pred_timestamp >>=? fun block_delay ->
  return (delegate, block_delay)

type error += Incorrect_priority (* `Permanent *)
type error += Incorrect_number_of_endorsements (* `Permanent *)

let () =
  register_error_kind
    `Permanent
    ~id:"incorrect_priority"
    ~title:"Incorrect priority"
    ~description:"Block priority must be non-negative."
    ~pp:(fun ppf () ->
        Format.fprintf ppf "The block priority must be non-negative.")
    Data_encoding.unit
    (function Incorrect_priority -> Some () | _ -> None)
    (fun () -> Incorrect_priority)

let () =
  let description = "The number of endorsements must be non-negative and \
                     at most the endosers_per_block constant." in
  register_error_kind
    `Permanent
    ~id:"incorrect_number_of_endorsements"
    ~title:"Incorrect number of endorsements"
    ~description
    ~pp:(fun ppf () -> Format.fprintf ppf "%s" description)
    Data_encoding.unit
    (function Incorrect_number_of_endorsements -> Some () | _ -> None)
    (fun () -> Incorrect_number_of_endorsements)

let baking_reward ctxt ~block_priority:prio ~included_endorsements:num_endo =
  fail_unless Compare.Int.(prio >= 0) Incorrect_priority >>=? fun () ->
  let max_endorsements = Constants.endorsers_per_block ctxt in
  fail_unless Compare.Int.(num_endo >= 0 && num_endo <= max_endorsements)
    Incorrect_number_of_endorsements >>=? fun () ->
  let prio_factor_denominator = Int64.(succ (of_int prio)) in
  let endo_factor_numerator = Int64.of_int (8 + 2 * num_endo / max_endorsements) in
  let endo_factor_denominator = 10L in
  Lwt.return
    Tez.(
      Constants.block_reward ctxt *? endo_factor_numerator >>? fun val1 ->
      val1 /? endo_factor_denominator >>? fun val2 ->
      val2 /? prio_factor_denominator)

let endorsing_reward ctxt ~block_priority:prio n =
  if Compare.Int.(prio >= 0)
  then
    Lwt.return
      Tez.(Constants.endorsement_reward ctxt /? (Int64.(succ (of_int prio)))) >>=? fun tez ->
    Lwt.return Tez.(tez *? Int64.of_int n)
  else fail Incorrect_priority

let baking_priorities c level =
  let rec f priority =
    Roll.baking_rights_owner c level ~priority >>=? fun delegate ->
    return (LCons (delegate, (fun () -> f (succ priority))))
  in
  f 0

let endorsement_rights c level =
  fold_left_s
    (fun acc slot ->
       Roll.endorsement_rights_owner c level ~slot >>=? fun pk ->
       let pkh = Signature.Public_key.hash pk in
       let right =
         match Signature.Public_key_hash.Map.find_opt pkh acc with
         | None -> (pk, [slot], false)
         | Some (pk, slots, used) -> (pk, slot :: slots, used) in
       return (Signature.Public_key_hash.Map.add pkh right acc))
    Signature.Public_key_hash.Map.empty
    (0 --> (Constants.endorsers_per_block c - 1))

let check_endorsement_rights ctxt (op : Kind.endorsement Operation.t) =
  let current_level = Level.current ctxt in
  let Single (Endorsement { level ; slot }) = op.protocol_data.contents in
  begin
    if Raw_level.(succ level = current_level.level) then
      return (Alpha_context.allowed_endorsements ctxt)
    else
      endorsement_rights ctxt (Level.from_raw ctxt level)
  end >>=? fun endorsements ->
  match
    Signature.Public_key_hash.Map.fold (* no find_first *)
      (fun pkh (_pk, slots, used) acc ->
         if List.exists (Compare.Int.(=) slot) slots then
           Some (pkh, slots, used)
         else
           acc)
      endorsements None
  with
  | None -> fail Unexpected_endorsement
  | Some v -> return v

let select_delegate delegate delegate_list max_priority =
  let rec loop acc l n =
    if Compare.Int.(n >= max_priority)
    then return (List.rev acc)
    else
      let LCons (pk, t) = l in
      let acc =
        if Signature.Public_key_hash.equal delegate (Signature.Public_key.hash pk)
        then n :: acc
        else acc in
      t () >>=? fun t ->
      loop acc t (succ n)
  in
  loop [] delegate_list 0

let first_baking_priorities
    ctxt
    ?(max_priority = 32)
    delegate level =
  baking_priorities ctxt level >>=? fun delegate_list ->
  select_delegate delegate delegate_list max_priority

let check_hash hash stamp_threshold =
  let bytes = Block_hash.to_bytes hash in
  let word = MBytes.get_int64 bytes 0 in
  Compare.Uint64.(word <= stamp_threshold)

let check_header_proof_of_work_stamp shell contents stamp_threshold =
  let hash =
    Block_header.hash
      { shell ; protocol_data = { contents ; signature = Signature.zero } } in
  check_hash hash stamp_threshold

let check_proof_of_work_stamp ctxt block =
  let proof_of_work_threshold = Constants.proof_of_work_threshold ctxt in
  if check_header_proof_of_work_stamp
      block.Block_header.shell
      block.protocol_data.contents
      proof_of_work_threshold then
    return_unit
  else
    fail Invalid_stamp

let check_signature block chain_id key =
  let check_signature key
      { Block_header.shell ; protocol_data = { contents ; signature } } =
    let unsigned_header =
      Data_encoding.Binary.to_bytes_exn
        Block_header.unsigned_encoding
        (shell, contents) in
    Signature.check ~watermark:(Block_header chain_id) key signature unsigned_header in
  if check_signature key block then
    return_unit
  else
    fail (Invalid_block_signature (Block_header.hash block,
                                   Signature.Public_key.hash key))

let max_fitness_gap _ctxt = 1L

let check_fitness_gap ctxt (block : Block_header.t) =
  let current_fitness = Fitness.current ctxt in
  Lwt.return (Fitness.to_int64 block.shell.fitness) >>=? fun announced_fitness ->
  let gap = Int64.sub announced_fitness current_fitness in
  if Compare.Int64.(gap <= 0L || max_fitness_gap ctxt < gap) then
    fail (Invalid_fitness_gap (max_fitness_gap ctxt, gap))
  else
    return_unit

let last_of_a_cycle ctxt l =
  Compare.Int32.(Int32.succ l.Level.cycle_position =
                 Constants.blocks_per_cycle ctxt)

let dawn_of_a_new_cycle ctxt =
  let level = Level.current ctxt in
  if last_of_a_cycle ctxt level then
    return_some level.cycle
  else
    return_none

<<<<<<< HEAD
let rec find_minimal_required_endorsements priority minimum =
  match minimum with
  | [] -> 0
  | h :: minimum ->
      if Compare.Int.(priority = 0) then
        h
      else
        find_minimal_required_endorsements (pred priority) minimum

let minimum_allowed_endorsements ctxt ~block_priority ~block_delay =
  let minimum =
    find_minimal_required_endorsements block_priority
      (Constants.minimum_endorsements_per_priority ctxt)
  in
=======
let minimum_allowed_endorsements ctxt ~block_delay =
  let minimum = Constants.initial_endorsers ctxt in
>>>>>>> ec3576fd
  let delay_per_missing_endorsement =
    Int64.to_int
      (Period.to_seconds
         (Constants.delay_per_missing_endorsement ctxt))
  in
  let reduced_time_constraint =
<<<<<<< HEAD
    Int64.to_int (Period.to_seconds block_delay) /
    delay_per_missing_endorsement
=======
    let delay = Int64.to_int (Period.to_seconds block_delay) in
    if Compare.Int.(delay_per_missing_endorsement = 0) then
      delay
    else
      delay / delay_per_missing_endorsement
>>>>>>> ec3576fd
  in
  Compare.Int.max 0 (minimum - reduced_time_constraint)

let minimal_valid_time ctxt ~priority ~endorsing_power =
  let predecessor_timestamp = Timestamp.current ctxt in
  minimal_time ctxt
    priority predecessor_timestamp >>=? fun minimal_time ->
<<<<<<< HEAD
  let minimal_required_endorsements =
    find_minimal_required_endorsements priority
      (Constants.minimum_endorsements_per_priority ctxt)
  in
=======
  let minimal_required_endorsements = Constants.initial_endorsers ctxt in
>>>>>>> ec3576fd
  let delay_per_missing_endorsement =
    Constants.delay_per_missing_endorsement ctxt
  in
  let missing_endorsements =
    Compare.Int.max 0 (minimal_required_endorsements - endorsing_power) in
  match Period.mult
          (Int32.of_int missing_endorsements)
          delay_per_missing_endorsement with
  | Ok delay ->
      return (Time.add minimal_time (Period.to_seconds delay))
  | Error _ as err -> Lwt.return err<|MERGE_RESOLUTION|>--- conflicted
+++ resolved
@@ -323,41 +323,19 @@
   else
     return_none
 
-<<<<<<< HEAD
-let rec find_minimal_required_endorsements priority minimum =
-  match minimum with
-  | [] -> 0
-  | h :: minimum ->
-      if Compare.Int.(priority = 0) then
-        h
-      else
-        find_minimal_required_endorsements (pred priority) minimum
-
-let minimum_allowed_endorsements ctxt ~block_priority ~block_delay =
-  let minimum =
-    find_minimal_required_endorsements block_priority
-      (Constants.minimum_endorsements_per_priority ctxt)
-  in
-=======
 let minimum_allowed_endorsements ctxt ~block_delay =
   let minimum = Constants.initial_endorsers ctxt in
->>>>>>> ec3576fd
   let delay_per_missing_endorsement =
     Int64.to_int
       (Period.to_seconds
          (Constants.delay_per_missing_endorsement ctxt))
   in
   let reduced_time_constraint =
-<<<<<<< HEAD
-    Int64.to_int (Period.to_seconds block_delay) /
-    delay_per_missing_endorsement
-=======
     let delay = Int64.to_int (Period.to_seconds block_delay) in
     if Compare.Int.(delay_per_missing_endorsement = 0) then
       delay
     else
       delay / delay_per_missing_endorsement
->>>>>>> ec3576fd
   in
   Compare.Int.max 0 (minimum - reduced_time_constraint)
 
@@ -365,14 +343,7 @@
   let predecessor_timestamp = Timestamp.current ctxt in
   minimal_time ctxt
     priority predecessor_timestamp >>=? fun minimal_time ->
-<<<<<<< HEAD
-  let minimal_required_endorsements =
-    find_minimal_required_endorsements priority
-      (Constants.minimum_endorsements_per_priority ctxt)
-  in
-=======
   let minimal_required_endorsements = Constants.initial_endorsers ctxt in
->>>>>>> ec3576fd
   let delay_per_missing_endorsement =
     Constants.delay_per_missing_endorsement ctxt
   in
