(executables
<<<<<<< HEAD
 (names main saturation_fuzzing test_gas_properties)
=======
 (names main saturation_fuzzing test_gas_properties test_tez_repr)
>>>>>>> 3df16311
 (libraries tezos-base
            tezos-micheline
            tezos-protocol-environment
            alcotest-lwt
            tezos-test-helpers
            qcheck-alcotest
<<<<<<< HEAD
            crowbar
=======
>>>>>>> 3df16311
            tezos-alpha-test-helpers
            tezos-stdlib-unix
            tezos-client-base
            tezos-protocol-alpha-parameters
            tezos-test-services
            tezos-sapling
            astring
            tezos-protocol-plugin-alpha)
 (flags (:standard -open Tezos_base__TzPervasives
                   -open Tezos_micheline
                   -open Tezos_client_alpha
                   -open Tezos_protocol_alpha
                   -open Tezos_protocol_plugin_alpha
                   -open Tezos_protocol_environment_alpha
                   -open Tezos_alpha_test_helpers
                   -open Tezos_test_services)))

(rule
 (alias buildtest)
 (package tezos-protocol-alpha-tests)
 (deps main.exe)
 (action (progn)))

(rule
 (copy %{lib:tezos-protocol-alpha-parameters:test-parameters.json}
       protocol_parameters.json))

; runs only the `Quick tests
(rule
 (alias runtest_proto_alpha)
 (deps (glob_files contracts/*))
 (package tezos-protocol-alpha-tests)
 (action (run %{exe:main.exe} -v -q)))

; runs both `Quick and `Slow tests
(rule
 (alias runtest_slow)
 (deps (glob_files contracts/*))
 (package tezos-protocol-alpha-tests)
 (action (run %{exe:main.exe} -v)))

(rule
 (alias runtest_saturation_fuzzing)
 (package tezos-protocol-alpha-tests)
 (action (run %{exe:saturation_fuzzing.exe})))

(rule
 (alias runtest_test_tez_repr)
 (package tezos-protocol-alpha-tests)
 (action (run %{exe:test_tez_repr.exe})))

(rule
 (alias runtest)
 (package tezos-protocol-alpha-tests)
 (deps (alias runtest_proto_alpha) (alias runtest_saturation_fuzzing) (alias runtest_test_tez_repr))
 (action (progn)))<|MERGE_RESOLUTION|>--- conflicted
+++ resolved
@@ -1,19 +1,11 @@
 (executables
-<<<<<<< HEAD
- (names main saturation_fuzzing test_gas_properties)
-=======
  (names main saturation_fuzzing test_gas_properties test_tez_repr)
->>>>>>> 3df16311
  (libraries tezos-base
             tezos-micheline
             tezos-protocol-environment
             alcotest-lwt
             tezos-test-helpers
             qcheck-alcotest
-<<<<<<< HEAD
-            crowbar
-=======
->>>>>>> 3df16311
             tezos-alpha-test-helpers
             tezos-stdlib-unix
             tezos-client-base
