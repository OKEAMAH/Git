--- conflicted
+++ resolved
@@ -278,41 +278,10 @@
 (* if no parameter file is passed we check in the current directory
    where the test is run *)
 let genesis
-<<<<<<< HEAD
-    ?(preserved_cycles = Constants_repr.default.preserved_cycles)
-    ?(blocks_per_cycle = Constants_repr.default.blocks_per_cycle)
-    ?(blocks_per_commitment = Constants_repr.default.blocks_per_commitment)
-    ?(blocks_per_roll_snapshot = Constants_repr.default.blocks_per_roll_snapshot)
-    ?(blocks_per_voting_period = Constants_repr.default.blocks_per_voting_period)
-    ?(time_between_blocks = Constants_repr.default.time_between_blocks)
-    ?(endorsers_per_block = Constants_repr.default.endorsers_per_block)
-    ?(minimum_endorsements_per_priority = [])
-    ?(hard_gas_limit_per_operation = Constants_repr.default.hard_gas_limit_per_operation)
-    ?(hard_gas_limit_per_block = Constants_repr.default.hard_gas_limit_per_block)
-    ?(proof_of_work_threshold = Int64.(neg one))
-    ?(tokens_per_roll = Constants_repr.default.tokens_per_roll)
-    ?(michelson_maximum_type_size = Constants_repr.default.michelson_maximum_type_size)
-    ?(seed_nonce_revelation_tip = Constants_repr.default.seed_nonce_revelation_tip)
-    ?(origination_size = Constants_repr.default.origination_size)
-    ?(block_security_deposit = Constants_repr.default.block_security_deposit)
-    ?(endorsement_security_deposit = Constants_repr.default.endorsement_security_deposit)
-    ?(block_reward = Constants_repr.default.block_reward)
-    ?(endorsement_reward = Constants_repr.default.endorsement_reward)
-    ?(cost_per_byte = Constants_repr.default.cost_per_byte)
-    ?(hard_storage_limit_per_operation = Constants_repr.default.hard_storage_limit_per_operation)
-    ?(commitments = [])
-    ?(security_deposit_ramp_up_cycles = None)
-    ?(no_reward_cycles = None)
-    ?(endorsement_reward_priority_bonus = Constants_repr.default.endorsement_reward_priority_bonus)
-    ?(endorsement_bonus_intercept = Constants_repr.default.endorsement_bonus_intercept)
-    ?(endorsement_bonus_slope = Constants_repr.default.endorsement_bonus_slope)
-    ?(delay_per_missing_endorsement = Constants_repr.default.delay_per_missing_endorsement)
-=======
     ?with_commitments
     ?endorsers_per_block
     ?initial_endorsers
     ?min_proposal_quorum
->>>>>>> ec3576fd
     (initial_accounts : (Account.t * Tez_repr.t) list)
   =
   if initial_accounts = [] then
@@ -342,37 +311,6 @@
     with Exit -> return_unit
   end >>=? fun () ->
 
-<<<<<<< HEAD
-  let constants : Constants_repr.parametric = {
-    preserved_cycles ;
-    blocks_per_cycle ;
-    blocks_per_commitment ;
-    blocks_per_roll_snapshot ;
-    blocks_per_voting_period ;
-    time_between_blocks ;
-    endorsers_per_block ;
-    minimum_endorsements_per_priority ;
-    hard_gas_limit_per_operation ;
-    hard_gas_limit_per_block ;
-    proof_of_work_threshold ;
-    tokens_per_roll ;
-    michelson_maximum_type_size ;
-    seed_nonce_revelation_tip ;
-    origination_size ;
-    block_security_deposit ;
-    endorsement_security_deposit ;
-    block_reward ;
-    endorsement_reward ;
-    cost_per_byte ;
-    hard_storage_limit_per_operation ;
-    endorsement_reward_priority_bonus ;
-    endorsement_bonus_intercept ;
-    endorsement_bonus_slope ;
-    delay_per_missing_endorsement ;
-
-  } in
-=======
->>>>>>> ec3576fd
   check_constants_consistency constants >>=? fun () ->
 
   let hash =
