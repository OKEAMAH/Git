(*****************************************************************************)
(*                                                                           *)
(* Open Source License                                                       *)
(* Copyright (c) 2023 Nomadic Labs, <contact@nomadic-labs.com>               *)
(* Copyright (c) 2023 TriliTech <contact@trili.tech>                         *)
(* Copyright (c) 2023 Functori, <contact@functori.com>                       *)
(*                                                                           *)
(* Permission is hereby granted, free of charge, to any person obtaining a   *)
(* copy of this software and associated documentation files (the "Software"),*)
(* to deal in the Software without restriction, including without limitation *)
(* the rights to use, copy, modify, merge, publish, distribute, sublicense,  *)
(* and/or sell copies of the Software, and to permit persons to whom the     *)
(* Software is furnished to do so, subject to the following conditions:      *)
(*                                                                           *)
(* The above copyright notice and this permission notice shall be included   *)
(* in all copies or substantial portions of the Software.                    *)
(*                                                                           *)
(* THE SOFTWARE IS PROVIDED "AS IS", WITHOUT WARRANTY OF ANY KIND, EXPRESS OR*)
(* IMPLIED, INCLUDING BUT NOT LIMITED TO THE WARRANTIES OF MERCHANTABILITY,  *)
(* FITNESS FOR A PARTICULAR PURPOSE AND NONINFRINGEMENT. IN NO EVENT SHALL   *)
(* THE AUTHORS OR COPYRIGHT HOLDERS BE LIABLE FOR ANY CLAIM, DAMAGES OR OTHER*)
(* LIABILITY, WHETHER IN AN ACTION OF CONTRACT, TORT OR OTHERWISE, ARISING   *)
(* FROM, OUT OF OR IN CONNECTION WITH THE SOFTWARE OR THE USE OR OTHER       *)
(* DEALINGS IN THE SOFTWARE.                                                 *)
(*                                                                           *)
(*****************************************************************************)

open Protocol
open Alpha_context
open Apply_results

(** Returns [Some c] if [their_commitment] is refutable where [c] is our
      commitment for the same inbox level. *)
let is_refutable_commitment node_ctxt
    (their_commitment : Sc_rollup.Commitment.t) their_commitment_hash =
  let open Lwt_result_syntax in
  let* l2_block =
    Node_context.get_l2_block_by_level
      node_ctxt
      (Raw_level.to_int32 their_commitment.inbox_level)
  in
  let* our_commitment_and_hash =
    Option.filter_map_es
      (fun hash ->
        let+ commitment = Node_context.find_commitment node_ctxt hash in
        Option.map (fun c -> (c, hash)) commitment)
      l2_block.header.commitment_hash
  in
  match our_commitment_and_hash with
  | Some (our_commitment, our_commitment_hash)
    when Sc_rollup.Commitment.Hash.(
           their_commitment_hash <> our_commitment_hash
           && their_commitment.predecessor = our_commitment.predecessor) ->
      return our_commitment_and_hash
  | _ -> return_none

(** Publish a commitment when an accuser node sees a refutable commitment. *)
let accuser_publish_commitment_when_refutable node_ctxt ~other rollup
    their_commitment their_commitment_hash =
  let open Lwt_result_syntax in
  when_ (Node_context.is_accuser node_ctxt) @@ fun () ->
  (* We are seeing a commitment from someone else. We check if we agree
     with it, otherwise the accuser publishes our commitment in order to
     play the refutation game. *)
  let* refutable =
    is_refutable_commitment node_ctxt their_commitment their_commitment_hash
  in
  match refutable with
  | None -> return_unit
  | Some (our_commitment, our_commitment_hash) ->
      let*! () =
        Refutation_game_event.potential_conflict_detected
          ~our_commitment_hash
          ~their_commitment_hash
          ~level:their_commitment.inbox_level
          ~other
      in
      assert (Sc_rollup.Address.(node_ctxt.rollup_address = rollup)) ;
      Publisher.publish_single_commitment node_ctxt our_commitment

(** Process an L1 SCORU operation (for the node's rollup) which is included
      for the first time. {b Note}: this function does not process inboxes for
      the rollup, which is done instead by {!Inbox.process_head}. *)
let process_included_l1_operation (type kind) (node_ctxt : Node_context.rw) head
    ~source (operation : kind manager_operation)
    (result : kind successful_manager_operation_result) =
  let open Lwt_result_syntax in
  match (operation, result) with
  | ( Sc_rollup_publish {commitment; _},
      Sc_rollup_publish_result {published_at_level; _} )
    when Node_context.is_operator node_ctxt source ->
      (* Published commitment --------------------------------------------- *)
      let save_lpc =
        match Reference.get node_ctxt.lpc with
        | None -> true
        | Some lpc -> Raw_level.(commitment.inbox_level >= lpc.inbox_level)
      in
      if save_lpc then Reference.set node_ctxt.lpc (Some commitment) ;
      let commitment_hash = Sc_rollup.Commitment.hash_uncarbonated commitment in
      let* () =
        Node_context.set_commitment_published_at_level
          node_ctxt
          commitment_hash
          {
            first_published_at_level = published_at_level;
            published_at_level = Some (Raw_level.of_int32_exn head.Layer1.level);
          }
      in
      let*! () =
        Commitment_event.last_published_commitment_updated
          commitment_hash
          (Raw_level.of_int32_exn head.Layer1.level)
      in
      return_unit
  | ( Sc_rollup_publish {commitment = their_commitment; rollup},
      Sc_rollup_publish_result
        {published_at_level; staked_hash = their_commitment_hash; _} ) ->
      (* Commitment published by someone else *)
      (* We first register the publication information *)
      let* known_commitment =
        Node_context.commitment_exists node_ctxt their_commitment_hash
      in
      let* () =
        if not known_commitment then return_unit
        else
          let* republication =
            Node_context.commitment_was_published
              node_ctxt
              ~source:Anyone
              their_commitment_hash
          in
          if republication then return_unit
          else
            let* () =
              Node_context.set_commitment_published_at_level
                node_ctxt
                their_commitment_hash
                {
                  first_published_at_level = published_at_level;
                  published_at_level = None;
                }
            in
            return_unit
<<<<<<< HEAD
      in
      (* An accuser node will publish its commitment if the other one is
         refutable. *)
      accuser_publish_commitment_when_refutable
        node_ctxt
        ~other:source
        rollup
        their_commitment
        their_commitment_hash
  | Sc_rollup_cement {commitment; _}, Sc_rollup_cement_result {inbox_level; _}
    ->
      (* Cemented commitment ---------------------------------------------- *)
      let* inbox_block =
        Node_context.get_l2_block_by_level
          node_ctxt
          (Raw_level.to_int32 inbox_level)
      in
      let*? () =
        (* We stop the node if we disagree with a cemented commitment *)
        error_unless
          (Option.equal
             Sc_rollup.Commitment.Hash.( = )
             inbox_block.header.commitment_hash
             (Some commitment))
          (Sc_rollup_node_errors.Disagree_with_cemented
             {
               inbox_level;
               ours = inbox_block.header.commitment_hash;
               on_l1 = commitment;
             })
      in
      let lcc = Reference.get node_ctxt.lcc in
      let*! () =
        if Raw_level.(inbox_level > lcc.level) then (
          Reference.set node_ctxt.lcc {commitment; level = inbox_level} ;
          Commitment_event.last_cemented_commitment_updated
            commitment
            inbox_level)
        else Lwt.return_unit
      in
      return_unit
  | ( Sc_rollup_refute _,
      Sc_rollup_refute_result {game_status = Ended end_status; _} )
  | ( Sc_rollup_timeout _,
      Sc_rollup_timeout_result {game_status = Ended end_status; _} ) -> (
      match end_status with
      | Loser {loser; _} when Node_context.is_operator node_ctxt loser ->
          tzfail (Sc_rollup_node_errors.Lost_game end_status)
      | Loser _ ->
          (* Other player lost *)
=======
        | Draw ->
            let stakers =
              match operation with
              | Sc_rollup_refute {opponent; _} -> [source; opponent]
              | Sc_rollup_timeout {stakers = {alice; bob}; _} -> [alice; bob]
              | _ -> assert false
            in
            fail_when
              (List.exists (Node_context.is_operator node_ctxt) stakers)
              (Sc_rollup_node_errors.Lost_game end_status))
    | Dal_publish_slot_header _, Dal_publish_slot_header_result {slot_header; _}
      when Node_context.dal_supported node_ctxt ->
        let* () =
          Node_context.save_slot_header
            node_ctxt
            ~published_in_block_hash:head.Layer1.hash
            slot_header
        in
        return_unit
    | _, _ ->
        (* Other manager operations *)
        return_unit

  let process_l1_operation (type kind) node_ctxt head ~source
      (operation : kind manager_operation)
      (result : kind Apply_results.manager_operation_result) =
    let open Lwt_result_syntax in
    let is_for_my_rollup : type kind. kind manager_operation -> bool = function
      | Sc_rollup_add_messages _ -> true
      | Sc_rollup_cement {rollup; _}
      | Sc_rollup_publish {rollup; _}
      | Sc_rollup_refute {rollup; _}
      | Sc_rollup_timeout {rollup; _}
      | Sc_rollup_execute_outbox_message {rollup; _}
      | Sc_rollup_recover_bond {sc_rollup = rollup; staker = _} ->
          Sc_rollup.Address.(rollup = node_ctxt.Node_context.rollup_address)
      | Dal_publish_slot_header _ -> true
      | Reveal _ | Transaction _ | Origination _ | Delegation _
      | Update_consensus_key _ | Register_global_constant _
      | Set_deposits_limit _ | Increase_paid_storage _ | Transfer_ticket _
      | Sc_rollup_originate _ | Zk_rollup_origination _ | Zk_rollup_publish _
      | Zk_rollup_update _ ->
          false
    in
    if not (is_for_my_rollup operation) then return_unit
    else
      (* Only look at operations that are for the node's rollup *)
      let*! () = Daemon_event.included_operation operation result in
      match result with
      | Applied success_result ->
          process_included_l1_operation
            node_ctxt
            head
            ~source
            operation
            success_result
      | _ ->
          (* No action for non successful operations  *)
>>>>>>> 2365fe41
          return_unit
      | Draw ->
          let stakers =
            match operation with
            | Sc_rollup_refute {opponent; _} -> [source; opponent]
            | Sc_rollup_timeout {stakers = {alice; bob}; _} -> [alice; bob]
            | _ -> assert false
          in
          fail_when
            (List.exists (Node_context.is_operator node_ctxt) stakers)
            (Sc_rollup_node_errors.Lost_game end_status))
  | Dal_publish_slot_header _, Dal_publish_slot_header_result {slot_header; _}
    when Node_context.dal_supported node_ctxt ->
      let* () =
        Node_context.save_slot_header
          node_ctxt
          ~published_in_block_hash:head.Layer1.hash
          slot_header
      in
      return_unit
  | _, _ ->
      (* Other manager operations *)
      return_unit

<<<<<<< HEAD
(** Process an L1 SCORU operation (for the node's rollup) which is finalized
      for the first time. *)
let process_finalized_l1_operation (type kind) _node_ctxt _head ~source:_
    (_operation : kind manager_operation)
    (_result : kind successful_manager_operation_result) =
  return_unit

let process_l1_operation (type kind) ~finalized node_ctxt head ~source
    (operation : kind manager_operation)
    (result : kind Apply_results.manager_operation_result) =
  let open Lwt_result_syntax in
  let is_for_my_rollup : type kind. kind manager_operation -> bool = function
    | Sc_rollup_add_messages _ -> true
    | Sc_rollup_cement {rollup; _}
    | Sc_rollup_publish {rollup; _}
    | Sc_rollup_refute {rollup; _}
    | Sc_rollup_timeout {rollup; _}
    | Sc_rollup_execute_outbox_message {rollup; _}
    | Sc_rollup_recover_bond {sc_rollup = rollup; staker = _} ->
        Sc_rollup.Address.(rollup = node_ctxt.Node_context.rollup_address)
    | Dal_publish_slot_header _ -> true
    | Reveal _ | Transaction _ | Origination _ | Delegation _
    | Update_consensus_key _ | Register_global_constant _ | Set_deposits_limit _
    | Increase_paid_storage _ | Transfer_ticket _ | Sc_rollup_originate _
    | Zk_rollup_origination _ | Zk_rollup_publish _ | Zk_rollup_update _ ->
        false
  in
  if not (is_for_my_rollup operation) then return_unit
  else
    (* Only look at operations that are for the node's rollup *)
    let*! () = Daemon_event.included_operation ~finalized operation result in
    match result with
    | Applied success_result ->
        let process =
          if finalized then process_finalized_l1_operation
          else process_included_l1_operation
        in
        process node_ctxt head ~source operation success_result
    | _ ->
        (* No action for non successful operations  *)
        return_unit

let process_l1_block_operations ~finalized node_ctxt (Layer1.{hash; _} as head)
    =
  let open Lwt_result_syntax in
  let* block = Layer1.fetch_tezos_block node_ctxt.Node_context.cctxt hash in
  let apply (type kind) accu ~source (operation : kind manager_operation) result
      =
=======
  let process_l1_block_operations node_ctxt (Layer1.{hash; _} as head) =
    let open Lwt_result_syntax in
    let* block = Layer1.fetch_tezos_block node_ctxt.Node_context.cctxt hash in
    let apply (type kind) accu ~source (operation : kind manager_operation)
        result =
      let open Lwt_result_syntax in
      let* () = accu in
      process_l1_operation node_ctxt head ~source operation result
    in
    let apply_internal (type kind) accu ~source:_
        (_operation : kind Apply_internal_results.internal_operation)
        (_result : kind Apply_internal_results.internal_operation_result) =
      accu
    in
    let* () =
      Layer1_services.process_manager_operations
        return_unit
        block.operations
        {apply; apply_internal}
    in
    return_unit

  let before_origination (node_ctxt : _ Node_context.t) Layer1.{level; _} =
    let origination_level = Raw_level.to_int32 node_ctxt.genesis_info.level in
    level < origination_level

  let previous_context (node_ctxt : _ Node_context.t) ~predecessor
      Layer1.{hash = _; level} =
    let open Lwt_result_syntax in
    if level <= Raw_level.to_int32 node_ctxt.genesis_info.level then
      (* This is before we have interpreted the boot sector, so we start
         with an empty context in genesis *)
      return (Context.empty node_ctxt.context)
    else Node_context.checkout_context node_ctxt predecessor.Layer1.hash

  let rec process_head (node_ctxt : _ Node_context.t)
      Layer1.({hash; level} as head) =
    let open Lwt_result_syntax in
    let* already_processed = Node_context.is_processed node_ctxt hash in
    unless (already_processed || before_origination node_ctxt head) @@ fun () ->
    let*! () = Daemon_event.head_processing hash level in
    let* predecessor = Node_context.get_predecessor_opt node_ctxt head in
    match predecessor with
    | None ->
        (* Predecessor not available on the L1, which means the block does not
           exist in the chain. *)
        return_unit
    | Some predecessor ->
        let* () = process_head node_ctxt predecessor in
        let* ctxt = previous_context node_ctxt ~predecessor head in
        let* () = Node_context.save_level node_ctxt head in
        let* inbox_hash, inbox, inbox_witness, messages =
          Inbox.process_head node_ctxt ~predecessor head
        in
        let* () =
          when_ (Node_context.dal_supported node_ctxt) @@ fun () ->
          Dal_slots_tracker.process_head node_ctxt head
        in
        let* () = process_l1_block_operations node_ctxt head in
        (* Avoid storing and publishing commitments if the head is not final. *)
        (* Avoid triggering the pvm execution if this has been done before for
           this head. *)
        let* ctxt, _num_messages, num_ticks, initial_tick =
          Components.Interpreter.process_head
            node_ctxt
            ctxt
            ~predecessor
            head
            (inbox, messages)
        in
        let*! context_hash = Context.commit ctxt in
        let* commitment_hash =
          Components.Commitment.process_head
            node_ctxt
            ~predecessor:predecessor.hash
            head
            ctxt
        in
        let level = Raw_level.of_int32_exn level in
        let* previous_commitment_hash =
          if level = node_ctxt.genesis_info.Sc_rollup.Commitment.level then
            (* Previous commitment for rollup genesis is itself. *)
            return node_ctxt.genesis_info.Sc_rollup.Commitment.commitment_hash
          else
            let+ pred = Node_context.get_l2_block node_ctxt predecessor.hash in
            Sc_rollup_block.most_recent_commitment pred.header
        in
        let header =
          Sc_rollup_block.
            {
              block_hash = hash;
              level;
              predecessor = predecessor.hash;
              commitment_hash;
              previous_commitment_hash;
              context = context_hash;
              inbox_witness;
              inbox_hash;
            }
        in
        let l2_block =
          Sc_rollup_block.{header; content = (); num_ticks; initial_tick}
        in
        let level = Raw_level.to_int32 level in
        let* () =
          Node_context.mark_finalized_level
            node_ctxt
            Int32.(sub level (of_int node_ctxt.block_finality_time))
        in
        let* () = Node_context.save_l2_head node_ctxt l2_block in
        let*! () = Daemon_event.new_head_processed hash level in
        return_unit

  (* [on_layer_1_head node_ctxt head] processes a new head from the L1. It
     also processes any missing blocks that were not processed. *)
  let on_layer_1_head node_ctxt head =
    let open Lwt_result_syntax in
    let* old_head = Node_context.last_processed_head_opt node_ctxt in
    let old_head =
      match old_head with
      | Some h ->
          `Head
            Layer1.
              {
                hash = h.header.block_hash;
                level = Raw_level.to_int32 h.header.level;
              }
      | None ->
          (* if no head has been processed yet, we want to handle all blocks
             since, and including, the rollup origination. *)
          let origination_level =
            Raw_level.to_int32 node_ctxt.genesis_info.level
          in
          `Level (Int32.pred origination_level)
    in
    let*! reorg =
      Node_context.get_tezos_reorg_for_new_head node_ctxt old_head head
    in
    let*? reorg =
      match reorg with
      | Error trace
        when TzTrace.fold
               (fun yes error ->
                 yes
                 ||
                 match error with
                 | Octez_crawler.Layer_1.Cannot_find_predecessor _ -> true
                 | _ -> false)
               false
               trace ->
          (* The reorganization could not be computed entirely because of missing
             info on the Layer 1. We fallback to a recursive process_head. *)
          Ok {Reorg.no_reorg with new_chain = [head]}
      | _ -> reorg
    in
    (* TODO: https://gitlab.com/tezos/tezos/-/issues/3348
       Rollback state information on reorganization, i.e. for
       reorg.old_chain. *)
    let* new_head = Layer1.fetch_tezos_block node_ctxt.cctxt head.Layer1.hash in
    let header =
      Block_header.(
        raw
          {
            shell = new_head.header.shell;
            protocol_data = new_head.header.protocol_data;
          })
    in
    let*! () = Daemon_event.processing_heads_iteration reorg.new_chain in
    let* () = List.iter_es (process_head node_ctxt) reorg.new_chain in
    let* () = Components.Commitment.Publisher.publish_commitments () in
    let* () = Components.Commitment.Publisher.cement_commitments () in
    let*! () = Daemon_event.new_heads_processed reorg.new_chain in
    let* () = Components.Refutation_coordinator.process head in
    let* () = Components.Batcher.batch () in
    let* () = Components.Batcher.new_head head in
    let*! () = Injector.inject ~header () in
    return_unit

  let daemonize (node_ctxt : _ Node_context.t) =
    Layer1.iter_heads node_ctxt.l1_ctxt (on_layer_1_head node_ctxt)

  let degraded_refutation_mode (node_ctxt : _ Node_context.t) =
>>>>>>> 2365fe41
    let open Lwt_result_syntax in
    let* () = accu in
    process_l1_operation ~finalized node_ctxt head ~source operation result
  in
  let apply_internal (type kind) accu ~source:_
      (_operation : kind Apply_internal_results.internal_operation)
      (_result : kind Apply_internal_results.internal_operation_result) =
    accu
  in
  let* () =
    Layer1_services.process_manager_operations
      return_unit
      block.operations
      {apply; apply_internal}
  in
  return_unit

let before_origination (node_ctxt : _ Node_context.t) Layer1.{level; _} =
  let origination_level = Raw_level.to_int32 node_ctxt.genesis_info.level in
  level < origination_level

let rec processed_finalized_block (node_ctxt : _ Node_context.t)
    Layer1.({hash; level} as block) =
  let open Lwt_result_syntax in
  let* last_finalized = Node_context.get_finalized_head_opt node_ctxt in
  let already_finalized =
    match last_finalized with
    | Some finalized -> level <= Raw_level.to_int32 finalized.header.level
    | None -> false
  in
  unless (already_finalized || before_origination node_ctxt block) @@ fun () ->
  let* predecessor = Node_context.get_predecessor_opt node_ctxt block in
  let* () = Option.iter_es (processed_finalized_block node_ctxt) predecessor in
  let*! () = Daemon_event.head_processing hash level ~finalized:true in
  let* () = process_l1_block_operations ~finalized:true node_ctxt block in
  let* () = Node_context.mark_finalized_head node_ctxt hash in
  return_unit

let previous_context (node_ctxt : _ Node_context.t) ~predecessor
    Layer1.{hash = _; level} =
  let open Lwt_result_syntax in
  if level <= Raw_level.to_int32 node_ctxt.genesis_info.level then
    (* This is before we have interpreted the boot sector, so we start
       with an empty context in genesis *)
    return (Context.empty node_ctxt.context)
  else Node_context.checkout_context node_ctxt predecessor.Layer1.hash

let rec process_head (node_ctxt : _ Node_context.t)
    Layer1.({hash; level} as head) =
  let open Lwt_result_syntax in
  let* already_processed = Node_context.is_processed node_ctxt hash in
  unless (already_processed || before_origination node_ctxt head) @@ fun () ->
  let*! () = Daemon_event.head_processing hash level ~finalized:false in
  let* predecessor = Node_context.get_predecessor_opt node_ctxt head in
  match predecessor with
  | None ->
      (* Predecessor not available on the L1, which means the block does not
         exist in the chain. *)
      return_unit
  | Some predecessor ->
      let* () = process_head node_ctxt predecessor in
      let* ctxt = previous_context node_ctxt ~predecessor head in
      let* () = Node_context.save_level node_ctxt head in
      let* inbox_hash, inbox, inbox_witness, messages =
        Inbox.process_head node_ctxt ~predecessor head
      in
      let* () =
        when_ (Node_context.dal_supported node_ctxt) @@ fun () ->
        Dal_slots_tracker.process_head node_ctxt head
      in
      let* () = process_l1_block_operations ~finalized:false node_ctxt head in
      (* Avoid storing and publishing commitments if the head is not final. *)
      (* Avoid triggering the pvm execution if this has been done before for
         this head. *)
      let* ctxt, _num_messages, num_ticks, initial_tick =
        Interpreter.process_head
          node_ctxt
          ctxt
          ~predecessor
          head
          (inbox, messages)
      in
      let*! context_hash = Context.commit ctxt in
      let* commitment_hash =
        Publisher.process_head node_ctxt ~predecessor:predecessor.hash head ctxt
      in
      let level = Raw_level.of_int32_exn level in
      let* previous_commitment_hash =
        if level = node_ctxt.genesis_info.Sc_rollup.Commitment.level then
          (* Previous commitment for rollup genesis is itself. *)
          return node_ctxt.genesis_info.Sc_rollup.Commitment.commitment_hash
        else
          let+ pred = Node_context.get_l2_block node_ctxt predecessor.hash in
          Sc_rollup_block.most_recent_commitment pred.header
      in
      let header =
        Sc_rollup_block.
          {
            block_hash = hash;
            level;
            predecessor = predecessor.hash;
            commitment_hash;
            previous_commitment_hash;
            context = context_hash;
            inbox_witness;
            inbox_hash;
          }
      in
      let l2_block =
        Sc_rollup_block.{header; content = (); num_ticks; initial_tick}
      in
      let* finalized_block, _ =
        Node_context.nth_predecessor
          node_ctxt
          node_ctxt.block_finality_time
          head
      in
      let* () = processed_finalized_block node_ctxt finalized_block in
      let* () = Node_context.save_l2_head node_ctxt l2_block in
      let*! () =
        Daemon_event.new_head_processed hash (Raw_level.to_int32 level)
      in
      return_unit

(* [on_layer_1_head node_ctxt head] processes a new head from the L1. It
   also processes any missing blocks that were not processed. Every time a
   head is processed we also process head~2 as finalized (which may recursively
   imply the processing of head~3, etc). *)
let on_layer_1_head node_ctxt head =
  let open Lwt_result_syntax in
  let* old_head = Node_context.last_processed_head_opt node_ctxt in
  let old_head =
    match old_head with
    | Some h ->
        `Head
          Layer1.
            {
              hash = h.header.block_hash;
              level = Raw_level.to_int32 h.header.level;
            }
    | None ->
        (* if no head has been processed yet, we want to handle all blocks
           since, and including, the rollup origination. *)
        let origination_level =
          Raw_level.to_int32 node_ctxt.genesis_info.level
        in
        `Level (Int32.pred origination_level)
  in
  let*! reorg =
    Node_context.get_tezos_reorg_for_new_head node_ctxt old_head head
  in
  let*? reorg =
    match reorg with
    | Error trace
      when TzTrace.fold
             (fun yes error ->
               yes
               ||
               match error with
               | Octez_crawler.Layer_1.Cannot_find_predecessor _ -> true
               | _ -> false)
             false
             trace ->
        (* The reorganization could not be computed entirely because of missing
           info on the Layer 1. We fallback to a recursive process_head. *)
        Ok {Reorg.no_reorg with new_chain = [head]}
    | _ -> reorg
  in
  (* TODO: https://gitlab.com/tezos/tezos/-/issues/3348
     Rollback state information on reorganization, i.e. for
     reorg.old_chain. *)
  let* new_head = Layer1.fetch_tezos_block node_ctxt.cctxt head.Layer1.hash in
  let header =
    Block_header.(
      raw
        {
          shell = new_head.header.shell;
          protocol_data = new_head.header.protocol_data;
        })
  in
  let*! () = Daemon_event.processing_heads_iteration reorg.new_chain in
  let* () = List.iter_es (process_head node_ctxt) reorg.new_chain in
  let* () = Publisher.publish_commitments () in
  let* () = Publisher.cement_commitments () in
  let*! () = Daemon_event.new_heads_processed reorg.new_chain in
  let* () = Refutation_coordinator.process head in
  let* () = Batcher.batch () in
  let* () = Batcher.new_head head in
  let*! () = Injector.inject ~header () in
  return_unit

let daemonize (node_ctxt : _ Node_context.t) =
  Layer1.iter_heads node_ctxt.l1_ctxt (on_layer_1_head node_ctxt)

let degraded_refutation_mode (node_ctxt : _ Node_context.t) =
  let open Lwt_result_syntax in
  let*! () = Daemon_event.degraded_mode () in
  let message = node_ctxt.Node_context.cctxt#message in
  let*! () = message "Shutting down Batcher@." in
  let*! () = Batcher.shutdown () in
  let*! () = message "Shutting down Commitment Publisher@." in
  let*! () = Publisher.shutdown () in
  Layer1.iter_heads node_ctxt.l1_ctxt @@ fun head ->
  let* () = Refutation_coordinator.process head in
  let*! () = Injector.inject () in
  return_unit

let install_finalizer node_ctxt rpc_server =
  let open Lwt_syntax in
  Lwt_exit.register_clean_up_callback ~loc:__LOC__ @@ fun exit_status ->
  let message = node_ctxt.Node_context.cctxt#message in
  let* () = message "Shutting down RPC server@." in
  let* () = RPC_server.shutdown rpc_server in
  let* () = message "Shutting down Injector@." in
  let* () = Injector.shutdown () in
  let* () = message "Shutting down Batcher@." in
  let* () = Batcher.shutdown () in
  let* () = message "Shutting down Commitment Publisher@." in
  let* () = Publisher.shutdown () in
  let* () = message "Shutting down Refutation Coordinator@." in
  let* () = Refutation_coordinator.shutdown () in
  let* (_ : unit tzresult) = Node_context.close node_ctxt in
  let* () = Event.shutdown_node exit_status in
  Tezos_base_unix.Internal_event_unix.close ()

let check_initial_state_hash {Node_context.cctxt; rollup_address; pvm; _} =
  let open Lwt_result_syntax in
  let* l1_reference_initial_state_hash =
    RPC.Sc_rollup.initial_pvm_state_hash
      cctxt
      (cctxt#chain, cctxt#block)
      rollup_address
  in
  let module PVM = (val pvm) in
  let*! s = PVM.initial_state ~empty:(PVM.State.empty ()) in
  let*! l2_initial_state_hash = PVM.state_hash s in
  fail_unless
    Sc_rollup.State_hash.(
      l1_reference_initial_state_hash = l2_initial_state_hash)
    (Sc_rollup_node_errors.Wrong_initial_pvm_state
       {
         initial_state_hash = l2_initial_state_hash;
         expected_state_hash = l1_reference_initial_state_hash;
       })

let run node_ctxt configuration =
  let open Lwt_result_syntax in
  let* () = check_initial_state_hash node_ctxt in
  let* rpc_server = RPC_server.start node_ctxt configuration in
  let (_ : Lwt_exit.clean_up_callback_id) =
    install_finalizer node_ctxt rpc_server
  in
  let start () =
    let*! () = Inbox.start () in
    let signers =
      Configuration.Operator_purpose_map.bindings node_ctxt.operators
      |> List.fold_left
           (fun acc (purpose, operator) ->
             let purposes =
               match Signature.Public_key_hash.Map.find operator acc with
               | None -> [purpose]
               | Some ps -> purpose :: ps
             in
             Signature.Public_key_hash.Map.add operator purposes acc)
           Signature.Public_key_hash.Map.empty
      |> Signature.Public_key_hash.Map.bindings
      |> List.map (fun (operator, purposes) ->
             let strategy =
               match purposes with
               | [Configuration.Add_messages] -> `Delay_block 0.5
               | _ -> `Each_block
             in
             (operator, strategy, purposes))
    in
    let* () = Publisher.init node_ctxt in
    let* () = Refutation_coordinator.init node_ctxt in
    let* () =
      Injector.init
        node_ctxt.cctxt
        (Node_context.readonly node_ctxt)
        ~data_dir:node_ctxt.data_dir
        ~signers
        ~retention_period:configuration.injector.retention_period
        ~allowed_attempts:configuration.injector.attempts
    in
    let* () =
      match
        Configuration.Operator_purpose_map.find Add_messages node_ctxt.operators
      with
      | None -> return_unit
      | Some signer -> Batcher.init configuration.batcher ~signer node_ctxt
    in
    Lwt.dont_wait
      (fun () ->
        let*! r = Metrics.metrics_serve configuration.metrics_addr in
        match r with
        | Ok () -> Lwt.return_unit
        | Error err ->
            Event.(metrics_ended (Format.asprintf "%a" pp_print_trace err)))
      (fun exn -> Event.(metrics_ended_dont_wait (Printexc.to_string exn))) ;

    let*! () =
      Event.node_is_ready
        ~rpc_addr:configuration.rpc_addr
        ~rpc_port:configuration.rpc_port
    in
    daemonize node_ctxt
  in
  Metrics.Info.init_rollup_node_info
    ~id:configuration.sc_rollup_address
    ~mode:configuration.mode
    ~genesis_level:(Raw_level.to_int32 node_ctxt.genesis_info.level)
    ~pvm_kind:(Sc_rollup.Kind.to_string node_ctxt.kind) ;
  protect start ~on_error:(function
      | Sc_rollup_node_errors.Lost_game _ :: _ as e ->
          Format.eprintf "%!%a@.Exiting.@." pp_print_trace e ;
          let*! _ = Lwt_exit.exit_and_wait 1 in
          return_unit
      | e ->
          let*! () = Daemon_event.error e in
          degraded_refutation_mode node_ctxt)

module Internal_for_tests = struct
  (** Same as {!process_head} but only builds and stores the L2 block
        corresponding to [messages]. It is used by the unit tests to build an L2
        chain. *)
  let process_messages (node_ctxt : _ Node_context.t) ~is_migration_block
      ~predecessor ~predecessor_timestamp head messages =
    let open Lwt_result_syntax in
    let* ctxt = previous_context node_ctxt ~predecessor head in
    let* () = Node_context.save_level node_ctxt head in
    let* inbox_hash, inbox, inbox_witness, messages =
      Inbox.Internal_for_tests.process_messages
        node_ctxt
        ~is_migration_block
        ~predecessor
        ~predecessor_timestamp
        ~level:head.level
        messages
    in
    let* ctxt, _num_messages, num_ticks, initial_tick =
      Interpreter.process_head node_ctxt ctxt ~predecessor head (inbox, messages)
    in
    let*! context_hash = Context.commit ctxt in
    let* commitment_hash =
      Publisher.process_head
        node_ctxt
        ~predecessor:predecessor.Layer1.hash
        head
        ctxt
    in
    let level = Raw_level.of_int32_exn head.level in
    let* previous_commitment_hash =
      if level = node_ctxt.genesis_info.Sc_rollup.Commitment.level then
        (* Previous commitment for rollup genesis is itself. *)
        return node_ctxt.genesis_info.Sc_rollup.Commitment.commitment_hash
      else
        let+ pred = Node_context.get_l2_block node_ctxt predecessor.hash in
        Sc_rollup_block.most_recent_commitment pred.header
    in
    let header =
      Sc_rollup_block.
        {
          block_hash = head.hash;
          level;
          predecessor = predecessor.hash;
          commitment_hash;
          previous_commitment_hash;
          context = context_hash;
          inbox_witness;
          inbox_hash;
        }
    in
    let l2_block =
      Sc_rollup_block.{header; content = (); num_ticks; initial_tick}
    in
    let* () = Node_context.save_l2_head node_ctxt l2_block in
    return l2_block
end

let run ~data_dir ?log_kernel_debug_file (configuration : Configuration.t)
    (cctxt : Protocol_client_context.full) =
  let open Lwt_result_syntax in
  Random.self_init () (* Initialize random state (for reconnection delays) *) ;
  let*! () = Event.starting_node () in
  let open Configuration in
  let* () =
    (* Check that the operators are valid keys. *)
    Operator_purpose_map.iter_es
      (fun _purpose operator ->
        let+ _pkh, _pk, _skh = Client_keys.get_key cctxt operator in
        ())
      configuration.sc_rollup_node_operators
  in
  let* node_ctxt =
    Node_context.init
      cctxt
      ~data_dir
      ?log_kernel_debug_file
      Read_write
      configuration
  in
  run node_ctxt configuration<|MERGE_RESOLUTION|>--- conflicted
+++ resolved
@@ -141,7 +141,6 @@
                 }
             in
             return_unit
-<<<<<<< HEAD
       in
       (* An accuser node will publish its commitment if the other one is
          refutable. *)
@@ -192,66 +191,6 @@
           tzfail (Sc_rollup_node_errors.Lost_game end_status)
       | Loser _ ->
           (* Other player lost *)
-=======
-        | Draw ->
-            let stakers =
-              match operation with
-              | Sc_rollup_refute {opponent; _} -> [source; opponent]
-              | Sc_rollup_timeout {stakers = {alice; bob}; _} -> [alice; bob]
-              | _ -> assert false
-            in
-            fail_when
-              (List.exists (Node_context.is_operator node_ctxt) stakers)
-              (Sc_rollup_node_errors.Lost_game end_status))
-    | Dal_publish_slot_header _, Dal_publish_slot_header_result {slot_header; _}
-      when Node_context.dal_supported node_ctxt ->
-        let* () =
-          Node_context.save_slot_header
-            node_ctxt
-            ~published_in_block_hash:head.Layer1.hash
-            slot_header
-        in
-        return_unit
-    | _, _ ->
-        (* Other manager operations *)
-        return_unit
-
-  let process_l1_operation (type kind) node_ctxt head ~source
-      (operation : kind manager_operation)
-      (result : kind Apply_results.manager_operation_result) =
-    let open Lwt_result_syntax in
-    let is_for_my_rollup : type kind. kind manager_operation -> bool = function
-      | Sc_rollup_add_messages _ -> true
-      | Sc_rollup_cement {rollup; _}
-      | Sc_rollup_publish {rollup; _}
-      | Sc_rollup_refute {rollup; _}
-      | Sc_rollup_timeout {rollup; _}
-      | Sc_rollup_execute_outbox_message {rollup; _}
-      | Sc_rollup_recover_bond {sc_rollup = rollup; staker = _} ->
-          Sc_rollup.Address.(rollup = node_ctxt.Node_context.rollup_address)
-      | Dal_publish_slot_header _ -> true
-      | Reveal _ | Transaction _ | Origination _ | Delegation _
-      | Update_consensus_key _ | Register_global_constant _
-      | Set_deposits_limit _ | Increase_paid_storage _ | Transfer_ticket _
-      | Sc_rollup_originate _ | Zk_rollup_origination _ | Zk_rollup_publish _
-      | Zk_rollup_update _ ->
-          false
-    in
-    if not (is_for_my_rollup operation) then return_unit
-    else
-      (* Only look at operations that are for the node's rollup *)
-      let*! () = Daemon_event.included_operation operation result in
-      match result with
-      | Applied success_result ->
-          process_included_l1_operation
-            node_ctxt
-            head
-            ~source
-            operation
-            success_result
-      | _ ->
-          (* No action for non successful operations  *)
->>>>>>> 2365fe41
           return_unit
       | Draw ->
           let stakers =
@@ -276,7 +215,6 @@
       (* Other manager operations *)
       return_unit
 
-<<<<<<< HEAD
 (** Process an L1 SCORU operation (for the node's rollup) which is finalized
       for the first time. *)
 let process_finalized_l1_operation (type kind) _node_ctxt _head ~source:_
@@ -310,11 +248,12 @@
     let*! () = Daemon_event.included_operation ~finalized operation result in
     match result with
     | Applied success_result ->
-        let process =
-          if finalized then process_finalized_l1_operation
-          else process_included_l1_operation
-        in
-        process node_ctxt head ~source operation success_result
+        process_included_l1_operation
+          node_ctxt
+          head
+          ~source
+          operation
+          success_result
     | _ ->
         (* No action for non successful operations  *)
         return_unit
@@ -325,190 +264,6 @@
   let* block = Layer1.fetch_tezos_block node_ctxt.Node_context.cctxt hash in
   let apply (type kind) accu ~source (operation : kind manager_operation) result
       =
-=======
-  let process_l1_block_operations node_ctxt (Layer1.{hash; _} as head) =
-    let open Lwt_result_syntax in
-    let* block = Layer1.fetch_tezos_block node_ctxt.Node_context.cctxt hash in
-    let apply (type kind) accu ~source (operation : kind manager_operation)
-        result =
-      let open Lwt_result_syntax in
-      let* () = accu in
-      process_l1_operation node_ctxt head ~source operation result
-    in
-    let apply_internal (type kind) accu ~source:_
-        (_operation : kind Apply_internal_results.internal_operation)
-        (_result : kind Apply_internal_results.internal_operation_result) =
-      accu
-    in
-    let* () =
-      Layer1_services.process_manager_operations
-        return_unit
-        block.operations
-        {apply; apply_internal}
-    in
-    return_unit
-
-  let before_origination (node_ctxt : _ Node_context.t) Layer1.{level; _} =
-    let origination_level = Raw_level.to_int32 node_ctxt.genesis_info.level in
-    level < origination_level
-
-  let previous_context (node_ctxt : _ Node_context.t) ~predecessor
-      Layer1.{hash = _; level} =
-    let open Lwt_result_syntax in
-    if level <= Raw_level.to_int32 node_ctxt.genesis_info.level then
-      (* This is before we have interpreted the boot sector, so we start
-         with an empty context in genesis *)
-      return (Context.empty node_ctxt.context)
-    else Node_context.checkout_context node_ctxt predecessor.Layer1.hash
-
-  let rec process_head (node_ctxt : _ Node_context.t)
-      Layer1.({hash; level} as head) =
-    let open Lwt_result_syntax in
-    let* already_processed = Node_context.is_processed node_ctxt hash in
-    unless (already_processed || before_origination node_ctxt head) @@ fun () ->
-    let*! () = Daemon_event.head_processing hash level in
-    let* predecessor = Node_context.get_predecessor_opt node_ctxt head in
-    match predecessor with
-    | None ->
-        (* Predecessor not available on the L1, which means the block does not
-           exist in the chain. *)
-        return_unit
-    | Some predecessor ->
-        let* () = process_head node_ctxt predecessor in
-        let* ctxt = previous_context node_ctxt ~predecessor head in
-        let* () = Node_context.save_level node_ctxt head in
-        let* inbox_hash, inbox, inbox_witness, messages =
-          Inbox.process_head node_ctxt ~predecessor head
-        in
-        let* () =
-          when_ (Node_context.dal_supported node_ctxt) @@ fun () ->
-          Dal_slots_tracker.process_head node_ctxt head
-        in
-        let* () = process_l1_block_operations node_ctxt head in
-        (* Avoid storing and publishing commitments if the head is not final. *)
-        (* Avoid triggering the pvm execution if this has been done before for
-           this head. *)
-        let* ctxt, _num_messages, num_ticks, initial_tick =
-          Components.Interpreter.process_head
-            node_ctxt
-            ctxt
-            ~predecessor
-            head
-            (inbox, messages)
-        in
-        let*! context_hash = Context.commit ctxt in
-        let* commitment_hash =
-          Components.Commitment.process_head
-            node_ctxt
-            ~predecessor:predecessor.hash
-            head
-            ctxt
-        in
-        let level = Raw_level.of_int32_exn level in
-        let* previous_commitment_hash =
-          if level = node_ctxt.genesis_info.Sc_rollup.Commitment.level then
-            (* Previous commitment for rollup genesis is itself. *)
-            return node_ctxt.genesis_info.Sc_rollup.Commitment.commitment_hash
-          else
-            let+ pred = Node_context.get_l2_block node_ctxt predecessor.hash in
-            Sc_rollup_block.most_recent_commitment pred.header
-        in
-        let header =
-          Sc_rollup_block.
-            {
-              block_hash = hash;
-              level;
-              predecessor = predecessor.hash;
-              commitment_hash;
-              previous_commitment_hash;
-              context = context_hash;
-              inbox_witness;
-              inbox_hash;
-            }
-        in
-        let l2_block =
-          Sc_rollup_block.{header; content = (); num_ticks; initial_tick}
-        in
-        let level = Raw_level.to_int32 level in
-        let* () =
-          Node_context.mark_finalized_level
-            node_ctxt
-            Int32.(sub level (of_int node_ctxt.block_finality_time))
-        in
-        let* () = Node_context.save_l2_head node_ctxt l2_block in
-        let*! () = Daemon_event.new_head_processed hash level in
-        return_unit
-
-  (* [on_layer_1_head node_ctxt head] processes a new head from the L1. It
-     also processes any missing blocks that were not processed. *)
-  let on_layer_1_head node_ctxt head =
-    let open Lwt_result_syntax in
-    let* old_head = Node_context.last_processed_head_opt node_ctxt in
-    let old_head =
-      match old_head with
-      | Some h ->
-          `Head
-            Layer1.
-              {
-                hash = h.header.block_hash;
-                level = Raw_level.to_int32 h.header.level;
-              }
-      | None ->
-          (* if no head has been processed yet, we want to handle all blocks
-             since, and including, the rollup origination. *)
-          let origination_level =
-            Raw_level.to_int32 node_ctxt.genesis_info.level
-          in
-          `Level (Int32.pred origination_level)
-    in
-    let*! reorg =
-      Node_context.get_tezos_reorg_for_new_head node_ctxt old_head head
-    in
-    let*? reorg =
-      match reorg with
-      | Error trace
-        when TzTrace.fold
-               (fun yes error ->
-                 yes
-                 ||
-                 match error with
-                 | Octez_crawler.Layer_1.Cannot_find_predecessor _ -> true
-                 | _ -> false)
-               false
-               trace ->
-          (* The reorganization could not be computed entirely because of missing
-             info on the Layer 1. We fallback to a recursive process_head. *)
-          Ok {Reorg.no_reorg with new_chain = [head]}
-      | _ -> reorg
-    in
-    (* TODO: https://gitlab.com/tezos/tezos/-/issues/3348
-       Rollback state information on reorganization, i.e. for
-       reorg.old_chain. *)
-    let* new_head = Layer1.fetch_tezos_block node_ctxt.cctxt head.Layer1.hash in
-    let header =
-      Block_header.(
-        raw
-          {
-            shell = new_head.header.shell;
-            protocol_data = new_head.header.protocol_data;
-          })
-    in
-    let*! () = Daemon_event.processing_heads_iteration reorg.new_chain in
-    let* () = List.iter_es (process_head node_ctxt) reorg.new_chain in
-    let* () = Components.Commitment.Publisher.publish_commitments () in
-    let* () = Components.Commitment.Publisher.cement_commitments () in
-    let*! () = Daemon_event.new_heads_processed reorg.new_chain in
-    let* () = Components.Refutation_coordinator.process head in
-    let* () = Components.Batcher.batch () in
-    let* () = Components.Batcher.new_head head in
-    let*! () = Injector.inject ~header () in
-    return_unit
-
-  let daemonize (node_ctxt : _ Node_context.t) =
-    Layer1.iter_heads node_ctxt.l1_ctxt (on_layer_1_head node_ctxt)
-
-  let degraded_refutation_mode (node_ctxt : _ Node_context.t) =
->>>>>>> 2365fe41
     let open Lwt_result_syntax in
     let* () = accu in
     process_l1_operation ~finalized node_ctxt head ~source operation result
@@ -620,17 +375,14 @@
       let l2_block =
         Sc_rollup_block.{header; content = (); num_ticks; initial_tick}
       in
-      let* finalized_block, _ =
-        Node_context.nth_predecessor
+      let level = Raw_level.to_int32 level in
+      let* () =
+        Node_context.mark_finalized_level
           node_ctxt
-          node_ctxt.block_finality_time
-          head
-      in
-      let* () = processed_finalized_block node_ctxt finalized_block in
+          Int32.(sub level (of_int node_ctxt.block_finality_time))
+      in
       let* () = Node_context.save_l2_head node_ctxt l2_block in
-      let*! () =
-        Daemon_event.new_head_processed hash (Raw_level.to_int32 level)
-      in
+      let*! () = Daemon_event.new_head_processed hash level in
       return_unit
 
 (* [on_layer_1_head node_ctxt head] processes a new head from the L1. It
