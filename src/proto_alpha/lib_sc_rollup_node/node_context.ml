--- conflicted
+++ resolved
@@ -188,7 +188,6 @@
   in
   Lwt_io.of_fd ~close:(fun () -> Lwt_unix.close fd) ~mode:Lwt_io.Output fd
 
-<<<<<<< HEAD
 let check_fee_parameters Configuration.{fee_parameters; _} =
   let check_value purpose name compare to_string mempool_default value =
     if compare mempool_default value > 0 then
@@ -281,12 +280,11 @@
   let open Result_syntax in
   let+ () = check_fee_parameters config and+ () = check_batcher_config config in
   ()
-=======
+
 let pvm_of_kind : Protocol.Alpha_context.Sc_rollup.Kind.t -> (module Pvm.S) =
   function
   | Example_arith -> (module Arith_pvm)
   | Wasm_2_0_0 -> (module Wasm_2_0_0_pvm)
->>>>>>> 8f913d33
 
 let init (cctxt : Protocol_client_context.full) ~data_dir ?log_kernel_debug_file
     mode
