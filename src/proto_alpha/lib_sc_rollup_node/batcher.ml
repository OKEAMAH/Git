--- conflicted
+++ resolved
@@ -34,28 +34,12 @@
 
 module Batched_messages = Hash_queue.Make (L2_message.Hash) (L2_batched_message)
 
-<<<<<<< HEAD
-(* Count instances of the batcher functor to allow for multiple worker events
-   without conflicts. *)
-let instances_count = ref 0
-
-module type S = sig
-  type status = Pending_batch | Batched of Injector.Inj_operation.hash
-
-  val init :
-    int option Configuration.batcher ->
-    signer:public_key_hash ->
-    _ Node_context.t ->
-    unit tzresult Lwt.t
-
-  val active : unit -> bool
-=======
 type status = Pending_batch | Batched of Injector.Inj_operation.hash
 
 type state = {
   node_ctxt : Node_context.ro;
   signer : Signature.public_key_hash;
-  conf : Configuration.batcher;
+  conf : int Configuration.batcher;
   messages : Message_queue.t;
   batched : Batched_messages.t;
   mutable simulation_ctxt : Simulation.t option;
@@ -232,6 +216,16 @@
 
 let init_batcher_state node_ctxt ~signer conf =
   let open Lwt_syntax in
+  let conf =
+    Configuration.
+      {
+        conf with
+        max_batch_size =
+          Option.value
+            conf.max_batch_size
+            ~default:Node_context.protocol_max_batch_size;
+      }
+  in
   return
     {
       node_ctxt;
@@ -241,7 +235,6 @@
       batched = Batched_messages.create 100_000 (* ~ 400MB *);
       simulation_ctxt = None;
     }
->>>>>>> 8f913d33
 
 module Types = struct
   type nonrec state = state
@@ -249,7 +242,7 @@
   type parameters = {
     node_ctxt : Node_context.ro;
     signer : Signature.public_key_hash;
-    conf : Configuration.batcher;
+    conf : int option Configuration.batcher;
   }
 end
 
@@ -276,16 +269,6 @@
 module Handlers = struct
   type self = worker
 
-<<<<<<< HEAD
-  type state = {
-    node_ctxt : Node_context.ro;
-    signer : Signature.public_key_hash;
-    conf : int Configuration.batcher;
-    messages : Message_queue.t;
-    batched : Batched_messages.t;
-    mutable simulation_ctxt : Simulation.t option;
-  }
-=======
   let on_request :
       type r request_error.
       worker -> (r, request_error) Request.t -> (r, request_error) result Lwt.t
@@ -297,7 +280,6 @@
         protect @@ fun () -> on_register state messages
     | Request.Batch -> protect @@ fun () -> on_batch state
     | Request.New_head head -> protect @@ fun () -> on_new_head state head
->>>>>>> 8f913d33
 
   type launch_error = error trace
 
@@ -309,163 +291,10 @@
   let on_error (type a b) _w st (r : (a, b) Request.t) (errs : b) :
       unit tzresult Lwt.t =
     let open Lwt_result_syntax in
-<<<<<<< HEAD
-    let max_size_msg =
-      min
-        (Protocol.Constants_repr.sc_rollup_message_size_limit
-       + 4 (* We add 4 because [message_size] adds 4. *))
-        state.conf.max_batch_size
-    in
-    let*? messages =
-      List.mapi_e
-        (fun i message ->
-          if message_size message > max_size_msg then
-            error_with "Message %d is too large (max size is %d)" i max_size_msg
-          else Ok (L2_message.make message))
-        messages
-    in
-    let* () =
-      if not state.conf.simulate then return_unit
-      else
-        match state.simulation_ctxt with
-        | None -> failwith "Simulation context of batcher not initialized"
-        | Some simulation_ctxt ->
-            let+ simulation_ctxt =
-              simulate state.node_ctxt simulation_ctxt messages
-            in
-            state.simulation_ctxt <- Some simulation_ctxt
-    in
-    let*! () = Batcher_events.(emit queue) (List.length messages) in
-    let hashes =
-      List.map
-        (fun message ->
-          let msg_hash = L2_message.hash message in
-          Message_queue.replace state.messages msg_hash message ;
-          msg_hash)
-        messages
-    in
-    let+ () = produce_batches state ~only_full:true in
-    hashes
-
-  let on_new_head state head =
-    let open Lwt_result_syntax in
-    let* simulation_ctxt =
-      Simulation.start_simulation ~reveal_map:None state.node_ctxt head
-    in
-    (* TODO: https://gitlab.com/tezos/tezos/-/issues/4224
-       Replay with simulation may be too expensive *)
-    let+ simulation_ctxt, failing =
-      if not state.conf.simulate then return (simulation_ctxt, [])
-      else
-        (* Re-simulate one by one *)
-        Message_queue.fold_es
-          (fun msg_hash msg (simulation_ctxt, failing) ->
-            let*! result = simulate state.node_ctxt simulation_ctxt [msg] in
-            match result with
-            | Ok simulation_ctxt -> return (simulation_ctxt, failing)
-            | Error _ -> return (simulation_ctxt, msg_hash :: failing))
-          state.messages
-          (simulation_ctxt, [])
-    in
-    state.simulation_ctxt <- Some simulation_ctxt ;
-    (* Forget failing messages *)
-    List.iter (Message_queue.remove state.messages) failing
-
-  let init_batcher_state node_ctxt ~signer conf =
-    let open Lwt_syntax in
-    let conf =
-      Configuration.
-        {
-          conf with
-          max_batch_size =
-            Option.value
-              conf.max_batch_size
-              ~default:Node_context.protocol_max_batch_size;
-        }
-    in
-    return
-      {
-        node_ctxt;
-        signer;
-        conf;
-        messages = Message_queue.create 100_000 (* ~ 400MB *);
-        batched = Batched_messages.create 100_000 (* ~ 400MB *);
-        simulation_ctxt = None;
-      }
-
-  module Types = struct
-    type nonrec state = state
-
-    type parameters = {
-      node_ctxt : Node_context.ro;
-      signer : Signature.public_key_hash;
-      conf : int option Configuration.batcher;
-    }
-  end
-
-  module Name = struct
-    (* We only have a single batcher in the node *)
-    type t = unit
-
-    let encoding = Data_encoding.unit
-
-    let base =
-      (* But we can have multiple instances in the unit tests. This is just to
-         avoid conflicts in the events declarations. *)
-      Batcher_events.Worker.section
-      @ [
-          ("worker"
-          ^ if !instances_count = 1 then "" else string_of_int !instances_count
-          );
-        ]
-
-    let pp _ _ = ()
-
-    let equal () () = true
-  end
-
-  module Worker = Worker.MakeSingle (Name) (Request) (Types)
-
-  type worker = Worker.infinite Worker.queue Worker.t
-
-  module Handlers = struct
-    type self = worker
-
-    let on_request :
-        type r request_error.
-        worker ->
-        (r, request_error) Request.t ->
-        (r, request_error) result Lwt.t =
-     fun w request ->
-      let state = Worker.state w in
-      match request with
-      | Request.Register messages ->
-          protect @@ fun () -> on_register state messages
-      | Request.Batch -> protect @@ fun () -> on_batch state
-      | Request.New_head head -> protect @@ fun () -> on_new_head state head
-
-    type launch_error = error trace
-
-    let on_launch _w () Types.{node_ctxt; signer; conf} =
-      let open Lwt_result_syntax in
-      let*! state = init_batcher_state node_ctxt ~signer conf in
-      return state
-
-    let on_error (type a b) _w st (r : (a, b) Request.t) (errs : b) :
-        unit tzresult Lwt.t =
-      let open Lwt_result_syntax in
-      let request_view = Request.view r in
-      let emit_and_return_errors errs =
-        let*! () =
-          Batcher_events.(emit Worker.request_failed) (request_view, st, errs)
-        in
-        return_unit
-=======
     let request_view = Request.view r in
     let emit_and_return_errors errs =
       let*! () =
         Batcher_events.(emit Worker.request_failed) (request_view, st, errs)
->>>>>>> 8f913d33
       in
       return_unit
     in
