--- conflicted
+++ resolved
@@ -348,7 +348,6 @@
           * commitment_period)
       v}
   *)
-<<<<<<< HEAD
 let commitment_level_of_inbox_level (node_ctxt : _ Node_context.t) inbox_level =
   let open Alpha_context in
   let open Option_syntax in
@@ -368,13 +367,8 @@
 let inbox_info_of_level (node_ctxt : _ Node_context.t) inbox_level =
   let open Alpha_context in
   let open Lwt_result_syntax in
-  let+ finalized_head = Node_context.get_finalized_head_opt node_ctxt in
-  let finalized =
-    match finalized_head with
-    | None -> false
-    | Some {header = {level = finalized_level; _}; _} ->
-        Compare.Int32.(inbox_level <= Raw_level.to_int32 finalized_level)
-  in
+  let+ finalized_level = Node_context.get_finalized_level node_ctxt in
+  let finalized = Compare.Int32.(inbox_level <= finalized_level) in
   let lcc = Reference.get node_ctxt.lcc in
   let cemented = Compare.Int32.(inbox_level <= Raw_level.to_int32 lcc.level) in
   (finalized, cemented)
@@ -531,187 +525,4 @@
   in
   return server
 
-let shutdown = RPC_server.shutdown
-=======
-  let commitment_level_of_inbox_level (node_ctxt : _ Node_context.t) inbox_level
-      =
-    let open Alpha_context in
-    let open Option_syntax in
-    let+ last_published_commitment = Reference.get node_ctxt.lpc in
-    let commitment_period =
-      Int32.of_int
-        node_ctxt.protocol_constants.parametric.sc_rollup
-          .commitment_period_in_blocks
-    in
-    let last_published =
-      Raw_level.to_int32 last_published_commitment.inbox_level
-    in
-    let open Int32 in
-    div (sub last_published inbox_level) commitment_period
-    |> mul commitment_period |> sub last_published |> Raw_level.of_int32_exn
-
-  let inbox_info_of_level (node_ctxt : _ Node_context.t) inbox_level =
-    let open Alpha_context in
-    let open Lwt_result_syntax in
-    let+ finalized_level = Node_context.get_finalized_level node_ctxt in
-    let finalized = Compare.Int32.(inbox_level <= finalized_level) in
-    let lcc = Reference.get node_ctxt.lcc in
-    let cemented =
-      Compare.Int32.(inbox_level <= Raw_level.to_int32 lcc.level)
-    in
-    (finalized, cemented)
-
-  let () =
-    Local_directory.register1 Sc_rollup_services.Local.batcher_message
-    @@ fun node_ctxt hash () () ->
-    let open Lwt_result_syntax in
-    let*? batch_status = Batcher.message_status hash in
-    let* status =
-      match batch_status with
-      | None -> return (None, Sc_rollup_services.Unknown)
-      | Some (batch_status, msg) -> (
-          let return status = return (Some msg, status) in
-          match batch_status with
-          | Pending_batch -> return Sc_rollup_services.Pending_batch
-          | Batched l1_hash -> (
-              match Injector.operation_status l1_hash with
-              | None -> return Sc_rollup_services.Unknown
-              | Some (Pending op) ->
-                  return (Sc_rollup_services.Pending_injection op)
-              | Some (Injected {op; oph; op_index}) ->
-                  return
-                    (Sc_rollup_services.Injected
-                       {op = op.operation; oph; op_index})
-              | Some (Included {op; oph; op_index; l1_block; l1_level}) -> (
-                  let* finalized, cemented =
-                    inbox_info_of_level node_ctxt l1_level
-                  in
-                  let commitment_level =
-                    commitment_level_of_inbox_level node_ctxt l1_level
-                  in
-                  match commitment_level with
-                  | None ->
-                      return
-                        (Sc_rollup_services.Included
-                           {
-                             op = op.operation;
-                             oph;
-                             op_index;
-                             l1_block;
-                             l1_level;
-                             finalized;
-                             cemented;
-                           })
-                  | Some commitment_level -> (
-                      let* block =
-                        Node_context.find_l2_block_by_level
-                          node_ctxt
-                          (Alpha_context.Raw_level.to_int32 commitment_level)
-                      in
-                      match block with
-                      | None ->
-                          (* Commitment not computed yet for inbox *)
-                          return
-                            (Sc_rollup_services.Included
-                               {
-                                 op = op.operation;
-                                 oph;
-                                 op_index;
-                                 l1_block;
-                                 l1_level;
-                                 finalized;
-                                 cemented;
-                               })
-                      | Some block -> (
-                          let commitment_hash =
-                            WithExceptions.Option.get
-                              ~loc:__LOC__
-                              block.header.commitment_hash
-                          in
-                          (* Commitment computed *)
-                          let* published_at =
-                            Node_context.commitment_published_at_level
-                              node_ctxt
-                              commitment_hash
-                          in
-                          match published_at with
-                          | None | Some {published_at_level = None; _} ->
-                              (* Commitment not published yet *)
-                              return
-                                (Sc_rollup_services.Included
-                                   {
-                                     op = op.operation;
-                                     oph;
-                                     op_index;
-                                     l1_block;
-                                     l1_level;
-                                     finalized;
-                                     cemented;
-                                   })
-                          | Some
-                              {
-                                first_published_at_level;
-                                published_at_level = Some published_at_level;
-                              } ->
-                              (* Commitment published *)
-                              let* commitment =
-                                Node_context.get_commitment
-                                  node_ctxt
-                                  commitment_hash
-                              in
-                              return
-                                (Sc_rollup_services.Committed
-                                   {
-                                     op = op.operation;
-                                     oph;
-                                     op_index;
-                                     l1_block;
-                                     l1_level;
-                                     finalized;
-                                     cemented;
-                                     commitment;
-                                     commitment_hash;
-                                     first_published_at_level;
-                                     published_at_level;
-                                   }))))))
-    in
-
-    return status
-
-  let register node_ctxt =
-    List.fold_left
-      (fun dir f -> Tezos_rpc.Directory.merge dir (f node_ctxt))
-      Tezos_rpc.Directory.empty
-      [
-        Global_directory.build_directory;
-        Local_directory.build_directory;
-        Block_directory.build_directory;
-        Proof_helpers_directory.build_directory;
-        Outbox_directory.build_directory;
-        PVM.RPC.build_directory;
-      ]
-
-  let start node_ctxt configuration =
-    let open Lwt_result_syntax in
-    let Configuration.{rpc_addr; rpc_port; _} = configuration in
-    let rpc_addr = P2p_addr.of_string_exn rpc_addr in
-    let host = Ipaddr.V6.to_string rpc_addr in
-    let node = `TCP (`Port rpc_port) in
-    let acl = RPC_server.Acl.allow_all in
-    let dir = register node_ctxt in
-    let server =
-      RPC_server.init_server dir ~acl ~media_types:Media_type.all_media_types
-    in
-    protect @@ fun () ->
-    let*! () =
-      RPC_server.launch
-        ~host
-        server
-        ~callback:(RPC_server.resto_callback server)
-        node
-    in
-    return server
-
-  let shutdown = RPC_server.shutdown
-end
->>>>>>> 2365fe41
+let shutdown = RPC_server.shutdown