--- conflicted
+++ resolved
@@ -192,11 +192,7 @@
   case
     tag
     ~title:"validate"
-<<<<<<< HEAD
-    (obj9
-=======
     (obj10
->>>>>>> 69b6b8ba
        (req "chain_id" Chain_id.encoding)
        (req "block_header" (dynamic_size Block_header.encoding))
        (req "pred_header" (dynamic_size Block_header.encoding))
