(*****************************************************************************)
(*                                                                           *)
(* Open Source License                                                       *)
(* Copyright (c) 2018 Dynamic Ledger Solutions, Inc. <contact@tezos.com>     *)
(* Copyright (c) 2018 Nomadic Labs. <nomadic@tezcore.com>                    *)
(*                                                                           *)
(* Permission is hereby granted, free of charge, to any person obtaining a   *)
(* copy of this software and associated documentation files (the "Software"),*)
(* to deal in the Software without restriction, including without limitation *)
(* the rights to use, copy, modify, merge, publish, distribute, sublicense,  *)
(* and/or sell copies of the Software, and to permit persons to whom the     *)
(* Software is furnished to do so, subject to the following conditions:      *)
(*                                                                           *)
(* The above copyright notice and this permission notice shall be included   *)
(* in all copies or substantial portions of the Software.                    *)
(*                                                                           *)
(* THE SOFTWARE IS PROVIDED "AS IS", WITHOUT WARRANTY OF ANY KIND, EXPRESS OR*)
(* IMPLIED, INCLUDING BUT NOT LIMITED TO THE WARRANTIES OF MERCHANTABILITY,  *)
(* FITNESS FOR A PARTICULAR PURPOSE AND NONINFRINGEMENT. IN NO EVENT SHALL   *)
(* THE AUTHORS OR COPYRIGHT HOLDERS BE LIABLE FOR ANY CLAIM, DAMAGES OR OTHER*)
(* LIABILITY, WHETHER IN AN ACTION OF CONTRACT, TORT OR OTHERWISE, ARISING   *)
(* FROM, OUT OF OR IN CONNECTION WITH THE SOFTWARE OR THE USE OR OTHER       *)
(* DEALINGS IN THE SOFTWARE.                                                 *)
(*                                                                           *)
(*****************************************************************************)

<<<<<<< HEAD
=======
type validation_store = {
  context_hash : Context_hash.t;
  message : string option;
  max_operations_ttl : int;
  last_allowed_fork_level : Int32.t;
}

>>>>>>> fc8990b1
val may_patch_protocol :
  level:Int32.t ->
  Tezos_protocol_environment.validation_result ->
  Tezos_protocol_environment.validation_result Lwt.t

val update_testchain_status :
  Context.t -> Block_header.t -> Time.Protocol.t -> Context.t tzresult Lwt.t

(** [init_test_chain] must only be called on a forking block. *)
val init_test_chain :
  Context.t -> Block_header.t -> Block_header.t tzresult Lwt.t

val check_liveness :
  live_blocks:Block_hash.Set.t ->
  live_operations:Operation_hash.Set.t ->
  Block_hash.t ->
  Operation.t list list ->
  unit tzresult Lwt.t

type result = {
<<<<<<< HEAD
  validation_result : Tezos_protocol_environment.validation_result;
  block_metadata : MBytes.t;
  ops_metadata : MBytes.t list list;
  context_hash : Context_hash.t;
  forking_testchain : bool;
}

=======
  validation_store : validation_store;
  block_metadata : Bytes.t;
  ops_metadata : Bytes.t list list;
  forking_testchain : bool;
}

val result_encoding : result Data_encoding.t

>>>>>>> fc8990b1
val apply :
  Chain_id.t ->
  max_operations_ttl:int ->
  predecessor_block_header:Block_header.t ->
  predecessor_context:Context.t ->
  block_header:Block_header.t ->
  Operation.t list list ->
  result tzresult Lwt.t<|MERGE_RESOLUTION|>--- conflicted
+++ resolved
@@ -24,8 +24,6 @@
 (*                                                                           *)
 (*****************************************************************************)
 
-<<<<<<< HEAD
-=======
 type validation_store = {
   context_hash : Context_hash.t;
   message : string option;
@@ -33,7 +31,6 @@
   last_allowed_fork_level : Int32.t;
 }
 
->>>>>>> fc8990b1
 val may_patch_protocol :
   level:Int32.t ->
   Tezos_protocol_environment.validation_result ->
@@ -54,15 +51,6 @@
   unit tzresult Lwt.t
 
 type result = {
-<<<<<<< HEAD
-  validation_result : Tezos_protocol_environment.validation_result;
-  block_metadata : MBytes.t;
-  ops_metadata : MBytes.t list list;
-  context_hash : Context_hash.t;
-  forking_testchain : bool;
-}
-
-=======
   validation_store : validation_store;
   block_metadata : Bytes.t;
   ops_metadata : Bytes.t list list;
@@ -71,7 +59,6 @@
 
 val result_encoding : result Data_encoding.t
 
->>>>>>> fc8990b1
 val apply :
   Chain_id.t ->
   max_operations_ttl:int ->
