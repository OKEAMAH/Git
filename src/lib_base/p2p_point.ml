--- conflicted
+++ resolved
@@ -62,8 +62,6 @@
       peer_id
 
   let addr_port_id_to_string addr = Format.asprintf "%a" pp_addr_port_id addr
-<<<<<<< HEAD
-=======
 
   let addr_port_id_of_string_exn str =
     match parse_addr_port_id str with
@@ -74,7 +72,6 @@
              "Parsing of '%s' failed: %s.@."
              str
              (string_of_parsing_error err))
->>>>>>> 0bdf2e90
 
   let of_string_exn ?default_port str =
     let {addr; port; _} = addr_port_id_of_string_exn str in
