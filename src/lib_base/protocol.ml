(*****************************************************************************)
(*                                                                           *)
(* Open Source License                                                       *)
(* Copyright (c) 2018 Dynamic Ledger Solutions, Inc. <contact@tezos.com>     *)
(*                                                                           *)
(* Permission is hereby granted, free of charge, to any person obtaining a   *)
(* copy of this software and associated documentation files (the "Software"),*)
(* to deal in the Software without restriction, including without limitation *)
(* the rights to use, copy, modify, merge, publish, distribute, sublicense,  *)
(* and/or sell copies of the Software, and to permit persons to whom the     *)
(* Software is furnished to do so, subject to the following conditions:      *)
(*                                                                           *)
(* The above copyright notice and this permission notice shall be included   *)
(* in all copies or substantial portions of the Software.                    *)
(*                                                                           *)
(* THE SOFTWARE IS PROVIDED "AS IS", WITHOUT WARRANTY OF ANY KIND, EXPRESS OR*)
(* IMPLIED, INCLUDING BUT NOT LIMITED TO THE WARRANTIES OF MERCHANTABILITY,  *)
(* FITNESS FOR A PARTICULAR PURPOSE AND NONINFRINGEMENT. IN NO EVENT SHALL   *)
(* THE AUTHORS OR COPYRIGHT HOLDERS BE LIABLE FOR ANY CLAIM, DAMAGES OR OTHER*)
(* LIABILITY, WHETHER IN AN ACTION OF CONTRACT, TORT OR OTHERWISE, ARISING   *)
(* FROM, OUT OF OR IN CONNECTION WITH THE SOFTWARE OR THE USE OR OTHER       *)
(* DEALINGS IN THE SOFTWARE.                                                 *)
(*                                                                           *)
(*****************************************************************************)

type t = {expected_env : env_version; components : component list}

and component = {
  name : string;
  interface : string option;
  implementation : string;
}

and env_version = V1

include Compare.Make (struct
  type nonrec t = t

  let compare = Pervasives.compare
end)

let component_encoding =
  let open Data_encoding in
  conv
    (fun {name; interface; implementation} ->
      (name, interface, implementation))
    (fun (name, interface, implementation) ->
      {name; interface; implementation})
    (obj3
       (req "name" string)
       (opt "interface" string)
       (req "implementation" string))

let env_version_encoding =
  let open Data_encoding in
  conv
    (function V1 -> 0)
    (function 0 -> V1 | _ -> failwith "unexpected environment version")
    int16

let encoding =
  let open Data_encoding in
<<<<<<< HEAD
  conv
    (fun {expected_env; components} -> (expected_env, components))
    (fun (expected_env, components) -> {expected_env; components})
    (obj2
       (req "expected_env_version" env_version_encoding)
       (req "components" (list component_encoding)))
=======
  def
    "protocol"
    ~description:
      "The environment a protocol relies on and the components a protocol is \
       made of."
  @@ conv
       (fun {expected_env; components} -> (expected_env, components))
       (fun (expected_env, components) -> {expected_env; components})
       (obj2
          (req "expected_env_version" env_version_encoding)
          (req "components" (list component_encoding)))
>>>>>>> fc8990b1

let bounded_encoding ?max_size () =
  match max_size with
  | None ->
      encoding
  | Some max_size ->
      Data_encoding.check_size max_size encoding

let pp ppf op =
  Data_encoding.Json.pp ppf (Data_encoding.Json.construct encoding op)

let env_version_to_string = function V1 -> "V1"

let pp_ocaml_component ppf {name; interface; implementation} =
  Format.fprintf
    ppf
    "@[{@[<v 1> name = %S ;@ interface = %a ;@ implementation = %S ;@]@ }@]"
    name
    (fun ppf -> function None -> Format.fprintf ppf "None" | Some s ->
          Format.fprintf ppf "Some %S" s)
    interface
    implementation

let pp_ocaml ppf {expected_env; components} =
  Format.fprintf
    ppf
    "@[{@[<v 1> expected_env = %s ;@ components = [@[<v>%a@]] ;@]@ }@]"
    (env_version_to_string expected_env)
    (Format.pp_print_list
       ~pp_sep:(fun ppf () -> Format.fprintf ppf " ;@ ")
       pp_ocaml_component)
    components

let to_bytes v = Data_encoding.Binary.to_bytes_exn encoding v

let of_bytes b = Data_encoding.Binary.of_bytes encoding b

let of_bytes_exn b = Data_encoding.Binary.of_bytes_exn encoding b

let hash proto = Protocol_hash.hash_bytes [to_bytes proto]

let hash_raw proto = Protocol_hash.hash_bytes [proto]

module Meta = struct
  type t = {
    hash : Protocol_hash.t option;
    expected_env_version : env_version option;
    modules : string list;
  }

  let encoding =
    let open Data_encoding in
<<<<<<< HEAD
    conv
      (fun {hash; expected_env_version; modules} ->
        (hash, expected_env_version, modules))
      (fun (hash, expected_env_version, modules) ->
        {hash; expected_env_version; modules})
=======
    def "protocol.meta"
    (* FIXME: add ~description argument *)
    @@ conv
         (fun {hash; expected_env_version; modules} ->
           (hash, expected_env_version, modules))
         (fun (hash, expected_env_version, modules) ->
           {hash; expected_env_version; modules})
>>>>>>> fc8990b1
    @@ obj3
         (opt
            "hash"
            ~description:"Used to force the hash of the protocol"
            Protocol_hash.encoding)
         (opt "expected_env_version" env_version_encoding)
         (req
            "modules"
            ~description:"Modules comprising the protocol"
            (list string))
<<<<<<< HEAD
end
=======
end

let () =
  Data_encoding.Registration.register ~pp:pp_ocaml encoding ;
  Data_encoding.Registration.register Meta.encoding
>>>>>>> fc8990b1
<|MERGE_RESOLUTION|>--- conflicted
+++ resolved
@@ -60,14 +60,6 @@
 
 let encoding =
   let open Data_encoding in
-<<<<<<< HEAD
-  conv
-    (fun {expected_env; components} -> (expected_env, components))
-    (fun (expected_env, components) -> {expected_env; components})
-    (obj2
-       (req "expected_env_version" env_version_encoding)
-       (req "components" (list component_encoding)))
-=======
   def
     "protocol"
     ~description:
@@ -79,7 +71,6 @@
        (obj2
           (req "expected_env_version" env_version_encoding)
           (req "components" (list component_encoding)))
->>>>>>> fc8990b1
 
 let bounded_encoding ?max_size () =
   match max_size with
@@ -132,13 +123,6 @@
 
   let encoding =
     let open Data_encoding in
-<<<<<<< HEAD
-    conv
-      (fun {hash; expected_env_version; modules} ->
-        (hash, expected_env_version, modules))
-      (fun (hash, expected_env_version, modules) ->
-        {hash; expected_env_version; modules})
-=======
     def "protocol.meta"
     (* FIXME: add ~description argument *)
     @@ conv
@@ -146,7 +130,6 @@
            (hash, expected_env_version, modules))
          (fun (hash, expected_env_version, modules) ->
            {hash; expected_env_version; modules})
->>>>>>> fc8990b1
     @@ obj3
          (opt
             "hash"
@@ -157,12 +140,8 @@
             "modules"
             ~description:"Modules comprising the protocol"
             (list string))
-<<<<<<< HEAD
-end
-=======
 end
 
 let () =
   Data_encoding.Registration.register ~pp:pp_ocaml encoding ;
-  Data_encoding.Registration.register Meta.encoding
->>>>>>> fc8990b1
+  Data_encoding.Registration.register Meta.encoding