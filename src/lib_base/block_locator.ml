(*****************************************************************************)
(*                                                                           *)
(* Open Source License                                                       *)
(* Copyright (c) 2018 Dynamic Ledger Solutions, Inc. <contact@tezos.com>     *)
(* Copyright (c) 2019-2021 Nomadic Labs, <contact@nomadic-labs.com>          *)
(*                                                                           *)
(* Permission is hereby granted, free of charge, to any person obtaining a   *)
(* copy of this software and associated documentation files (the "Software"),*)
(* to deal in the Software without restriction, including without limitation *)
(* the rights to use, copy, modify, merge, publish, distribute, sublicense,  *)
(* and/or sell copies of the Software, and to permit persons to whom the     *)
(* Software is furnished to do so, subject to the following conditions:      *)
(*                                                                           *)
(* The above copyright notice and this permission notice shall be included   *)
(* in all copies or substantial portions of the Software.                    *)
(*                                                                           *)
(* THE SOFTWARE IS PROVIDED "AS IS", WITHOUT WARRANTY OF ANY KIND, EXPRESS OR*)
(* IMPLIED, INCLUDING BUT NOT LIMITED TO THE WARRANTIES OF MERCHANTABILITY,  *)
(* FITNESS FOR A PARTICULAR PURPOSE AND NONINFRINGEMENT. IN NO EVENT SHALL   *)
(* THE AUTHORS OR COPYRIGHT HOLDERS BE LIABLE FOR ANY CLAIM, DAMAGES OR OTHER*)
(* LIABILITY, WHETHER IN AN ACTION OF CONTRACT, TORT OR OTHERWISE, ARISING   *)
(* FROM, OUT OF OR IN CONNECTION WITH THE SOFTWARE OR THE USE OR OTHER       *)
(* DEALINGS IN THE SOFTWARE.                                                 *)
(*                                                                           *)
(*****************************************************************************)

<<<<<<< HEAD
open Lwt.Infix

=======
>>>>>>> 55b3bab8
type t = {
  head_hash : Block_hash.t;
  head_header : Block_header.t;
  history : Block_hash.t list;
}

let pp ppf {head_hash; history; _} =
  let repeats = 10 in
  let coef = 2 in
  (* list of hashes *)
  let rec pp_hash_list ppf (h_lst, acc, d, r) =
    match h_lst with
    | [] -> Format.fprintf ppf ""
    | hd :: tl ->
        let new_d = if r > 1 then d else d * coef in
        let new_r = if r > 1 then r - 1 else repeats in
        Format.fprintf
          ppf
          "%a (%i)\n%a"
          Block_hash.pp
          hd
          acc
          pp_hash_list
          (tl, acc - d, new_d, new_r)
  in
  Format.fprintf
    ppf
    "%a (head)\n%a"
    Block_hash.pp
    head_hash
    pp_hash_list
    (history, -1, 1, repeats - 1)

let pp_short ppf {head_hash; history; _} =
  Format.fprintf
    ppf
    "head: %a, %d predecessors"
    Block_hash.pp
    head_hash
    (List.length history)

let encoding_proj {head_header; history; _} = (head_header, history)

let encoding_inj (head_header, history) =
  {head_hash = Block_header.hash head_header; head_header; history}

let encoding =
  let open Data_encoding in
  def "block_locator" ~description:"A sparse block locator à la Bitcoin"
  @@ conv
       encoding_proj
       encoding_inj
       (obj2
          (req "current_head" (dynamic_size Block_header.encoding))
          (req "history" (Variable.list Block_hash.encoding)))

let bounded_encoding ~max_header_size ~max_length () =
  let open Data_encoding in
  conv
    encoding_proj
    encoding_inj
    (obj2
       (req
          "current_head"
          (dynamic_size
             (Block_header.bounded_encoding ~max_size:max_header_size ())))
       (req "history" (Variable.list ~max_length Block_hash.encoding)))

type seed = {sender_id : P2p_peer.Id.t; receiver_id : P2p_peer.Id.t}

(* Random generator for locator steps.

   We draw steps by sequence of 10. The first sequence's steps are of
   length 1 (consecutive). The second sequence's steps are of a random
   length between 1 and 2. The third sequence's steps are of a random
   length between 2 and 4, and so on...

   The sequence is deterministic for a given triple of sender,
   receiver and block hash. *)
module Step : sig
  type state

  val init : seed -> Block_hash.t -> state

  val next : state -> int * state
end = struct
  (* (step, counter, seed) .
     The seed is stored in a bigstring and should be mlocked *)
  type state = Int32.t * int * Bytes.t

  let update st b = Hacl.Hash.SHA256.update st b

  let init seed head =
    let open Hacl.Hash in
    let st = SHA256.init () in
    List.iter
      (update st)
      [
        P2p_peer.Id.to_bytes seed.sender_id;
        P2p_peer.Id.to_bytes seed.receiver_id;
        Block_hash.to_bytes head;
      ] ;
    (1l, 9, SHA256.finish st)

  let draw seed n =
    (Int32.rem (TzEndian.get_int32 seed 0) n, Hacl.Hash.SHA256.digest seed)

  let next (step, counter, seed) =
    let (random_gap, seed) =
      if step <= 1l then (0l, seed)
      else draw seed (Int32.succ (Int32.div step 2l))
    in
    let new_state =
      if counter = 0 then (Int32.mul step 2l, 9, seed)
      else (step, counter - 1, seed)
    in
    (Int32.to_int (Int32.sub step random_gap), new_state)
end

let estimated_length seed {head_hash; history; _} =
  let rec loop acc state = function
    | [] -> acc
    | _ :: hist ->
        let (step, state) = Step.next state in
        loop (acc + step) state hist
  in
  let state = Step.init seed head_hash in
  let (step, state) = Step.next state in
  loop step state history

let fold ~f ~init {head_hash; history; _} seed =
  let rec loop state acc = function
    | [] | [_] -> acc
    | block :: (pred :: rem as hist) ->
        let (step, state) = Step.next state in
        let acc = f acc ~block ~pred ~step ~strict_step:(rem <> []) in
        loop state acc hist
  in
  let state = Step.init seed head_hash in
  loop state init (head_hash :: history)

type step = {
  block : Block_hash.t;
  predecessor : Block_hash.t;
  step : int;
  strict_step : bool;
}

let pp_step ppf step =
  Format.fprintf ppf "%d%s" step.step (if step.strict_step then "" else " max")

let to_steps seed locator =
  fold locator seed ~init:[] ~f:(fun acc ~block ~pred ~step ~strict_step ->
      {block; predecessor = pred; step; strict_step} :: acc)

let fold_truncate ~f ~init ~save_point ~limit {head_hash; history; _} seed =
  let rec loop state step_sum acc = function
    | [] | [_] -> acc
    | block :: (pred :: rem as hist) ->
        let (step, state) = Step.next state in
        let new_step_sum = step + step_sum in
        if new_step_sum >= limit then
          f acc ~block ~pred:save_point ~step ~strict_step:false
        else
          let acc = f acc ~block ~pred ~step ~strict_step:(rem <> []) in
          loop state new_step_sum acc hist
  in
  let initial_state = Step.init seed head_hash in
  loop initial_state 0 init (head_hash :: history)

let to_steps_truncate ~limit ~save_point seed locator =
  fold_truncate
    locator
    seed
    ~init:[]
    ~save_point
    ~limit
    ~f:(fun acc ~block ~pred ~step ~strict_step ->
      {block; predecessor = pred; step; strict_step} :: acc)

let compute ~get_predecessor ~caboose ~size head_hash head_header seed =
<<<<<<< HEAD
=======
  let open Error_monad.Lwt_syntax in
>>>>>>> 55b3bab8
  let rec loop acc size state current_block_hash =
    if size = 0 then Lwt.return acc
    else
      let (step, state) = Step.next state in
      let* o = get_predecessor current_block_hash step in
      match o with
      | None ->
          if Block_hash.equal caboose current_block_hash then Lwt.return acc
          else Lwt.return (caboose :: acc)
      | Some predecessor ->
          if Block_hash.equal predecessor current_block_hash then
            (* caboose or genesis reached *)
            Lwt.return acc
          else loop (predecessor :: acc) (pred size) state predecessor
  in
  if size <= 0 then Lwt.return {head_hash; head_header; history = []}
  else
    let initial_state = Step.init seed head_hash in
<<<<<<< HEAD
    loop [] size initial_state head_hash >>= fun history ->
=======
    let* history = loop [] size initial_state head_hash in
>>>>>>> 55b3bab8
    let history = List.rev history in
    Lwt.return {head_hash; head_header; history}

type validity = Unknown | Known_valid | Known_invalid

let unknown_prefix ~is_known locator =
<<<<<<< HEAD
=======
  let open Error_monad.Lwt_syntax in
>>>>>>> 55b3bab8
  let {head_hash; history; _} = locator in
  let rec loop hist acc =
    match hist with
    | [] -> Lwt.return (Unknown, locator)
    | h :: t -> (
<<<<<<< HEAD
        is_known h >>= function
=======
        let* k = is_known h in
        match k with
>>>>>>> 55b3bab8
        | Known_valid ->
            Lwt.return
              (Known_valid, {locator with history = List.rev (h :: acc)})
        | Known_invalid ->
            Lwt.return
              (Known_invalid, {locator with history = List.rev (h :: acc)})
        | Unknown -> loop t (h :: acc))
  in
<<<<<<< HEAD
  is_known head_hash >>= function
=======
  let* k = is_known head_hash in
  match k with
>>>>>>> 55b3bab8
  | Known_valid -> Lwt.return (Known_valid, {locator with history = []})
  | Known_invalid -> Lwt.return (Known_invalid, {locator with history = []})
  | Unknown -> loop history []

let () = Data_encoding.Registration.register ~pp:pp_short encoding<|MERGE_RESOLUTION|>--- conflicted
+++ resolved
@@ -24,11 +24,6 @@
 (*                                                                           *)
 (*****************************************************************************)
 
-<<<<<<< HEAD
-open Lwt.Infix
-
-=======
->>>>>>> 55b3bab8
 type t = {
   head_hash : Block_hash.t;
   head_header : Block_header.t;
@@ -210,10 +205,7 @@
       {block; predecessor = pred; step; strict_step} :: acc)
 
 let compute ~get_predecessor ~caboose ~size head_hash head_header seed =
-<<<<<<< HEAD
-=======
   let open Error_monad.Lwt_syntax in
->>>>>>> 55b3bab8
   let rec loop acc size state current_block_hash =
     if size = 0 then Lwt.return acc
     else
@@ -232,32 +224,21 @@
   if size <= 0 then Lwt.return {head_hash; head_header; history = []}
   else
     let initial_state = Step.init seed head_hash in
-<<<<<<< HEAD
-    loop [] size initial_state head_hash >>= fun history ->
-=======
     let* history = loop [] size initial_state head_hash in
->>>>>>> 55b3bab8
     let history = List.rev history in
     Lwt.return {head_hash; head_header; history}
 
 type validity = Unknown | Known_valid | Known_invalid
 
 let unknown_prefix ~is_known locator =
-<<<<<<< HEAD
-=======
   let open Error_monad.Lwt_syntax in
->>>>>>> 55b3bab8
   let {head_hash; history; _} = locator in
   let rec loop hist acc =
     match hist with
     | [] -> Lwt.return (Unknown, locator)
     | h :: t -> (
-<<<<<<< HEAD
-        is_known h >>= function
-=======
         let* k = is_known h in
         match k with
->>>>>>> 55b3bab8
         | Known_valid ->
             Lwt.return
               (Known_valid, {locator with history = List.rev (h :: acc)})
@@ -266,12 +247,8 @@
               (Known_invalid, {locator with history = List.rev (h :: acc)})
         | Unknown -> loop t (h :: acc))
   in
-<<<<<<< HEAD
-  is_known head_hash >>= function
-=======
   let* k = is_known head_hash in
   match k with
->>>>>>> 55b3bab8
   | Known_valid -> Lwt.return (Known_valid, {locator with history = []})
   | Known_invalid -> Lwt.return (Known_invalid, {locator with history = []})
   | Unknown -> loop history []
