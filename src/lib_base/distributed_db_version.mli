(*****************************************************************************)
(*                                                                           *)
(* Open Source License                                                       *)
(* Copyright (c) 2018 Dynamic Ledger Solutions, Inc. <contact@tezos.com>     *)
(* Copyright (c) 2019 Nomadic Labs, <contact@nomadic-labs.com>               *)
(*                                                                           *)
(* Permission is hereby granted, free of charge, to any person obtaining a   *)
(* copy of this software and associated documentation files (the "Software"),*)
(* to deal in the Software without restriction, including without limitation *)
(* the rights to use, copy, modify, merge, publish, distribute, sublicense,  *)
(* and/or sell copies of the Software, and to permit persons to whom the     *)
(* Software is furnished to do so, subject to the following conditions:      *)
(*                                                                           *)
(* The above copyright notice and this permission notice shall be included   *)
(* in all copies or substantial portions of the Software.                    *)
(*                                                                           *)
(* THE SOFTWARE IS PROVIDED "AS IS", WITHOUT WARRANTY OF ANY KIND, EXPRESS OR*)
(* IMPLIED, INCLUDING BUT NOT LIMITED TO THE WARRANTIES OF MERCHANTABILITY,  *)
(* FITNESS FOR A PARTICULAR PURPOSE AND NONINFRINGEMENT. IN NO EVENT SHALL   *)
(* THE AUTHORS OR COPYRIGHT HOLDERS BE LIABLE FOR ANY CLAIM, DAMAGES OR OTHER*)
(* LIABILITY, WHETHER IN AN ACTION OF CONTRACT, TORT OR OTHERWISE, ARISING   *)
(* FROM, OUT OF OR IN CONNECTION WITH THE SOFTWARE OR THE USE OR OTHER       *)
(* DEALINGS IN THE SOFTWARE.                                                 *)
(*                                                                           *)
(*****************************************************************************)

(** Distributed_db protocol version. *)

type name = private string

val pp_name : Format.formatter -> name -> unit

val name_encoding : name Data_encoding.t

val chain_name : name

<<<<<<< HEAD
val old_chain_name : name

=======
>>>>>>> fc8990b1
val incompatible_chain_name : name

val sandboxed_chain_name : name

(** An abstract version number for the high-level distributed_db messages. *)
type t = private int

val pp : Format.formatter -> t -> unit

val encoding : t Data_encoding.t

val zero : t<|MERGE_RESOLUTION|>--- conflicted
+++ resolved
@@ -34,11 +34,6 @@
 
 val chain_name : name
 
-<<<<<<< HEAD
-val old_chain_name : name
-
-=======
->>>>>>> fc8990b1
 val incompatible_chain_name : name
 
 val sandboxed_chain_name : name
